from __future__ import absolute_import, unicode_literals

from os import urandom
from base64 import urlsafe_b64encode
from collections import Counter
import datetime
from email.headerregistry import Address
import random
import os.path
import re

from django.contrib.auth.models import User
from django.core import validators
from django.core.exceptions import ObjectDoesNotExist
from django.db import models
from django.db import transaction
from django.forms import ValidationError
from django.shortcuts import redirect
from django.urls import reverse
from django.utils.functional import cached_property
from itertools import chain, groupby
from urllib.parse import urlsplit, urlparse

from ckeditor.fields import RichTextField as CKEditorField

from modelcluster.fields import ParentalKey

from reversion.models import Version

from timezone_field.fields import TimeZoneField

from wagtail.core.models import Orderable
from wagtail.core.models import Page
from wagtail.core.fields import RichTextField
from wagtail.core.fields import StreamField
from wagtail.admin.edit_handlers import FieldPanel
from wagtail.admin.edit_handlers import InlinePanel
from wagtail.core import blocks
from wagtail.admin.edit_handlers import StreamFieldPanel
from wagtail.images.edit_handlers import ImageChooserPanel
from wagtail.images.blocks import ImageChooserBlock
from wagtail.contrib.table_block.blocks import TableBlock
from wagtail.contrib.routable_page.models import RoutablePageMixin, route

from . import email
from .feeds import WagtailFeed

# These constants are used across several different models
# Please be cautious about shorting them,
# as it may mean stored objects are no longer valid.
# When in doubt, use a longer max character length or define a new constant.

SENTENCE_LENGTH=100
PARAGRAPH_LENGTH=800
THREE_PARAGRAPH_LENGTH=3000
EIGHT_PARAGRAPH_LENGTH=8000
TIMELINE_LENGTH=30000
LONG_LEGAL_NAME=800
SHORT_NAME=100

class HomePage(Page):
    body = StreamField([
        ('heading', blocks.CharBlock(template="home/blocks/heading.html")),
        ('paragraph', blocks.RichTextBlock()),
        ('image', ImageChooserBlock()),
        ('logo', ImageChooserBlock(template="home/blocks/logo.html")),
        ('date', blocks.DateBlock()),
        ('table', TableBlock(template="home/blocks/table.html")),
        ('quote', blocks.RichTextBlock(template="home/blocks/quote.html")),
    ])
    content_panels = Page.content_panels + [
        StreamFieldPanel('body', classname="full"),
    ]

class RichTextOnly(Page):
    body = RichTextField(blank=True)
    content_panels = Page.content_panels + [
        FieldPanel('body', classname="full"),
    ]

class RoundsIndexPage(Page):
    intro = RichTextField(blank=True)

    content_panels = Page.content_panels + [
        FieldPanel('intro', classname="full")
    ]

class DonatePage(Page):
    intro = RichTextField(blank=True, default='<p>Individual donations can be made via PayPal, check, or wire. Donations are tax deductible, and are handled by our 501(c)(3) non-profit parent organization, Software Freedom Conservancy. Individual donations are directed to the Outreachy general fund, unless otherwise specified.</p>')
    paypal_text = RichTextField(blank=True, default='<p><strong>PayPal</strong> To donate through PayPal, please click on the "Donate" button below.</p>')
    check_text = RichTextField(blank=True, default='<p><strong>Check</strong> We can accept check donations drawn in USD from banks in the USA. Please make the check payable to "Software Freedom Conservancy, Inc." and put "Directed donation: Outreachy" in the memo field. Please mail the check to: <br/><span class="offset1">Software Freedom Conservancy, Inc.</span><br/><span class="offset1">137 Montague ST Ste 380</span><br/><span class="offset1">Brooklyn, NY 11201</span><br/><span class="offset1">USA</span></p>')
    wire_text = RichTextField(blank=True, default='<p><strong>Wire</strong> Please write to <a href="mailto:accounting@sfconservancy.org">accounting@sfconservancy.org</a> and include the country of origin of your wire transfer and the native currency of your donation to receive instructions for a donation via wire.</p>')
    outro = RichTextField(blank=True, default='<p>If you are a corporation seeking to sponsor Outreachy, please see <a href="https://www.outreachy.org/sponsor/">our sponsor page.</a></p>')

    content_panels = Page.content_panels + [
        FieldPanel('intro', classname="full"),
        FieldPanel('paypal_text', classname="full"),
        FieldPanel('check_text', classname="full"),
        FieldPanel('wire_text', classname="full"),
        FieldPanel('outro', classname="full"),
    ]

class StatsRoundFifteen(Page):
    unused = RichTextField(blank=True)
    content_panels = Page.content_panels + [
        FieldPanel('unused', classname="full"),
    ]

class BlogIndex(RoutablePageMixin, Page):
    feed_generator = WagtailFeed()

    @route(r'^feed/$')
    def feed(self, request):
        return self.feed_generator(request, self)

    def get_context(self, request, *args, **kwargs):
        context = super(BlogIndex, self).get_context(request, *args, **kwargs)
        context['feed'] = self.feed_generator.get_feed(self, request)
        return context

# All dates in RoundPage below, if an exact time matters, actually represent
# the given date at 4PM UTC.
DEADLINE_TIME = datetime.time(hour=16, tzinfo=datetime.timezone.utc)

def get_deadline_date_for(dt):
    """
    Takes a timezone-aware datetime and returns the date which is
    comparable to dates in RoundPage deadlines. If the datetime has
    not reached the deadline time of 4PM UTC, then this is the
    previous day's date.

    This is handy for comparing an arbitrary point in time against
    any of the deadlines in RoundPage, like the following example to
    find rounds where the intern announcement deadline has passed but
    the internship end deadline has not:

    >>> import datetime
    >>> now = datetime.datetime.now(datetime.timezone.utc)
    >>> today = get_deadline_date_for(now)
    >>> RoundPage.objects.filter(
    ...     internannounce__lte=today,
    ...     internends__gt=today,
    ... ) # doctest: +ELLIPSIS
    <PageQuerySet [...]>
    """
    if dt.timetz() < DEADLINE_TIME:
        return dt.date() - datetime.timedelta(days=1)
    return dt.date()


class Deadline(datetime.date):
    """
    An extension of datetime.date which adds extra methods that are useful when
    the date represents a deadline. This class also stores an extra ``today``
    value that's used to determine whether the deadline has already passed.
    """

    @classmethod
    def at(cls, base, today):
        """
        This is the only valid constructor for this type, because other methods
        won't set self._today.
        """
        new = cls(base.year, base.month, base.day)
        new._today = today
        return new

    def __add__(self, other):
        # In Python 3.7, date.__add__ always returns a date. In 3.8 it returns
        # the same type as self, e.g. Deadline, but without setting _today.
        # Either way, extracting the year/month/day and building a new Deadline
        # object produces the right result.
        new = super(Deadline, self).__add__(other)
        return Deadline.at(new, self._today)

    def __sub__(self, other):
        # Override to make sure that the above implementation of __add__ gets
        # used.
        if isinstance(other, datetime.timedelta):
            return self + -other
        return super(Deadline, self).__sub__(other)

    def deadline(self):
        """
        Returns this deadline with time and timezone set from
        ``DEADLINE_TIME``.
        """
        return datetime.datetime.combine(self, DEADLINE_TIME)

    def has_passed(self):
        """
        Returns whether this deadline is in the past.
        """
        return self <= self._today


class NoDeadline(object):
    """
    Like ``Deadline``, but for situations where there is no expiration date.
    This class can't act like a ``date`` or implement the ``deadline`` method.
    But it does work if the caller only needs to know whether the deadline has
    passed yet, because the answer is always: no, it hasn't.

    There's no need to construct instances of this class. Instead of using
    ``NoDeadline()``, just use ``NoDeadline``.
    """

    @staticmethod
    def has_passed():
        return False


class AugmentDeadlines(object):
    """
    Mixin to transparently make date fields return Deadline objects instead.
    """

    def __init__(self, *args, **kwargs):
        now = datetime.datetime.now(DEADLINE_TIME.tzinfo)
        self.today = get_deadline_date_for(now)
        super(AugmentDeadlines, self).__init__(*args, **kwargs)

    def __getattribute__(self, name):
        """
        Extend all fields that are plain dates to return an instance of
        Deadline instead, where the Deadline's idea of ``today`` is set from
        ``self.today``. For example:

        >>> rp = RoundPage(internstarts=datetime.date(2019, 1, 1))
        >>> rp.internstarts.deadline()
        datetime.datetime(2019, 1, 1, 16, 0, tzinfo=datetime.timezone.utc)
        >>> rp.today = datetime.date(2018, 12, 1)
        >>> rp.internstarts.has_passed()
        False
        >>> rp.today = datetime.date(2019, 1, 1)
        >>> rp.internstarts.has_passed()
        True

        Any Python class can override what ``obj.field`` means by implementing
        this method, which then gets called like
        ``obj.__getattribute__("field")``. See:

        https://docs.python.org/3/reference/datamodel.html#object.__getattribute__
        """
        # Call the default implementation first...
        value = super(AugmentDeadlines, self).__getattribute__(name)

        if name != "today" and type(value) is datetime.date:
            # This is a plain date; augment it with the Deadline extras. Note
            # that accessing ``self.today`` triggers a recursive call to this
            # function with name="today", so we have to be very careful: that
            # call must not reach this same statement or it will recurse
            # forever.
            return Deadline.at(value, self.today)

        # This was not a date, so return it as-is.
        return value


class RoundPage(AugmentDeadlines, Page):
    roundnumber = models.IntegerField()
    pingnew = models.DateField("Date to start pinging new orgs")
    pingold = models.DateField("Date to start pinging past orgs")
    orgreminder = models.DateField("Date to remind orgs to submit their home pages")
    landingdue = models.DateField("Date community landing pages are due")
    coupon_code = models.CharField(blank=True, max_length=255, verbose_name='Coupon code for the book "Forge Your Future with Open Source"')
    minimum_days_free_for_students = models.IntegerField(
            validators=[validators.MinValueValidator(0)],
            default=49,
            )
    minimum_days_free_for_non_students = models.IntegerField(
            validators=[validators.MinValueValidator(0)],
            default=49,
            )
    initial_applications_open = models.DateField("Date initial applications open")
    outreachy_chat = models.DateTimeField("Date and time of the Outreachy Twitter chat")
    initial_applications_close = models.DateField("Date initial applications close")
    pick_a_project_blog_url = models.URLField(blank=True, verbose_name="URL of the blog on how to pick a project")
    contributions_open = models.DateField("Date contributions open")
    contributions_close = models.DateField("Date contributions close")
    lateorgs = models.DateField("Last date to add community landing pages")
    lateprojects = models.DateField("Last date to add projects")
    mentor_intern_selection_deadline = models.DateField("Date mentors must select their intern by")
    coordinator_funding_deadline = models.DateField("Date coordinators must mark funding sources for interns by")
    internapproval = models.DateField("Date interns are approved by the Outreachy organizers")
    internannounce = models.DateField("Date interns are announced")
    internstarts = models.DateField("Date internships start")
    week_two_chat_text_date = models.DateTimeField("Date and time of outreachy week two chat (text only)")
    week_two_chat_text_url = models.URLField(blank=True, verbose_name="URL of the real-time text chat")
    week_four_chat_text_date = models.DateTimeField("Date and time of Outreachy week four chat about what we're stuck on")
    week_four_stuck_chat_url = models.URLField(blank=True, verbose_name="URL of the week four chat on what we're stuck on")
    week_six_chat_text_date = models.DateTimeField("Date and time of Outreachy week six chat to explain why your project passion to a newcomer")
    week_six_audience_chat_url = models.URLField(blank=True, verbose_name="URL of the week six chat to explain your project to a newcomer")
    week_eight_chat_text_date = models.DateTimeField("Date and time of Outreachy week eight chat to talk about difficulties scoping project tasks")
    week_eight_timeline_chat_url = models.URLField(blank=True, verbose_name="URL of the week eight chat to talk about project timeline modifications")
    week_ten_chat_text_date = models.DateTimeField("Date and time of Outreachy week ten chat to talk about career opportunities")
    week_ten_career_chat_url = models.URLField(blank=True, verbose_name="URL of the week ten chat to talk about career opportunities")
    week_twelve_chat_text_date = models.DateTimeField("Date and time of Outreachy week twelve chat on interviewing")
    week_twelve_interviewing_chat_url = models.URLField(blank=True, verbose_name="URL of the week twelve chat on interviewing")
    resume_reviewer_name = models.CharField(blank=True, max_length=255, verbose_name='Name of the person doing resume review during week 12')
    resume_reviewer_email = models.EmailField(blank=True, verbose_name='Email address of the person doing resume review during week 12')
    week_fourteen_chat_text_date = models.DateTimeField(verbose_name="Date and time of Outreachy week fourteen chat to wrap up the Outreachy internship")
    week_fourteen_wrapup_chat_url = models.URLField(blank=True, verbose_name="URL of the week fourteen chat to wrap up the Outreachy internship")
    tax_form_deadline = models.DateField("Date tax forms must be received by in order to have on-time initial payments")
    initialfeedback = models.DateField("Date initial feedback is due")
    initial_payment_date = models.DateField("Date initial payment will be received by")
    initialpayment = models.IntegerField(default=1000)
    midfeedback = models.DateField("Date mid-point feedback is due")
    midpoint_payment_date = models.DateField("Date mid-point payment will be received by")
    midpayment = models.IntegerField(default=2000)
    internends = models.DateField("Date internships end")
    finalfeedback = models.DateField("Date final feedback is due")
    final_payment_date = models.DateField("Date final payment will be received by")
    finalpayment = models.IntegerField(default=2500)
    sponsordetails = RichTextField(default='<p>Outreachy is hosted by the <a href="https://sfconservancy.org/">Software Freedom Conservancy</a> with special support from Red Hat, GNOME, and <a href="http://otter.technology">Otter Tech</a>. We invite companies and free and open source communities to sponsor internships in the next round.</p>')

    content_panels = Page.content_panels + [
        FieldPanel('roundnumber'),
        FieldPanel('pingnew'),
        FieldPanel('pingold'),
        FieldPanel('orgreminder'),
        FieldPanel('landingdue'),
        FieldPanel('initial_applications_open'),
        FieldPanel('initial_applications_close'),
        FieldPanel('pick_a_project_blog_url'),
        FieldPanel('contributions_open'),
        FieldPanel('contributions_close'),
        FieldPanel('lateorgs'),
        FieldPanel('lateprojects'),
        FieldPanel('mentor_intern_selection_deadline'),
        FieldPanel('coordinator_funding_deadline'),
        FieldPanel('internapproval'),
        FieldPanel('internannounce'),
        FieldPanel('internstarts'),
        FieldPanel('initialfeedback'),
        FieldPanel('midfeedback'),
        FieldPanel('internends'),
        FieldPanel('finalfeedback'),
        FieldPanel('sponsordetails', classname="full"),
        FieldPanel('initialpayment'),
        FieldPanel('midpayment'),
        FieldPanel('finalpayment'),
        FieldPanel('week_two_chat_text_date'),
        FieldPanel('week_two_chat_text_url'),
        FieldPanel('week_four_chat_text_date'),
        FieldPanel('week_four_stuck_chat_url'),
        FieldPanel('week_six_chat_text_date'),
        FieldPanel('week_six_audience_chat_url'),
        FieldPanel('week_eight_chat_text_date'),
        FieldPanel('week_eight_timeline_chat_url'),
        FieldPanel('week_ten_chat_text_date'),
        FieldPanel('week_ten_career_chat_url'),
        FieldPanel('week_twelve_chat_text_date'),
        FieldPanel('week_twelve_interviewing_chat_url'),
        FieldPanel('week_fourteen_chat_text_date'),
        FieldPanel('week_fourteen_wrapup_chat_url'),
    ]

    def official_name(self):
        return(self.internstarts.strftime("%B %Y") + " to " + self.internends.strftime("%B %Y") + " Outreachy internships")

    def project_soft_deadline(self):
        return self.lateprojects - datetime.timedelta(days=7)

    def internship_week_1_email_date(self):
        return(self.internstarts)

    def internship_week_3_email_date(self):
        return self.internstarts + datetime.timedelta(days=7*(3-1))

    def internship_week_5_email_date(self):
        return self.internstarts + datetime.timedelta(days=7*(5-1))

    def internship_week_7_email_date(self):
        return self.internstarts + datetime.timedelta(days=7*(7-1))

    def internship_week_9_email_date(self):
        return self.internstarts + datetime.timedelta(days=7*(9-1))

    def internship_week_11_email_date(self):
        return self.internstarts + datetime.timedelta(days=7*(11-1))

    def internship_week_13_email_date(self):
        return self.internstarts + datetime.timedelta(days=7*(13-1))

    def intern_agreement_deadline(self):
        return(self.internannounce + datetime.timedelta(days=5))

    def intern_initial_feedback_opens(self):
        return(self.initialfeedback - datetime.timedelta(days=7))

    def intern_midpoint_feedback_opens(self):
        return(self.midfeedback - datetime.timedelta(days=7))

    def intern_not_started_deadline(self):
        return(self.initialfeedback - datetime.timedelta(days=1))

    def intern_sfc_initial_payment_notification_deadline(self):
        return(self.initialfeedback)

    def initial_stipend_payment_deadline(self):
        return self.initial_payment_date

    def midpoint_stipend_payment_deadline(self):
        return self.midpoint_payment_date

    def final_stipend_payment_deadline(self):
        return self.final_payment_date

    # There is a concern about paying interns who are in a country
    # where they are not eligible to work in (usually due to visa restrictions).
    # We need to ask interns whether they will be traveling after their internship
    # when they would normally be paid. Internships may be extended by up to five weeks.
    # Payment isn't instantaneous, but this is a little better than just saying
    # "Are you eligible to work in all the countries you are residing in
    # during the internship period?"
    def sfc_payment_last_date(self):
        return self.internends + datetime.timedelta(days=7*5)

    # Interns get a five week extension at most.
    def has_internship_ended(self):
        return (self.internends + datetime.timedelta(days=7 * 5)).has_passed()

    def is_internship_active(self):
        if self.internstarts.has_passed():
            if not self.has_internship_ended():
                return True
        return False

    # The travel stipend policy changed for the December 2017 round
    # so that the travel stipend would be good for two years.
    # Rounds older than that are no longer valid.
    # Find the set of rounds after December 2017 where
    # the intern start date + 2 years is greater than or equal to today's date.
    def travel_stipend_deadline(self):
        return self.internstarts + datetime.timedelta(days=365*2)

    # Outreachy internships can be extended for up to five weeks past the official end date.
    # In some cases, we've changed or added an intern after the official announcement date.
    # The very latest we could do that would be five weeks after the official start date.
    def has_last_day_to_add_intern_passed(self):
        return (self.internstarts + datetime.timedelta(days=5 * 7)).has_passed()

    def gsoc_round(self):
        # The internships would start before August
        # for rounds aligned with GSoC
        # GSoC traditionally starts either in May or June
        return(self.internstarts.month < 8)

    def number_approved_communities_with_projects(self):
        return self.participation_set.approved().filter(project__isnull=False).distinct().count()

    def number_approved_projects(self):
        return Project.objects.filter(project_round__participating_round=self,
                approval_status=ApprovalStatus.APPROVED,
                project_round__approval_status=ApprovalStatus.APPROVED).distinct().count()

    def get_new_projects(self):
        # Find all approved projects
        projects = Project.objects.filter(project_round__participating_round=self,
                approval_status=ApprovalStatus.APPROVED,
                project_round__approval_status=ApprovalStatus.APPROVED).order_by('project_round__community__name').distinct()

        new_projects = []
        now = datetime.datetime.now(datetime.timezone.utc)
        week_ago = now - datetime.timedelta(weeks=1)
        # Find all projects that were in the submitted state within the last week
        for p in projects:
            versions = Version.objects.get_for_object(p)
            for v in versions:
                if v.revision.date_created < week_ago:
                    break
                if v.field_dict['approval_status'] == ApprovalStatus.PENDING:
                    new_projects.append(p)
                    break
        return new_projects
    # for p in new_projects:
    #   print(p.project_round.community.name, '"' + p.short_title + '" - ', ', '.join([s.skill for s in p.projectskill_set.all()]))
    #   print("New @outreachy internship project:", p.project_round.community.name, '"' + p.short_title + '" - ', ', '.join([s.skill for s in p.projectskill_set.all()]), 'https://www.outreachy.org/apply/project-selection/#' + p.project_round.community.slug + '-' + p.slug)

    def number_funded_interns(self):
        participations = self.participation_set.approved().filter(project__isnull=False).distinct()
        funded = 0
        for p in participations:
            funded += p.interns_funded()
        return funded

    def is_coordinator(self, user):
        return CoordinatorApproval.objects.filter(
            coordinator__account=user,
            approval_status=ApprovalStatus.APPROVED,
            community__participation__approval_status=ApprovalStatus.APPROVED,
            community__participation__participating_round=self,
        ).exists()

    def is_mentor(self, user):
        try:
            return user.comrade.get_mentored_projects().approved().filter(
                project_round__participating_round=self,
                project_round__approval_status=ApprovalStatus.APPROVED,
            ).exists()
        except Comrade.DoesNotExist:
            return False

    def is_reviewer(self, user):
        return self.applicationreviewer_set.approved().filter(
            comrade__account=user,
        ).exists()

    def print_approved_project_list(self):
        projects = Project.objects.filter(project_round__participating_round=self, approval_status=ApprovalStatus.APPROVED, project_round__approval_status=ApprovalStatus.APPROVED).order_by('project_round__community__name').distinct()
        for p in projects:
            skills = p.required_skills() | p.preferred_skills()
            print("<p><a href='https://www.outreachy.org/{}'>{}</a>, ".format(p.get_landing_url(), p.short_title), end='')
            for s in skills:
                print("{} ({}), ".format(s.skill, s.get_requirement_short_code()), end='')
            print("</p>")

    def get_intern_selections(self):
        return InternSelection.objects.filter(
                project__project_round__participating_round=self,
                project__approval_status=Project.APPROVED,
                project__project_round__approval_status=Participation.APPROVED).exclude(
                        funding_source=InternSelection.NOT_FUNDED).order_by('project__project_round__community__name', 'project__short_title')

    def get_general_funding_intern_selections(self):
        return self.get_intern_selections().filter(
                funding_source=InternSelection.GENERAL_FUNDED)

    def get_pending_intern_selections(self):
        return self.get_intern_selections().filter(
                organizer_approved=None)

    def get_approved_intern_selections(self):
        return self.get_intern_selections().filter(
                organizer_approved=True)

    def get_rejected_intern_selections(self):
        return self.get_intern_selections().filter(
                organizer_approved=False)

    def get_approved_interns_with_unsigned_contracts(self):
        return self.get_approved_intern_selections().filter(
                intern_contract=None)

    def get_in_good_standing_intern_selections(self):
        return self.get_approved_intern_selections().filter(
                in_good_standing=True)

    def get_interns_with_open_initial_feedback(self):
        interns = []
        # interns may not give feedback, but we only want to send a reminder email
        # if their mentor hasn't given feedback yet.
        for i in self.get_in_good_standing_intern_selections():
            if i.is_initial_feedback_on_intern_open():
                interns.append(i)
        return interns

    def get_interns_with_open_midpoint_feedback(self):
        interns = []
        for i in self.get_in_good_standing_intern_selections():
            if i.is_midpoint_feedback_on_intern_open():
                interns.append(i)
        return interns

    def get_interns_with_open_final_feedback(self):
        interns = []
        for i in self.get_in_good_standing_intern_selections():
            if i.is_final_feedback_on_intern_open():
                interns.append(i)
        return interns

    def get_communities_with_unused_funding(self):
        participations = self.participation_set.approved()
        communities = []
        for p in participations:
            funded = p.interns_funded()
            if funded < 1:
                continue
            intern_count = InternSelection.objects.filter(
                    project__project_round=p,
                    project__approval_status=Project.APPROVED,
                    funding_source=InternSelection.ORG_FUNDED).count()
            if intern_count < funded:
                communities.append((p.community, intern_count, funded))
        communities.sort(key=lambda x: x[0].name)
        return communities

    def travel_stipend_starts(self):
        return self.internannounce

    # Travel stipends are good for travel starting the day the internship is announced
    # Until one year after their internship begins.
    def travel_stipend_ends(self):
        return self.internstarts + datetime.timedelta(days=365)

    # Interns have up to 90 days to submit their travel stipend request
    def has_travel_stipend_ended(self):
        return (self.travel_stipend_ends() + datetime.timedelta(days=90)).has_passed()

    def get_common_skills_counter(self):
        approved_projects = Project.objects.filter(project_round__participating_round=self, approval_status=Project.APPROVED)
        skills = []
        for p in approved_projects:
            for s in p.projectskill_set.all():
                if 'python' in s.skill.lower():
                    skills.append('Python')
                elif 'javascript' in s.skill.lower() or 'JS' in s.skill:
                    skills.append('JavaScript')
                elif 'html' in s.skill.lower() or 'css' in s.skill.lower():
                    skills.append('HTML/CSS')
                elif 'java' in s.skill.lower():
                    skills.append('Java')
                elif 'django' in s.skill.lower():
                    skills.append('Django')
                elif 'c program' in s.skill.lower() or 'c language' in s.skill.lower() or 'c code' in s.skill.lower() or 'programming in c' in s.skill.lower() or s.skill == 'C':
                    skills.append('C programming')
                elif 'c++' in s.skill.lower():
                    skills.append('C++')
                elif 'rust' in s.skill.lower():
                    skills.append('Rust')
                elif 'ruby on rails' in s.skill.lower():
                    skills.append('Ruby on Rails')
                elif 'ruby' in s.skill.lower():
                    skills.append('Ruby')
                elif 'operating systems' in s.skill.lower() or 'kernel' in s.skill.lower():
                    skills.append('Operating Systems knowledge')
                elif 'linux' in s.skill.lower():
                    skills.append('Linux')
                elif 'web development' in s.skill.lower():
                    skills.append('Web development')
                elif 'gtk' in s.skill.lower() or 'gobject' in s.skill.lower():
                    skills.append('GTK programming')
                elif 'git' in s.skill.lower():
                    skills.append('Git')
                elif 'writing' in s.skill.lower() or 'documentation' in s.skill.lower():
                    skills.append('Documentation')
                else:
                    skills.append(s.skill)

                # A lot of projects list Android in conjunction with another skill
                if 'android' in s.skill.lower():
                    skills.append('Android')
                # Some projects list both Git or mercurial
                if 'mercurial' in s.skill.lower():
                    skills.append('Mercurial')
                # Some projects list both JavaScipt and node.js
                if 'node.js' in s.skill.lower():
                    skills.append('node.js')
        return Counter(skills)

    # Statistics functions
    def get_common_skills(self):
        skill_counter = self.get_common_skills_counter()
        return skill_counter.most_common(20)

    def number_accepted_initial_applications(self):
        return self.applicantapproval_set.approved().count()

    def number_contributors(self):
        return self.applicantapproval_set.approved().filter(
            contribution__isnull=False,
        ).distinct().count()

    def number_final_applicants(self):
        return self.applicantapproval_set.approved().filter(
            finalapplication__isnull=False,
        ).distinct().count()

    def get_statistics_on_eligibility_check(self):
        applicants = self.applicantapproval_set
        count_all = applicants.count()
        count_approved = applicants.approved().count()
        count_rejected_all = applicants.rejected().count()
        count_rejected_time = applicants.rejected().filter(reason_denied="TIME").count()
        count_rejected_general = applicants.rejected().filter(reason_denied="GENERAL").count()
        count_rejected_essay = applicants.rejected().filter(reason_denied__contains="ALIGNMENT").count()
        if count_rejected_all == 0:
            return (count_all, count_approved, 0, 0, 0)
        return (count_all, count_approved, count_rejected_essay * 100 / count_rejected_all, count_rejected_time * 100 / count_rejected_all, count_rejected_general * 100 / count_rejected_all)

    def get_countries_stats(self):
        all_apps = self.applicantapproval_set.approved()
        countries = []
        cities = []
        for a in all_apps:
            city, country = a.applicant.get_city_country()
            if city != '':
                cities.append(city)
            if country != '':
                countries.append(country)

        return Counter(countries).most_common(25)

    def get_contributor_demographics(self):
        contributors = self.applicantapproval_set.approved().filter(contribution__isnull=False).distinct()

        applicants = contributors.count()

        us_apps = contributors.filter(
            models.Q(
                paymenteligibility__us_national_or_permanent_resident=True
            ) | models.Q(
                paymenteligibility__living_in_us=True
            )
        ).count()

        us_people_of_color_apps = contributors.filter(
            applicantraceethnicityinformation__us_resident_demographics=True,
        ).count()
        if us_apps == 0:
            return (applicants, 0, 0)

        return (applicants, (us_apps - us_people_of_color_apps) * 100 / us_apps, us_people_of_color_apps * 100 / us_apps)

    def get_contributor_gender_stats(self):
        all_apps = self.applicantapproval_set.approved().filter(contribution__isnull=False).distinct().count()

        if all_apps == 0:
            return (0, 0, 0)

        cis_apps = ApplicantGenderIdentity.objects.filter(
                transgender=False,
                genderqueer=False,
                demi_boy=False,
                demi_girl=False,
                trans_masculine=False,
                trans_feminine=False,
                non_binary=False,
                demi_non_binary=False,
                genderflux=False,
                genderfluid=False,
                demi_genderfluid=False,
                demi_gender=False,
                bi_gender=False,
                tri_gender=False,
                multigender=False,
                pangender=False,
                maxigender=False,
                aporagender=False,
                intergender=False,
                mavrique=False,
                gender_confusion=False,
                gender_indifferent=False,
                graygender=False,
                agender=False,
                genderless=False,
                gender_neutral=False,
                neutrois=False,
                androgynous=False,
                androgyne=False,
                applicant__application_round=self,
                applicant__approval_status=ApprovalStatus.APPROVED,
                applicant__contribution__isnull=False).distinct().count()

        trans_folks_apps = ApplicantGenderIdentity.objects.filter(
                transgender=True,
                applicant__application_round=self,
                applicant__approval_status=ApprovalStatus.APPROVED,
                applicant__contribution__isnull=False).distinct().count()

        genderqueer_folks_apps = ApplicantGenderIdentity.objects.filter(
                genderqueer=True,
                applicant__application_round=self,
                applicant__approval_status=ApprovalStatus.APPROVED,
                applicant__contribution__isnull=False).distinct().count()

        return (cis_apps * 100 / all_apps, trans_folks_apps * 100 / all_apps, genderqueer_folks_apps * 100 / all_apps)

    def get_contributor_applicant_funding_status(self):
        eligible = self.applicantapproval_set.approved().count()

        contributed = self.applicantapproval_set.approved().filter(contribution__isnull=False).distinct().count()

        applied = self.applicantapproval_set.approved().filter(finalapplication__isnull=False).distinct().count()

        funded = 0
        participations = self.participation_set.approved()
        for p in participations:
            funded = funded + p.interns_funded()

        return (eligible, contributed, applied, funded)

    def serve(self, request, *args, **kwargs):
        # If the project selection page (views.current_round_page) would
        # consider this a current_round, redirect there.
        if self.pingnew.has_passed() and not self.internannounce.has_passed():
            return redirect('project-selection')

        # Only show this page if we shouldn't be showing the project selection page.
        return super(RoundPage, self).serve(request, *args, **kwargs)

    def get_context(self, request, *args, **kwargs):
        context = super(RoundPage, self).get_context(request, *args, **kwargs)
        context['role'] = Role(request.user, self)
        return context

class StatisticTotalApplied(models.Model):
    internship_round = models.OneToOneField(RoundPage, on_delete=models.CASCADE, primary_key=True)
    total_applicants = models.IntegerField(
            validators=[validators.MinValueValidator(0)],
            default=0,
            )
    total_approved = models.IntegerField(
            validators=[validators.MinValueValidator(0)],
            default=0,
            )
    total_pending = models.IntegerField(
            validators=[validators.MinValueValidator(0)],
            default=0,
            )
    total_rejected = models.IntegerField(
            validators=[validators.MinValueValidator(0)],
            default=0,
            )
    total_withdrawn = models.IntegerField(
            validators=[validators.MinValueValidator(0)],
            default=0,
            )

    def clean(self):
        if self.total_applicants != (self.total_approved + self.total_pending + self.total_rejected + self.total_withdrawn):
            error_string = 'Total applicants != approved + pending + rejected + withdrawn'
            raise ValidationError({'total_applicants': error_string})

class StatisticApplicantCountry(models.Model):
    internship_round = models.ForeignKey(RoundPage)
    country_living_in_during_internship = models.CharField(
            verbose_name='Country interns are living in during the internship',
            max_length=PARAGRAPH_LENGTH,
            )

    country_living_in_during_internship_code = models.CharField(
            verbose_name='ISO 3166-1 alpha-2 country code',
            max_length=2,
            )

    total_applicants = models.IntegerField(
            validators=[validators.MinValueValidator(0)],
            default=0,
            )

class StatisticAmericanDemographics(models.Model):
    internship_round = models.OneToOneField(RoundPage, on_delete=models.CASCADE, primary_key=True)

    # total accepted applicants who are U.S. nationals or permanent residents
    total_approved_american_applicants = models.IntegerField(
            validators=[validators.MinValueValidator(0)],
            default=0,
            )

    # total accepted applicants who are U.S. nationals or permanent residents and
    # Black/African American, Hispanic/Latinx, Native American,
    # Alaska Native, Native Hawaiian, or Pacific Islander
    total_approved_american_bipoc = models.IntegerField(
            validators=[validators.MinValueValidator(0)],
            default=0,
            )
    def total_approved_american_not_bipoc(self):
        return self.total_approved_american_applicants - self.total_approved_american_bipoc

    def percentage_americans_accepted_who_are_bipoc(self):
        return int(round(100 * (self.total_approved_american_bipoc / self.total_approved_american_applicants)))

    def percentage_americans_accepted_who_are_not_bipoc(self):
        return int(round(100 * (self.total_approved_american_not_bipoc() / self.total_approved_american_applicants)))

class StatisticGenderDemographics(models.Model):
    internship_round = models.OneToOneField(RoundPage, on_delete=models.CASCADE, primary_key=True)

    # Note: These could be overlapping gender identities
    # For example, someone could be a non-binary woman, or a trans masculine agender person.
    # In short, these totals will not add up to the total number of accepted applicants.

    # total accepted applicants who answered 'yes' to "Are you transgender?"
    total_transgender_people = models.IntegerField(
            validators=[validators.MinValueValidator(0)],
            default=0,
            )

    # total accepted applicants who answered 'yes' to "Are you genderqueer?"
    total_genderqueer_people = models.IntegerField(
            validators=[validators.MinValueValidator(0)],
            default=0,
            )

    # total accepted applicants checked the 'man' gender box
    total_men = models.IntegerField(
            validators=[validators.MinValueValidator(0)],
            default=0,
            )

    # Note: Trans men are men!
    #
    # If an applicant identifies as a man, they would have checked the 'man' gender box.
    # However, some non-binary people may identify as trans masculine, but don't identify as men.
    #
    # Don't assume that trans masculine and trans feminine people are binary.

    # total accepted applicants checked the 'trans masculine' gender box
    total_trans_masculine_people = models.IntegerField(
            validators=[validators.MinValueValidator(0)],
            default=0,
            )

    # total accepted applicants checked the 'woman' gender box
    total_women = models.IntegerField(
            validators=[validators.MinValueValidator(0)],
            default=0,
            )

    # total accepted applicants checked the 'trans feminine' gender box
    total_trans_feminine_people = models.IntegerField(
            validators=[validators.MinValueValidator(0)],
            default=0,
            )

    # total accepted applicants checked a gender identity other
    # than 'man', 'woman', 'trans masculine', or 'trans feminine'
    total_non_binary_people = models.IntegerField(
            validators=[validators.MinValueValidator(0)],
            default=0,
            )

    # total accepted applicants who self identified their gender
    # We get a lot of people who self-identify as "girl" instead of "woman"
    # So self-identification is not an indication of whether they are non-binary
    total_who_self_identified_gender = models.IntegerField(
            validators=[validators.MinValueValidator(0)],
            default=0,
            )

    def percentage_accepted_who_are_women(self):
        return int(round(100 * (self.total_women / self.internship_round.statistictotalapplied.total_approved)))

    def percentage_accepted_who_are_men(self):
        return int(round(100 * (self.total_men / self.internship_round.statistictotalapplied.total_approved)))

    def percentage_accepted_who_are_transgender(self):
        return int(round(100 * (self.total_transgender_people / self.internship_round.statistictotalapplied.total_approved)))

    def percentage_accepted_who_are_non_binary(self):
        return int(round(100 * (self.total_non_binary_people / self.internship_round.statistictotalapplied.total_approved)))

class CohortPage(Page):
    round_start = models.DateField("Round start date")
    round_end = models.DateField("Round end date")
    content_panels = Page.content_panels + [
            FieldPanel('round_start'),
            FieldPanel('round_end'),
            InlinePanel('participant', label="Intern or alumns information", help_text="Please add information about the alumn or intern"),
    ]

class AlumInfo(Orderable):
    page = ParentalKey(CohortPage, related_name='participant')
    name = models.CharField(max_length=255, verbose_name="Name")
    email = models.EmailField(verbose_name="Email")
    picture = models.ForeignKey(
            'wagtailimages.Image',
            null=True,
            blank=True,
            on_delete=models.SET_NULL,
            related_name='+'
            )
    gravitar = models.BooleanField(max_length=255, verbose_name="Use gravitar image associated with email?")
    location = models.CharField(max_length=255, blank=True, verbose_name="Location (optional)")
    nick = models.CharField(max_length=255, blank=True, verbose_name="Chat/Forum/IRC username (optional)")
    blog = models.URLField(blank=True, verbose_name="Blog URL (optional)")
    rss = models.URLField(blank=True, verbose_name="RSS URL (optional)")
    community = models.CharField(max_length=255, verbose_name="Community name")
    project = models.CharField(max_length=255, verbose_name="Project description")
    mentors = models.CharField(max_length=255, verbose_name="Mentor name(s)")
    survey_opt_out = models.BooleanField(default=False)
    panels = [
            FieldPanel('name'),
            FieldPanel('email'),
            ImageChooserPanel('picture'),
            FieldPanel('gravitar'),
            FieldPanel('location'),
            FieldPanel('nick'),
            FieldPanel('blog'),
            FieldPanel('rss'),
            FieldPanel('community'),
            FieldPanel('project'),
            FieldPanel('mentors'),
            FieldPanel('survey_opt_out'),
    ]

    def round_string(self):
        return '{start:%b %Y} to {end:%b %Y}'.format(
                start=self.page.round_start,
                end=self.page.round_end)

    def __str__(self):
        return '{start:%b %Y} to {end:%b %Y}: {name}'.format(
                start=self.page.round_start,
                end=self.page.round_end,
                name=self.name)

# We can't remove this old function because the default value
# for the token field used mentor_id and so an old migration
# refers to mentor_id
# FIXME - squash migrations after applied to server
def mentor_id():
    # should be a multiple of three
    return urlsafe_b64encode(urandom(9))

def make_comrade_photo_filename(instance, original_name):
    # Use the underlying User object's primary key rather than any
    # human-readable name, because if the person changes any of their
    # names, we don't want to be revealing their old names in these
    # URLs. It's usually considered bad style to include database IDs in
    # URLs, for a variety of good reasons, but it seems like the best we
    # can do here.
    base = instance.account.id
    # Incorporate a pseudo-random number to make it harder to guess the
    # URL to somebody's old photo once they've replaced it.
    randbase = 100000000
    unique = random.randrange(randbase, 10 * randbase)
    # Preserve the original filename's extension as that usually signals
    # the file's type.
    extension = os.path.splitext(original_name)[1]
    return "comrade/{pk}/{unique}{ext}".format(pk=base, unique=unique, ext=extension)

# From Wordnik:
# comrade: A person who shares one's interests or activities; a friend or companion.
# user: One who uses addictive drugs.
class Comrade(models.Model):
    account = models.OneToOneField(User, primary_key=True, on_delete=models.CASCADE)
    public_name = models.CharField(max_length=LONG_LEGAL_NAME, verbose_name="Name (public)", help_text="Your full name, which will be publicly displayed on the Outreachy website. This is typically your given name, followed by your family name. You may use a pseudonym or abbreviate your given or family names if you have concerns about privacy.")

    legal_name = models.CharField(max_length=LONG_LEGAL_NAME, verbose_name="Legal name (private)", help_text="Your name on your government identification. This is the name that you would use to sign a legal document. This will be used only by Outreachy organizers on any private legal contracts. Other applicants, coordinators, mentors, and volunteers will not see this name.")

    photo = models.ImageField(blank=True, upload_to=make_comrade_photo_filename,
            help_text="File limit size is 1MB. For best display, use a square photo at least 200x200 pixels.")

    # Reference: https://uwm.edu/lgbtrc/support/gender-pronouns/
    PRONOUN_RAW = (
            ['she', 'her', 'her', 'hers', 'herself', 'http://pronoun.is/she'],
            ['he', 'him', 'his', 'his', 'himself', 'http://pronoun.is/he'],
            ['they', 'them', 'their', 'theirs', 'themself', 'http://pronoun.is/they'],
            ['fae', 'faer', 'faer', 'faers', 'faerself', 'http://pronoun.is/fae'],
            ['ey', 'em', 'eir', 'eirs', 'eirself', 'http://pronoun.is/ey'],
            ['per', 'per', 'pers', 'pers', 'perself', 'http://pronoun.is/per'],
            ['ve', 'ver', 'vis', 'vis', 'verself', 'http://pronoun.is/ve'],
            ['xe', 'xem', 'xyr', 'xyrs', 'xemself', 'http://pronoun.is/xe'],
            ['ze', 'hir', 'hir', 'hirs', 'hirself', 'http://pronoun.is/ze'],
            )
    PRONOUN_CHOICES = [
            (raw[0], '{subject}/{Object}/{possessive_pronoun}'.format(subject=raw[0], Object=raw[1], possessive_pronoun=raw[3]))
            for raw in PRONOUN_RAW
            ]
    pronouns = models.CharField(
            max_length=4,
            choices=PRONOUN_CHOICES,
            default='they',
            help_text="Common pronouns include she/her, he/him, or they/them. Neopronouns are also welcome! Your pronouns may be (optionally) displayed to Outreachy organizers, applicants, mentors, and (optionally) displayed on the public Outreachy alums page. See the pronoun privacy options below.",
            )

    pronouns_to_participants = models.BooleanField(
            verbose_name = "Share pronouns with Outreachy participants",
            help_text = "If this box is checked, applicant pronouns will be shared with coordinators, mentors and volunteers. If the box is checked, coordinator and mentor pronouns will be shared with applicants.<br>If the box is unchecked, no pronouns will be displayed.<br>If you don't want to share your pronouns, all Outreachy organizer email that Cc's another participant will use they/them/their pronouns for you.",
            default=True,
            )

    pronouns_public = models.BooleanField(
            verbose_name = "Share pronouns publicly",
            help_text = "Mentor, coordinator, and accepted interns' pronouns will be displayed publicly on the Outreachy website to anyone who is not logged in. Sharing pronouns can be a way for people to proudly display their gender identity and connect with other Outreachy participants, but other people may prefer to keep their pronouns private.<br>If this box is unchecked, Outreachy participants will be instructed to use they/them pronouns on public community channels. They will still know what your pronouns are if you check the previous box.",
            default=False,
            )

    timezone = TimeZoneField(blank=True, verbose_name="(Optional) Your timezone", help_text="The timezone in your current location. Shared with other Outreachy participants to help facilitate communication.")

    location = models.CharField(
            max_length=SENTENCE_LENGTH,
            blank=True,
            help_text="(Optional) Location - city, state/province, and country.<br>This field is unused for mentors and coordinators. Applicant's location will be shared with their mentors. If selected as an intern, this location will be publicly displayed on the Outreachy website.<br>If you are concerned about keeping your location private, you can share less information, such as just the country, or a larger town nearby.")

    nick = models.CharField(
            max_length=SENTENCE_LENGTH,
            blank=True,
            verbose_name="Forum, chat, or IRC username",
            help_text="(Optional) The username or 'nick' you typically use when communicating on professional channels. If you don't have one yet, leave this blank and update it later.<br>For mentors and coordinators, this will be displayed to applicants. Applicants' username/nick will be shared with their mentors and coordinators. Accepted interns' username/nick will be displayed on the Outreachy website.")

    github_url = models.URLField(blank=True,
            verbose_name="GitHub profile URL",
            help_text="(Optional) The full URL to your profile on GitHub.<br>For mentors and coordinators, this will be displayed to applicants. Applicants' GitHub URLs will be shared with their mentors and coordinators. Accepted interns' GitHub URLs will be displayed on the Outreachy website.")

    gitlab_url = models.URLField(blank=True,
            verbose_name="GitLab profile URL",
            help_text="(Optional) The full URL to your profile on GitLab.<br>For mentors and coordinators, this will be displayed to applicants. Applicants' GitLab URLs will be shared with their mentors and coordinators. Accepted interns' GitLab URLs will be displayed on the Outreachy website.")

    blog_url = models.URLField(blank=True,
            verbose_name="Blog URL",
            help_text="(Optional) The full URL to your blog.<br>For mentors and coordinators, this will be displayed to applicants. Applicants' blog URLs will be shared with their mentors and coordinators. Accepted interns' blog URLs will be displayed on the Outreachy website.")

    blog_rss_url = models.URLField(blank=True,
            verbose_name="Blog RSS URL",
            help_text="(Optional) The full URL to the RSS or ATOM feed for your blog.<br>For mentors and coordinators, this is unused. Applicants' blog RSS URLs will be unused. Accepted interns' blog RSS URLs will be used to create an aggregated feed of all Outreachy intern blogs, which will be displayed on the Outreachy website or Outreachy planetaria.")

    twitter_url = models.URLField(blank=True,
            verbose_name="Twitter profile URL",
            help_text="(Optional) The full URL to your Twitter profile.<br>For mentors and coordinators, this will be displayed to applicants, who may try to contact you via Twitter. Applicants' Twitter URLs will be shared with their mentors and coordinators. Accepted interns' Twitter URLs will be used to create an Outreachy Twitter list for accepted interns for that round. Accepted interns' Twitter URLs will not be displayed on the Outreachy website.")

    agreed_to_code_of_conduct = models.CharField(
            max_length=LONG_LEGAL_NAME,
            verbose_name = "Type your legal name to indicate you agree to the Code of Conduct")

    def __str__(self):
        return self.public_name + ' <' + self.account.email + '> (' + self.legal_name + ')'

    def email_address(self):
        if self.account.email:
            return Address(self.public_name, addr_spec=self.account.email)
        return ''

    def username(self):
        return self.account.username

    def get_pronouns_html(self):
        return "<a href=http://pronoun.is/{short_name}>{pronouns}</a>".format(
                short_name=self.pronouns,
                pronouns=self.get_pronouns_display(),
                )

    # Having a text location field was a disaster.
    def get_city_country(self):
        us_state_abbrevs = ['AL', 'AK', 'AZ', 'AR', 'CA', 'CO', 'CT', 'DE', 'FL', 'GA', 'HI', 'ID', 'IL', 'IN', 'IA', 'KS', 'KY', 'LA', 'ME', 'MD', 'MA', 'MI', 'MN', 'MS', 'MO', 'MT', 'NE', 'NV', 'NH', 'NJ', 'NM', 'NY', 'NC', 'ND', 'OH', 'OK', 'OR', 'PA', 'RI', 'SC', 'SD', 'TN', 'TX', 'UT', 'VT', 'VA', 'WA', 'WV', 'WI', 'WY', 'AS', 'DC', 'FM', 'GU', 'MH', 'MP', 'PW', 'PR', 'VI', ]
        us_states = [ 'alabama', 'alaska', 'arizona', 'arkansas', 'california', 'colorado', 'connecticut', 'delaware', 'florida', 'georgia', 'hawaii', 'idaho', 'illinois', 'indiana', 'iowa', 'kansas', 'kentucky', 'louisiana', 'maine', 'maryland', 'massachusetts', 'michigan', 'minnesota', 'mississippi', 'missouri', 'montana', 'nebraska', 'nevada', 'new hampshire', 'new jersey', 'new mexico', 'new york', 'north carolina', 'north dakota', 'ohiooH', 'oklahoma', 'oregon', 'pennsylvania', 'rhode island', 'south carolina', 'south dakota', 'tennessee', 'texas', 'utah', 'vermont', 'virginia', 'washington', 'west virginia', 'wisconsin', 'wyoming', 'american samoa', 'district of columbia', 'federated states of micronesia', 'guam', 'marshall islands', 'northern mariana islands', 'palau', 'puerto rico', 'virgin islands', ]

        us_cities = [
                'boston',
                'los angeles',
                'san francisco',
                'new york city',
                'united states',
                'philadelphia',
                'madison',
                ]
        us_timezones = [
                'America/Los_Angeles',
                'America/Chicago',
                'America/New_York',
                'US/Eastern',
                'US/Central',
                'US/Pacific',
                ]

        indian_cities = [
                'india',
                'india.',
                'new delhi',
                'hyderabad',
                'bangalore',
                'delhi',
                'mumbai',
                'hyderabad',
                'chennai',
                'noida',
                'kerala',
                'pune',
                'jaipur',
                'maharashtra',
                'new delhi india',
                'bengaluru',
                ]
        location = self.location.split(',')
        if location == '':
            city = ''
        else:
            city = location[0].strip().lower()

        country = ''
        if len(location) >= 3:
            country = location[-1].strip().lower()
        elif len(location) == 2:
            country = location[-1].strip().lower()
            if country.upper() in us_state_abbrevs or country in us_states:
                country = 'usa'

        scrubbed_city = ''
        if country:
            if country == 'usa' or country == 'united states' or country == 'united states of america' or country == 'us' or country in us_states:
                country = 'usa'
            if country == 'india.' or country == 'delhi and india':
                country = 'india'
        elif city == 'buenos aires' or city.startswith('argentina'):
            country = 'argentina'
        # Brazilians like to use dashes instead of commas??
        elif city.startswith('são paulo') or city.startswith('curitiba') or city == 'brazil' or city == 'brasil':
            country = 'brazil'
        elif city == 'yaounde':
            country = 'cameroon'
        # There's a Vancouver, WA, but it's more likely to be Canada
        elif city == 'vancouver' or city == 'canada':
            country = 'canada'
        elif city == 'egypt':
            country = 'egypt'
        elif city == 'berlin':
            country = 'germany'
        elif city in indian_cities:
            country = 'india'
        elif city == 'israel':
            country = 'israel'
        elif city == 'mombasa' or city == 'nairobi' or city == 'kenya':
            country = 'kenya'
        elif city == 'mexico city' or city == 'mexico':
            country = 'mexico'
        elif city.startswith('lagos') or city == 'port harcourt' or city == 'ibadan' or city == 'nigeria':
            country = 'nigeria'
        # technically there's a saint petersberg FL, but it's more likely to be Russia
        elif city == 'moscow' or city == 'saint petersburg' or city == 'saint-petersburg' or city == 'russia':
            country = 'russia'
        elif city == 'istanbul' or city == 'turkey':
            country = 'turkey'
        elif city == 'kazakhstan' or city == 'united arab emirates':
            country = 'united arab emirates'
        elif city in us_cities or city in us_states:
            country = 'usa'
        elif self.timezone:
            timezone = self.timezone.zone
            if timezone == 'America/Argentina/Buenos_Aires':
                country = 'argentina'
            if 'Australia' in timezone:
                country = 'australia'
            elif timezone == 'America/Sao_Paulo':
                country = 'brazil'
            elif timezone.startswith('Canada') or timezone == 'America/Toronto':
                country = 'canada'
            elif timezone == 'Africa/Cairo':
                country = 'egypt'
            elif timezone == 'Europe/Berlin':
                country = 'germany'
            elif timezone == 'Africa/Nairobi' or timezone == 'Africa/Lagos':
                country = 'kenya'
            elif timezone == 'Asia/Kolkata' or timezone == 'Indian/Mayotte':
                country = 'india'
            elif timezone == 'Europe/Rome':
                country = 'italy'
            elif timezone == 'Europe/Dublin':
                country = 'ireland'
            elif timezone == 'Indian/Antananarivo':
                country = 'madagascar'
            elif timezone == 'Europe/Bucharest':
                country = 'romania'
            elif timezone == 'Europe/Moscow':
                country = 'russia'
            elif timezone == 'Europe/London':
                country = 'uk'
            elif timezone == 'Europe/Kiev':
                country = 'ukraine'
            elif timezone in us_timezones:
                country = 'usa'

        return (city.title(), country.title())

    def get_mentored_projects(self):
        """
        Returns all projects for which this person has ever been approved as a
        mentor, regardless of whether the project itself or its community were
        approved. You can apply additional filters to the return value if you
        want to be more specific.
        """
        return Project.objects.filter(
            mentorapproval__mentor=self,
            mentorapproval__approval_status=ApprovalStatus.APPROVED,
        )

    def get_intern_selection(self):
        try:
            return InternSelection.objects.get(
                applicant__applicant=self,
                funding_source__in=(InternSelection.ORG_FUNDED, InternSelection.GENERAL_FUNDED),
                organizer_approved=True)
        except InternSelection.DoesNotExist:
            return None

class ApprovalStatusQuerySet(models.QuerySet):
    def approved(self):
        return self.filter(approval_status=ApprovalStatus.APPROVED)

    def pending(self):
        return self.filter(approval_status=ApprovalStatus.PENDING)

    def withdrawn(self):
        return self.filter(approval_status=ApprovalStatus.WITHDRAWN)

    def rejected(self):
        return self.filter(approval_status=ApprovalStatus.REJECTED)

class ApprovalStatus(models.Model):
    PENDING = 'P'
    APPROVED = 'A'
    WITHDRAWN = 'W'
    REJECTED = 'R'
    APPROVAL_STATUS_CHOICES = (
        (PENDING, 'Pending'),
        (APPROVED, 'Approved'),
        (WITHDRAWN, 'Withdrawn'),
        (REJECTED, 'Rejected'),
    )
    approval_status = models.CharField(
            max_length=1,
            choices=APPROVAL_STATUS_CHOICES,
            default=WITHDRAWN)

    reason_denied = models.CharField(
            max_length=THREE_PARAGRAPH_LENGTH,
            blank=True,
            help_text="""
            Please explain why you are withdrawing this request. This
            explanation will only be shown to Outreachy organizers and
            approved people within this community.
            """)

    objects = ApprovalStatusQuerySet.as_manager()

    class Meta:
        abstract = True

    def submission_and_approval_deadline(self):
        """
        Override in subclasses to return a Deadline if people ought not to be
        editing or approving this request because a deadline has passed.
        """
        return NoDeadline

    def is_approver(self, user):
        """
        Override in subclasses to return True if the given user has
        permission to approve or reject this request, False otherwise.
        """
        raise NotImplementedError

    def is_submitter(self, user):
        """
        Override in subclasses to return True if the given user has
        permission to withdraw or re-submit this request, False
        otherwise.
        """
        raise NotImplementedError

    @classmethod
    def objects_for_dashboard(cls, user):
        """
        Override in subclasses to return all instances of this model for
        which the given user is either an approver or a submitter.
        """
        raise NotImplementedError

    def get_action_url(self, action, **kwargs):
        """
        Override in subclasses to return the URL for the view which
        performs the specified action. In some subclasses, there may be
        optional extra parameters which control how the URL is
        constructed.
        """
        raise NotImplementedError

    def get_submit_url(self, **kwargs):
        return self.get_action_url('submit', **kwargs)

    def get_withdraw_url(self, **kwargs):
        return self.get_action_url('withdraw', **kwargs)

    def get_approve_url(self, **kwargs):
        return self.get_action_url('approve', **kwargs)

    def get_reject_url(self, **kwargs):
        return self.get_action_url('reject', **kwargs)

    def is_pending(self):
        return self.approval_status == self.PENDING

    def is_approved(self):
        return self.approval_status == self.APPROVED

    def is_withdrawn(self):
        return self.approval_status == self.WITHDRAWN

    def is_rejected(self):
        return self.approval_status == self.REJECTED

class Community(models.Model):
    name = models.CharField(
            max_length=50, verbose_name="Community name")
    slug = models.SlugField(
            max_length=50,
            unique=True,
            help_text="Community URL slug: https://www.outreachy.org/communities/SLUG/")

    description = models.CharField(
            max_length=PARAGRAPH_LENGTH,
            verbose_name="Short description of community",
            help_text="This should be three sentences for someone who has never heard of your community or the technologies involved. Do not put any links in the short description (use the long description instead).")

    long_description = CKEditorField(
            blank=True,
            verbose_name="(Optional) Longer description of community.",
            help_text="Please avoid adding educational requirements for interns to your community description. Outreachy interns come from a variety of educational backgrounds. Schools around the world may not teach the same topics. If interns need to have specific skills, your mentors need to add application tasks to test those skills.")

    website = models.URLField(
            blank=True,
            verbose_name="(Optional) Please provide the URL for your FOSS community's website")

    tutorial = CKEditorField(
            blank=True,
            verbose_name="(Optional) Description of your first time contribution tutorial",
            help_text="If your applicants need to complete a tutorial before working on contributions with mentors, please provide a description and the URL for the tutorial. For example, the Linux kernel asks applicants to complete a tutorial for compiling and installing a custom kernel, and sending in a simple whitespace change patch. Once applicants complete this tutorial, they can start to work with mentors on more complex contributions.")

    rounds = models.ManyToManyField(RoundPage, through='Participation')

    class Meta:
        verbose_name_plural = "communities"

    def __str__(self):
        return self.name

    def reverse(self, view_name, **kwargs):
        kwargs['community_slug'] = self.slug
        return reverse(view_name, kwargs=kwargs)

    def get_coordinator_signup_url(self):
        return self.reverse('coordinatorapproval-action', action='submit')

    def get_preview_url(self):
        return self.reverse('community-read-only')

    def is_coordinator(self, user):
        return self.coordinatorapproval_set.approved().filter(
                coordinator__account=user).exists()

    def get_coordinator_email_list(self):
        return [ca.coordinator.email_address()
                for ca in self.coordinatorapproval_set.approved()]

    def get_coordinator_names(self):
        return [ca.coordinator.public_name
                for ca in self.coordinatorapproval_set.approved()]

class Notification(models.Model):
    community = models.ForeignKey(Community, on_delete=models.CASCADE)
    comrade = models.ForeignKey(Comrade, on_delete=models.CASCADE)
    # Ok, look, this is silly, and we don't actually need the date,
    # but I don't know what view to use to modify a through field on a model.
    date_of_signup = models.DateField("Date user signed up for notifications", auto_now_add=True)
    class Meta:
        unique_together = (
                ('community', 'comrade'),
                )

class NewCommunity(Community):
    community = models.OneToOneField(Community, primary_key=True, parent_link=True, on_delete=models.CASCADE)

    SMOL = '3'
    TINY = '5'
    MEDIUM = '10'
    SIZABLE = '20'
    BIG = '50'
    LARGER = '100'
    GINORMOUS = '999'
    COMMUNITY_SIZE_CHOICES = (
        (SMOL, '1-2 people'),
        (TINY, '3-5 people'),
        (MEDIUM, '6-10 people'),
        (SIZABLE, '11-20 people'),
        (BIG, '21-50 people'),
        (LARGER, '50-100 people'),
        (GINORMOUS, 'More than 100 people'),
    )
    community_size = models.CharField(
        max_length=3,
        choices=COMMUNITY_SIZE_CHOICES,
        default=SMOL,
        verbose_name="How many people are contributing to this FOSS community regularly?",
    )

    THREE_MONTHS = '3M'
    SIX_MONTHS = '6M'
    ONE_YEAR = '1Y'
    TWO_YEARS = '2Y'
    OLD_YEARS = 'OL'
    LONGEVITY_CHOICES = (
        (THREE_MONTHS, '0-2 months'),
        (SIX_MONTHS, '3-5 months'),
        (ONE_YEAR, '6-11 months'),
        (TWO_YEARS, '1-2 years'),
        (OLD_YEARS, 'More than 2 years'),
    )
    longevity = models.CharField(
        max_length=2,
        choices=LONGEVITY_CHOICES,
        default=THREE_MONTHS,
        verbose_name="How long has this FOSS community accepted public contributions?",
    )

    participating_orgs = models.CharField(max_length=THREE_PARAGRAPH_LENGTH,
            verbose_name="What different organizations and companies participate in this FOSS community?",
            help_text="If there are many organizations, list the top five organizations who make large contributions.")

    approved_license = models.BooleanField(
            default=False,
            help_text='I assert that all Outreachy internship projects under my community will be released under either an <a href="https://opensource.org/licenses/alphabetical">OSI-approved open source license</a> that is also identified by the FSF as a <a href="https://www.gnu.org/licenses/license-list.html">free software license</a>, OR a <a href="https://creativecommons.org/share-your-work/public-domain/freeworks/">Creative Commons license approved for free cultural works</a>')
    unapproved_license_description = CKEditorField(
            blank=True,
            help_text="(Optional) If your FOSS community uses a license that is not an OSI-approved and FSF-approved license OR a Creative Commons license, please provide a description and links to the non-free licenses.")

    no_proprietary_software = models.BooleanField(help_text='I assert all Outreachy internship projects under my community will forward the interests of free and open source software, not proprietary software.')
    proprietary_software_description = CKEditorField(
            blank=True,
            help_text="(Optional) If any internship project under your community furthers the interests of proprietary software, please explain.")

    approved_advertising = models.BooleanField(
            default=False,
            help_text='I assert that my community resources do not advertise the services of only one company. Community resources are where users and developers seek help for your FOSS project. Community resources can include the community website, mailing lists, forums, documentation, or community introduction emails. It is fine to advertise the services of multiple companies or to identify sponsor companies generally.')
    unapproved_advertising_description = CKEditorField(
            blank=True,
            help_text="(Optional) If your community resources advertise the services of only one community, please explain.")

    governance = models.URLField(blank=True, verbose_name="(Optional) Please provide the URL for a description of your community's governance model")
    code_of_conduct = models.URLField(blank=True, verbose_name="(Optional) Please provide the URL for to your community's Code of Conduct")
    cla = models.URLField(blank=True, verbose_name="(Optional) Please provide the URL for your community's Contributor License Agreement (CLA)")
    dco = models.URLField(blank=True, verbose_name="(Optional) Please provide the URL for your community's Developer Certificate of Origin (DCO) agreement")

    class Meta:
        verbose_name_plural = 'new communities'

class Participation(ApprovalStatus):
    community = models.ForeignKey(Community, on_delete=models.CASCADE)
    participating_round = models.ForeignKey(RoundPage, on_delete=models.CASCADE)

    class Meta:
        ordering = ('community__name',)

    def __str__(self):
        return '{start:%Y %B} to {end:%Y %B} round - {community}'.format(
                community = self.community.name,
                start = self.participating_round.internstarts,
                end = self.participating_round.internends,
                )

    def interns_funded(self):
        total_funding = self.sponsorship_set.aggregate(total=models.Sum('amount'))['total'] or 0
        # Use integer division so it rounds down.
        return total_funding // 6500

    # Plain text string to use in email to Outreachy organizers
    # to confirm this community's participation in the round
    def intern_funding_details(self):
        details = ''
        for sponsor in self.sponsorship_set.all():
            if sponsor.funding_secured:
                secured = ' (confirmed)'
            else:
                secured = ' (unconfirmed, will know by ' + str(sponsor.funding_decision_date) + ')'
            details = details + '\n' + sponsor.name + ' $' + str(sponsor.amount) + secured
        return details

    def reverse(self, view_name, **kwargs):
        return self.community.reverse(view_name, round_slug=self.participating_round.slug, **kwargs)

    def get_absolute_url(self):
        return self.reverse('community-landing')

    def get_preview_url(self):
        return self.community.get_preview_url()

    def get_action_url(self, action):
        return self.reverse('participation-action', action=action)

    # Outreachy organizers can approve participations until the contribution period closes
    # Other pages should hide the community participation submission button
    # after RoundPage.lateorgs
    def submission_and_approval_deadline(self):
        return self.participating_round.contributions_close

    def is_approver(self, user):
        return user.is_staff

    def get_approver_email_list(self):
        return [email.organizers]

    def is_submitter(self, user):
        return self.community.is_coordinator(user)

    # Note that is is more than just the submitter!
    # We want to notify mentors as well as coordinators
    def get_submitter_email_list(self):
        emails = self.community.get_coordinator_email_list()
        mentors = Comrade.objects.filter(
                mentorapproval__project__project_round=self,
                mentorapproval__project__approval_status=ApprovalStatus.APPROVED,
                mentorapproval__approval_status=ApprovalStatus.APPROVED).distinct()
        for m in mentors:
            emails.append(m.email_address())
        # Coordinators might get duplicate emails if they're mentors,
        # but Address isn't hashable, so we can't make a set and then a list.
        return emails

    @classmethod
    def objects_for_dashboard(cls, user):
        if user.is_staff:
            return cls.objects.all()
        return cls.objects.filter(
                community__coordinatorapproval__approval_status=ApprovalStatus.APPROVED,
                community__coordinatorapproval__coordinator__account=user,
                )

    def is_mentor(self, user):
        try:
            return user.comrade.get_mentored_projects().approved().filter(
                project_round=self,
            ).exists()
        except Comrade.DoesNotExist:
            return False

class Sponsorship(models.Model):
    participation = models.ForeignKey(Participation, on_delete=models.CASCADE)

    coordinator_can_update = models.BooleanField(
            help_text="""
            Can a community coordinator update this information, or is
            it provided by the Outreachy organizers?
            """)

    name = models.CharField(
            max_length=SENTENCE_LENGTH,
            verbose_name='Organization or company full legal name',
            help_text='The full sponsor name to be used on invoices.')

    amount = models.PositiveIntegerField(
            verbose_name="Sponsorship amount",
            help_text="Sponsorship for each intern is $6,500.")

    funding_secured = models.BooleanField(
            default=False,
            help_text="""
            Check this box if funding has been confirmed by the sponsoring organization.
            <br>Leave the box unchecked if the funding is tentative.
            """)

    funding_decision_date = models.DateField(
            default=datetime.date.today,
            help_text='Date by which you will know if this funding is confirmed.')

    additional_information = CKEditorField(
            blank=True,
            help_text="""
            Anything else the Outreachy organizers should know about
            this sponsorship.
            """)

    def __str__(self):
        return "{name} sponsorship for {community}".format(
                name=self.name,
                community=self.participation.community)

class Project(ApprovalStatus):
    project_round = models.ForeignKey(Participation, verbose_name="Outreachy round and community", on_delete=models.CASCADE)
    mentors = models.ManyToManyField(Comrade, through='MentorApproval')

    THREE_MONTHS = '3M'
    SIX_MONTHS = '6M'
    ONE_YEAR = '1Y'
    TWO_YEARS = '2Y'
    OLD_YEARS = 'OL'
    LONGEVITY_CHOICES = (
        (THREE_MONTHS, '0-2 months'),
        (SIX_MONTHS, '3-5 months'),
        (ONE_YEAR, '6-11 months'),
        (TWO_YEARS, '1-2 years'),
        (OLD_YEARS, 'More than 2 years'),
    )
    longevity = models.CharField(
        max_length=2,
        choices=LONGEVITY_CHOICES,
        default=THREE_MONTHS,
        verbose_name="How long has your team been accepting publicly submitted contributions?",
        help_text="A community can be comprised of many different teams that each work on separate subsystems, modules, applications, libraries, tools, documentation, user experience, graphical design, and more. Typically each Outreachy project involves working with a particular team in the community. If the Outreachy intern would work with the whole community rather than a particular team, consider the community to be a team for these questions.<br><br>How long has your team been accepting publicly submitted contributions?",
    )

    SMOL = '3'
    TINY = '5'
    MEDIUM = '10'
    SIZABLE = '20'
    BIG = '50'
    LARGER = '100'
    GINORMOUS = '999'
    COMMUNITY_SIZE_CHOICES = (
        (SMOL, '1-2 people'),
        (TINY, '3-5 people'),
        (MEDIUM, '6-10 people'),
        (SIZABLE, '11-20 people'),
        (BIG, '21-50 people'),
        (LARGER, '50-100 people'),
        (GINORMOUS, 'More than 100 people'),
    )
    community_size = models.CharField(
        max_length=3,
        choices=COMMUNITY_SIZE_CHOICES,
        default=SMOL,
        verbose_name="How many regular contributors does your team have?",
    )

    intern_tasks = CKEditorField(
            max_length=THREE_PARAGRAPH_LENGTH,
            blank=True,
            help_text='(Optional) Description of possible internship tasks. What smaller tasks will they start on? What is the main task or tasks for the internship? Do you have any optional stretch goals?')

    intern_benefits = CKEditorField(
            max_length=PARAGRAPH_LENGTH,
            blank=True,
            help_text="(Optional) How will the intern benefit from working with your team on this project? Imagine you're pitching this internship to a promising candidate. What would you say to convince them to apply? For example, what technical and non-technical skills will they learn from working on this project? How will this help them further their career in open source?")

    community_benefits = CKEditorField(
            blank=True,
            max_length=PARAGRAPH_LENGTH,
            help_text='(Optional) How will this internship project benefit the FOSS community that is funding it?')

    approved_license = models.BooleanField(
            default=False,
            help_text='I assert that this Outreachy internship project will released under either an <a href="https://opensource.org/licenses/alphabetical">OSI-approved open source license</a> that is also identified by the FSF as a <a href="https://www.gnu.org/licenses/license-list.html">free software license</a>, OR a <a href="https://creativecommons.org/share-your-work/public-domain/freeworks/">Creative Commons license approved for free cultural works</a>')
    unapproved_license_description = CKEditorField(
            blank=True,
            help_text="(Optional) If this Outreachy internship project will be released under a license that is not an OSI-approved and FSF-approved license OR a Creative Commons license, please provide a description and links to the non-free licenses.")

    no_proprietary_software = models.BooleanField(
            default=False,
            help_text='I assert that this Outreachy internship project will forward the interests of free and open source software, not proprietary software.')
    proprietary_software_description = CKEditorField(
            blank=True,
            help_text="(Optional) If this internship project furthers the interests of proprietary software, please explain.")

    short_title = models.CharField(
            max_length=SENTENCE_LENGTH,
            verbose_name="Project short title",
            help_text='Short title for this internship project proposal. This should be 100 characters or less, starting with a verb like "Create", "Improve", "Extend", "Survey", "Document", etc. Assume the applicant has never heard of your technology before and keep it simple. The short title will be used in your project page URL, so keep it short.')
    slug = models.SlugField(
            max_length=50,
            verbose_name="Project URL slug")
    long_description = CKEditorField(
            blank=True,
            help_text='Description of the internship project.<br><br>Please do not place educational restrictions (such as needing a degree) on this project. Outreachy applicants are judged on their demonstrated skills, not on their educational background. If your project requires knowledge that would normally be learned during a degree, your project contribution tasks should test applicants for that knowledge.<br><br>You should exclude applicant skills and communication channels. Those will be added in the next step.<br><br>You should also exclude discussion of internship tasks, internship benefits, repository URLs, issue tracker URLs, newcomer tags, or application period contribution tasks. Those are collected in the optional fields below.')

    minimum_system_requirements = CKEditorField(
            help_text="What are the minimum computer requirements to contribute to this project during the application period? Examples: Operating system, CPU, memory, and hard drive space. <br><br>Many Outreachy applicants have older laptops. Many of them are working with ten year old systems (e.g. 1.6 GHz dual core with 2 GB of RAM). Please evaluate whether your project could better support contributors with older systems.",
            default="<p>No system requirements provided.</p>")

    repository = models.URLField(blank=True, help_text="(Optional) URL for your team's repository or contribution mechanism")
    issue_tracker = models.URLField(blank=True, help_text="(Optional) URL for your team's issue tracker")
    newcomer_issue_tag = models.CharField(
            blank=True,
            max_length=SENTENCE_LENGTH,
            help_text="(Optional) What tag is used for newcomer-friendly issues for your team or for this internship project? Please use a tag and not a URL.")

    contribution_tasks = CKEditorField(
            verbose_name="How can applicants make a contribution to your project?",
            help_text='Instructions for how applicants can make contributions during the Outreachy application period.<br><br>Make sure to include links to getting started tutorials or documentation, how applicants can find contribution tasks on your project website or issue tracker, who they should ask for tasks, and everything they need to know to get started.')

    new_contributors_welcome = models.BooleanField(
        default=True,
        verbose_name="Is your project open to new contributors?",
        choices=(
            (True, "My project is open to new contributors"),
            (False, "My project already has many strong applicants"),
        ),
    )

    class Meta:
        unique_together = (
                ('slug', 'project_round'),
                )
        ordering = ['slug']

    def __str__(self):
        return '{start:%Y %B} to {end:%Y %B} round - {community} - {title}'.format(
            start=self.round().internstarts,
            end=self.round().internends,
            community=self.project_round.community,
            title=self.short_title,
        )

    def reverse(self, view_name, **kwargs):
        return self.project_round.reverse(view_name, project_slug=self.slug, **kwargs)

    def get_preview_url(self):
        return self.reverse('project-read-only')

    def get_project_selection_url(self):
        return reverse('project-selection') + '#' + self.project_round.community.slug + '-' + self.slug

    def get_landing_url(self):
        return self.project_round.get_absolute_url() + '#' + self.slug

    def get_contributions_url(self):
        return self.reverse('contributions')

    def get_applicants_url(self):
        return self.reverse('project-applicants')

    def get_apply_url(self):
        return self.reverse('final-application-action', action='submit')

    def get_mentor_signup_url(self):
        return self.reverse('mentorapproval-action', action='submit')

    def get_action_url(self, action):
        return self.reverse('project-action', action=action)

    def round(self):
        return self.project_round.participating_round

    def submission_and_approval_deadline(self):
        return self.round().lateprojects

    def is_approver(self, user):
        return self.project_round.community.is_coordinator(user)

    def get_approver_email_list(self):
        return self.project_round.community.get_coordinator_email_list()

    def is_submitter(self, user):
        # Everyone is allowed to propose new projects.
        if self.id is None:
            return True
        # XXX: Should coordinators also be allowed to edit projects?
        return self.is_mentor(user)

    def is_mentor(self, user):
        return self.mentorapproval_set.approved().filter(
                mentor__account=user).exists()

    def get_submitter_email_list(self):
        return [ma.mentor.email_address()
                for ma in self.mentorapproval_set.approved()]

    def required_skills(self):
        return ProjectSkill.objects.filter(project=self, required=ProjectSkill.STRONG)

    def preferred_skills(self):
        return ProjectSkill.objects.filter(project=self, required=ProjectSkill.OPTIONAL)

    def bonus_skills(self):
        return ProjectSkill.objects.filter(project=self, required=ProjectSkill.BONUS)

    def get_applicants_and_contributions_list(self):
        applicants = ApplicantApproval.objects.approved().filter(
            contribution__project=self,
        ).annotate(
            number_contributions=models.Count('contribution'),
        )

        for a in applicants:
            try:
                fa = a.finalapplication_set.get(project=self)
                a.submitted_application = True
                if fa.rating == fa.UNRATED:
                    a.rating = "Unrated"
                else:
                    a.rating = fa.rating
                a.rating_tip = fa.get_rating_display()
                if a.finalapplication_set.filter(project=self).withdrawn().exists():
                    a.withdrew_application = True
                else:
                    a.withdrew_application = False

                if a.finalapplication_set.filter(project=self).exclude(applying_to_gsoc="").exists():
                    a.applying_to_gsoc = True
                else:
                    a.applying_to_gsoc = False

                if a.finalapplication_set.filter(project=self).exclude(time_correct="True").exists():
                    a.incorrect_time_commitments = True
                elif a.finalapplication_set.filter(project=self).exclude(time_updates="").exists():
                    a.incorrect_time_commitments = True
                else:
                    a.incorrect_time_commitments = False
            except:
                a.submitted_application = False
                a.incorrect_time_commitments = False

        return applicants

    def get_applications(self):
        return self.finalapplication_set.filter(applicant__approval_status=ApprovalStatus.APPROVED)

    def get_sorted_applications(self):
        return self.get_applications().order_by("-rating")

    def get_gsoc_applications(self):
        return self.get_applications().exclude(applying_to_gsoc="")

    def get_applicants_with_time_commitment_updates(self):
        return self.get_applications().filter(
                models.Q(
                    time_correct=False
                ) | ~models.Q(
                    time_updates=''
                )
            )

    def get_withdrawn_applications(self):
        return self.finalapplication_set.filter(applicant__approval_status=ApprovalStatus.WITHDRAWN)

    def get_approved_mentors(self):
        return self.mentorapproval_set.approved()

    def get_mentor_email_list(self):
        emails = []
        mentors = Comrade.objects.filter(
                mentorapproval__project=self,
                mentorapproval__approval_status=ApprovalStatus.APPROVED).distinct()
        for m in mentors:
            emails.append(m.email_address())
        # Coordinators might get duplicate emails if they're mentors,
        # but Address isn't hashable, so we can't make a set and then a list.
        return emails

    def get_mentor_names(self):
        return " and ".join([m.public_name for m in self.mentors.all()])


    @classmethod
    def objects_for_dashboard(cls, user):
        return cls.objects.filter(
                models.Q(
                    project_round__community__coordinatorapproval__approval_status=ApprovalStatus.APPROVED,
                    project_round__community__coordinatorapproval__coordinator__account=user,
                    )
                | models.Q(
                    mentorapproval__approval_status=ApprovalStatus.APPROVED,
                    mentorapproval__mentor__account=user,
                    )
                )

def skill_is_valid(value):

    if ',' in value or '/' in value:
        raise ValidationError("Please list only one project skill")

    multiple = [
            'and',
            'or',
            'with',
            ]

    for w in multiple:
        if re.compile(r'\b({0})\b'.format(w), flags=re.IGNORECASE).search(value):
            raise ValidationError("Please list only one project skill")

    desire = [
            'bonus',
            'optional',
            'optionally',
            'must',
            'preference',
            'preferred',
            'required',
            'should',
            ]

    for w in desire:
        if re.compile(r'\b({0})\b'.format(w), flags=re.IGNORECASE).search(value):
            raise ValidationError("Please list requirements using drop down menus only")

    experience = [
            'basic',
            'basics',
            'comfortable',
            'experienced',
            'learn',
            'learning',
            'concepts',
            ]

    for w in experience:
        if re.compile(r'\b({0})\b'.format(w), flags=re.IGNORECASE).search(value):
            raise ValidationError("Please list experience level using drop down menus only")

    # Allow defining acronyms
    #  - e.g. "Continuous Integration (CI)"
    #
    # Allow acronyms with no more than 1 consecutive lower case letter
    #
    # Prohibit asides
    #  - e.g. "Java (especially Java8)"
    #  - this should be two skills - Java required, Java8 preferred
    if re.compile(r'\(.*[a-z]{2}.*\)').search(value):
        raise ValidationError("Please use 1-3 words to describe the project skill, and don't use sentences with parenthesis")

    verbosity = [
            'able',
            'ability',
            'alternative',
            'alternatively',
            'applicant',
            'candidate',
            'especially',
            'etc',
            'interest',
            'interested',
            'familiar',
            'sense',
            'willing',
            'with',
            ]

    for w in verbosity:
        if re.compile(r'\b({0})\b'.format(w), flags=re.IGNORECASE).search(value):
            raise ValidationError("Please use 1-3 words to describe the project skill, and don't use sentences")

class ProjectSkill(models.Model):
    project = models.ForeignKey(Project, verbose_name="Project", on_delete=models.CASCADE)

    skill = models.CharField(
            max_length=SENTENCE_LENGTH,
            verbose_name="Skill name",
            validators=[skill_is_valid],
            )

    TEACH_YOU = 'WTU'
    CONCEPTS = 'CON'
    EXPERIMENTATION = 'EXP'
    FAMILIAR = 'FAM'
    CHALLENGE = 'CHA'
    EXPERIENCE_CHOICES = (
            (TEACH_YOU, 'No knowledge required'),
            (CONCEPTS, 'Concepts'),
            (EXPERIMENTATION, 'Experimented'),
            (FAMILIAR, 'Comfortable'),
            (CHALLENGE, 'Challenge'),
            )
    experience_level = models.CharField(
            max_length=3,
            choices=EXPERIENCE_CHOICES,
            default=TEACH_YOU,
            verbose_name="Expected skill experience level",
            help_text="Choose this carefully! Many Outreachy applicants choose not to apply for an internship project unless they meet 100% of the project skill criteria.",
            )

    BONUS = 'BON'
    OPTIONAL = 'OPT'
    STRONG = 'STR'
    REQUIRED_CHOICES = (
            (BONUS, "Optional"),
            (OPTIONAL, "Preferred"),
            (STRONG, "Required"),
            )
    required = models.CharField(
            max_length=3,
            choices=REQUIRED_CHOICES,
            default=BONUS,
            verbose_name="Skill impact on intern selection",
            )

    def get_skill_level_display(self):
        if self.experience_level == self.TEACH_YOU:
            return "1"
        if self.experience_level == self.CONCEPTS:
            return "2"
        if self.experience_level == self.EXPERIMENTATION:
            return "3"
        if self.experience_level == self.FAMILIAR:
            return "4"
        if self.experience_level == self.CHALLENGE:
            return "5"

    def get_skill_experience_level_display(self):
        if self.experience_level == self.TEACH_YOU:
            return "(No knowledge required) Mentors are willing to teach this skill to applicants with no experience at all"
        if self.experience_level == self.CONCEPTS:
            return "(Concepts) Applicants should have read about the skill"
        if self.experience_level == self.EXPERIMENTATION:
            return "(Experimented) Applicants should have used this skill in class or personal projects"
        if self.experience_level == self.FAMILIAR:
            return "(Comfortable) Applicants should be able to expand on their skills with the help of mentors"
        if self.experience_level == self.CHALLENGE:
            return "(Challenge) Applicants who are experienced in this skill will have the chance to expand it further"

    def get_requirement_short_code(self):
        if self.required == self.STRONG:
            return 'Required'
        if self.required == self.OPTIONAL:
            return 'Preferred'
        else:
            return 'Nice to have'

    def __str__(self):
        return '{start:%Y %B} to {end:%Y %B} round - {community} - {title} - {skill}'.format(
            start=self.project.round().internstarts,
            end=self.project.round().internends,
            community=self.project.project_round.community,
            title=self.project.short_title,
            skill=self.skill,
        )

def mentor_read_instructions(value):
    if value is False:
        raise ValidationError('Please read this to understand your duties as mentor.')

def mentor_read_contract(value):
    if value is False:
        raise ValidationError('Please read the mentor contract to ensure you will be comfortable signing this legal document.')

# This through table records whether a mentor is approved for this project.
# If a mentor creates a project, we set them as approved. The coordinator then reviews the Project.
# If a co-mentor signs up to join a project, we set them as unapproved.
# We want the coordinator to review any co-mentors to ensure
# we don't have a random person signing up who can now see
# final applications with applicant contact info, location, and pronouns.
class MentorApproval(ApprovalStatus):
    # If a Project or a Comrade gets deleted, delete this through table.
    mentor = models.ForeignKey(Comrade, on_delete=models.CASCADE)
    project = models.ForeignKey(Project, on_delete=models.CASCADE)

    # TODO
    # Add information about how to contact the mentor for this project
    # e.g. I'm <username> on IRC
    # This will require a new MentorApprovalUpdate view and permissions
    # FIXME add a validator for this field that requires it to be checked
    instructions_read = models.BooleanField(
            default=False,
            validators=[mentor_read_instructions],
            verbose_name="Understands mentor instructions",
            help_text='I have read the <a href="/mentor/#mentor">mentor duties</a> and <a href="/mentor/mentor-faq/">mentor FAQ</a>.')

    understands_intern_time_commitment = models.BooleanField(
            default=False,
            validators=[mentor_read_instructions],
            help_text='I understand that Outreachy mentors are required to spend a minimum of 5 hours a week mentoring their intern during the three month internship period')

    understands_applicant_time_commitment = models.BooleanField(
            default=False,
            validators=[mentor_read_instructions],
            help_text='I understand that Outreachy mentors often spend 5-10 hours a week helping applicants during the six week application period')

    understands_mentor_contract = models.BooleanField(
            default=False,
            validators=[mentor_read_contract],
            help_text='I understand that Outreachy mentors will need to sign a <a href="/generic-mentor-contract-export/">mentor contract</a> after they accept an applicant as an intern')

    THREE_MONTHS = '3M'
    SIX_MONTHS = '6M'
    ONE_YEAR = '1Y'
    TWO_YEARS = '2Y'
    OLD_YEARS = 'OL'
    LONGEVITY_CHOICES = (
        (THREE_MONTHS, '0-2 months'),
        (SIX_MONTHS, '3-5 months'),
        (ONE_YEAR, '6-11 months'),
        (TWO_YEARS, '1-2 years'),
        (OLD_YEARS, 'More than 2 years'),
    )
    longevity = models.CharField(
        max_length=2,
        choices=LONGEVITY_CHOICES,
        default=THREE_MONTHS,
        verbose_name="How long have you been a contributor on this team?",
        help_text="A community can be comprised of many different teams that each work on separate subsystems, modules, applications, libraries, tools, documentation, user experience, graphical design, and more. Typically each Outreachy project involves working with a particular team in the community. If the Outreachy intern would work with the whole community rather than a particular team, consider the community to be a team for these questions.<br><br>How long have you been a contributor on this team?",
    )

    mentor_foss_contributions = models.CharField(
        max_length=PARAGRAPH_LENGTH,
        verbose_name="What contributions have you made to this team and this community?",
        help_text="If none, what contributions have you made to other FOSS communities?",
    )

    communication_channel_username = models.CharField(
        max_length=SENTENCE_LENGTH,
        blank=True,
        verbose_name="What is your username on the team communication channel?",
        help_text="What is your username on the team communication channel? (This information will be shared with applicants.)",
    )
    OUTREACHY = 'OUT'
    GOOGLE_SUMMER_OF_CODE = 'GSOC'
    RAILS_GIRLS = 'RAILS'
    OTHER_MENTOR_PROGRAM = 'UNK'
    NOT_MENTORED = 'NOT'
    MENTOR_CHOICES = (
        (OUTREACHY, 'Yes, I have mentored in a past Outreachy round'),
        (GOOGLE_SUMMER_OF_CODE, 'No, but I have mentored for Google Summer of Code or Google Code In'),
        (RAILS_GIRLS, 'No, but I have mentored for Rails Girls Summer of Code'),
        (OTHER_MENTOR_PROGRAM, 'No, but I have mentored with another mentorship program'),
        (NOT_MENTORED, 'No, I have never mentored before'),
    )
    mentored_before = models.CharField(
        max_length=5,
        choices=MENTOR_CHOICES,
        default=NOT_MENTORED,
        verbose_name="Have you been a mentor for Outreachy before?",
        help_text="Outreachy welcomes first time mentors, but this information allows the coordinator and other mentors to provide extra help to new mentors.",
    )

    mentorship_style = models.CharField(
        max_length=PARAGRAPH_LENGTH,
        verbose_name="What is your mentorship style?",
        help_text="Do you prefer short daily standups, longer weekly reports, or informal progress reports? Are you willing to try pair programming when your intern gets stuck? Do you like talking over video chat or answering questions via email? Give the applicants a sense of what it will be like to work with you during the internship.",
    )

    employer = models.CharField(
        max_length=SENTENCE_LENGTH,
        verbose_name="Employer",
    )

    def __str__(self):
        return '{mentor} - {start:%Y %B} to {end:%Y %B} round - {community} - {title}'.format(
            mentor=self.mentor.public_name,
            start=self.project.round().internstarts,
            end=self.project.round().internends,
            community=self.project.project_round.community,
            title=self.project.short_title,
        )

    def get_preview_url(self):
        return self.project.reverse('mentorapproval-preview', username=self.mentor.account.username)

    def get_action_url(self, action, current_user=None):
        kwargs = {}
        if self.mentor.account != current_user:
            kwargs['username'] = self.mentor.account.username
        return self.project.reverse('mentorapproval-action', action=action, **kwargs)

    def submission_and_approval_deadline(self):
        return self.project.round().internends + datetime.timedelta(days=7 * 5)

    def is_approver(self, user):
        return self.project.project_round.community.is_coordinator(user)

    def get_approver_email_list(self):
        return self.project.project_round.community.get_coordinator_email_list()

    def is_submitter(self, user):
        return self.mentor.account_id == user.id

    def get_submitter_email_list(self):
        return [self.mentor.email_address()]

    @classmethod
    def objects_for_dashboard(cls, user):
        return cls.objects.filter(
                models.Q(
                    project__project_round__community__coordinatorapproval__approval_status=ApprovalStatus.APPROVED,
                    project__project_round__community__coordinatorapproval__coordinator__account=user,
                    )
                | models.Q(mentor__account=user)
                )

class CommunicationChannel(models.Model):
    project = models.ForeignKey(Project, on_delete=models.CASCADE)

    tool_name = models.CharField(
            max_length=SENTENCE_LENGTH,
            verbose_name="Communication tool name",
            help_text='The name of the communication tool your project uses. E.g. "a mailing list", "IRC", "Zulip", "Mattermost", or "Discourse"')

    url = models.CharField(
            max_length=200,
            validators=[validators.URLValidator(schemes=['http', 'https', 'irc'])],
            verbose_name="Communication channel URL",
            help_text='URL for the communication channel applicants will use to reach mentors and ask questions about this internship project. IRC URLs should be in the form irc://&lt;host&gt;[:port]/[channel]. Since many applicants have issues with IRC port blocking at their universities, IRC communication links will use <a href="https://kiwiirc.com/">Kiwi IRC</a> to direct applicants to a web-based IRC client. If this is a mailing list, the URL should be the mailing list subscription page.')

    instructions = CKEditorField(
            blank=True,
            verbose_name="Instructions on joining",
            help_text='(Optional) After following the communication channel link, are there any special instructions? For example: "Join the #outreachy channel and make sure to introduce yourself.')

    norms = CKEditorField(
            blank=True,
            verbose_name="Community norms",
            help_text="(Optional) What communication norms would a newcomer need to know about this communication channel? Example: newcomers to open source don't know they should Cc their mentor or the software maintainer when asking a question to a large mailing list. Think about what a newcomer would find surprising when communicating on this channel.")

    communication_help = models.URLField(
            blank=True,
            verbose_name="Communication tool documentation URL",
            help_text='(Optional) URL for the documentation for your communication tool. This should be user-focused documentation that explains the basic mechanisms of logging in and features. Suggestions: IRC - https://wiki.gnome.org/Outreachy/IRC; Zulip - https://chat.zulip.org/help/; Mattersmost - https://docs.mattermost.com/guides/user.html')

    def url_parsed(self):
        return urlsplit(self.url)


# This through table records whether a coordinator is approved for this community.
# Both the current coordinators and organizers (staff) can approve new coordinators.
class CoordinatorApproval(ApprovalStatus):
    # If a Project or a Comrade gets deleted, delete this through table.
    coordinator = models.ForeignKey(Comrade, on_delete=models.CASCADE)
    community = models.ForeignKey(Community, on_delete=models.CASCADE)

    def __str__(self):
        return '{coordinator} for {community}'.format(
                coordinator = self.coordinator.public_name,
                community = self.community,
                )

    def get_preview_url(self):
        return self.community.reverse('coordinatorapproval-preview', username=self.coordinator.account.username)

    def get_action_url(self, action, current_user=None):
        kwargs = {}
        if self.coordinator.account != current_user:
            kwargs['username'] = self.coordinator.account.username
        return self.community.reverse('coordinatorapproval-action', action=action, **kwargs)

    def is_approver(self, user):
        return user.is_staff or self.community.is_coordinator(user)

    def get_approver_email_list(self):
        return self.community.get_coordinator_email_list() + [email.organizers]

    def is_submitter(self, user):
        return self.coordinator.account_id == user.id

    def get_submitter_email_list(self):
        return [self.coordinator.email_address()]

    @classmethod
    def objects_for_dashboard(cls, user):
        if user.is_staff:
            return cls.objects.all()
        return cls.objects.filter(
                models.Q(
                    community__coordinatorapproval__approval_status=ApprovalStatus.APPROVED,
                    community__coordinatorapproval__coordinator__account=user,
                    )
                | models.Q(coordinator__account=user)
                )


# --------------------------------------------------------------------------- #
# initial application models
# --------------------------------------------------------------------------- #

def create_time_commitment_calendar(tcs, application_round):
    application_period_length = (application_round.internends - application_round.internstarts).days + 1
    calendar = [0]*(application_period_length)
    for tc in tcs:
        date = application_round.internstarts
        for i in range(application_period_length):
            if date >= tc['start_date'] and date <= tc['end_date']:
                calendar[i] = calendar[i] + tc['hours']
            date = date + datetime.timedelta(days=1)
    return calendar

class ApplicationReviewer(ApprovalStatus):
    comrade = models.ForeignKey(Comrade, on_delete=models.CASCADE)
    reviewing_round = models.ForeignKey(RoundPage, on_delete=models.CASCADE)

class EssayQuality(models.Model):
    category = models.CharField(
            max_length=SENTENCE_LENGTH,
            help_text='Which category list should this description be under?')
    description = models.CharField(
            max_length=SENTENCE_LENGTH,
            verbose_name='Essay quality description')
    help_text = models.CharField(
            max_length=SENTENCE_LENGTH,
            blank=True,
            help_text='Help text to further clarify the short essay quality description')

    def __str__(self):
        return '[' + self.category + '] ' + self.description

    class Meta:
        ordering = ('category', 'description')

# This class stores information about whether an applicant is eligible to
# participate in this round Automated checking will set the applicant to
# Approved or Rejected, but the Outreachy organizers can move the applicant to
# either state manually.  They start out in the Withdrawn state. We can set
# them to 'Pending' if they need to send us an email (say because of being a
# citizen of a U.S. export-regulated countries).
# Once the tool sets them to rejected, they won't be able to edit the information,
# which is fine.
class ApplicantApproval(ApprovalStatus):
    applicant = models.ForeignKey(Comrade, on_delete=models.CASCADE)
    application_round = models.ForeignKey(RoundPage, on_delete=models.CASCADE)
    project_contributions = models.ManyToManyField(Project, through='Contribution')
    essay_qualities = models.ManyToManyField(EssayQuality, blank=True)
    submission_date = models.DateField(auto_now_add=True)
    ip_address = models.GenericIPAddressField(protocol="both")
<<<<<<< HEAD
    review_owner = models.ForeignKey(ApplicationReviewer, blank=True, null=True, on_delete=models.SET_NULL)
=======
    review_owner = models.ForeignKey(ApplicationReviewer, blank=True, null=True)
    collected_statistics = models.BooleanField(default=False)

    def get_essay_qualities(self):
        return [q.__str__ for q in self.essay_qualities.all()]

    def collect_statistics(self):
        if self.collected_statistics:
            return

        with transaction.atomic():
            # Collect statistics about approval and rejection rates
            try:
                stats = StatisticTotalApplied.objects.get(
                        internship_round = self.application_round,
                        )
            except StatisticTotalApplied.DoesNotExist:
                stats = StatisticTotalApplied(
                        internship_round = self.application_round,
                        )
            stats.total_applicants += 1
            if self.approval_status == ApprovalStatus.APPROVED:
                stats.total_approved += 1
            if self.approval_status == ApprovalStatus.PENDING:
                stats.total_pending += 1
            if self.approval_status == ApprovalStatus.REJECTED:
                stats.total_rejected += 1
            if self.approval_status == ApprovalStatus.WITHDRAWN:
                stats.total_withdrawn += 1
            stats.save()

            if self.approval_status != ApprovalStatus.APPROVED:
                return

            # Collect statistics about country living in during the internship
            # Skip applicants who just filled out the location in the Comrade,
            # not the question in the essay page about where they would be
            # living during the internship
            try:
                data = BarriersToParticipation.objects.get(
                        applicant=self,
                        )
                if data.country_living_in_during_internship != 'Unknown' and self.approval_status == ApprovalStatus.APPROVED:
                    try:
                        # Country names may change. Do the ISO codes change??
                        stats = StatisticApplicantCountry.objects.get(
                                internship_round = self.application_round,
                                country_living_in_during_internship_code = self.barrierstoparticipation.country_living_in_during_internship_code,
                                )

                    except StatisticApplicantCountry.DoesNotExist:
                        stats = StatisticApplicantCountry(
                                internship_round = self.application_round,
                                country_living_in_during_internship = self.barrierstoparticipation.country_living_in_during_internship,
                                country_living_in_during_internship_code = self.barrierstoparticipation.country_living_in_during_internship_code,
                                )
                    stats.total_applicants += 1
                    stats.save()
            except BarriersToParticipation.DoesNotExist:
                pass

            # Collect statistics about race and ethnicity for American applicants
            try:
                payment_eligibility = PaymentEligibility.objects.get(
                        applicant=self,
                        )
                if payment_eligibility.us_national_or_permanent_resident and self.approval_status == ApprovalStatus.APPROVED:
                    try:
                        stats = StatisticAmericanDemographics.objects.get(
                                internship_round = self.application_round,
                                )
                    except StatisticAmericanDemographics.DoesNotExist:
                        stats = StatisticAmericanDemographics(
                                internship_round = self.application_round,
                                )
                    stats.total_approved_american_applicants += 1

                    try:
                        race_and_ethnicity = ApplicantRaceEthnicityInformation.objects.get(
                                applicant=self,
                                )
                        if race_and_ethnicity.us_resident_demographics == True:
                            stats.total_approved_american_bipoc += 1
                    except ApplicantRaceEthnicityInformation.DoesNotExist:
                        pass
                    stats.save()
            except PaymentEligibility.DoesNotExist:
                pass

            # Collect statistics about gender identities
            try:
                gender_identity = ApplicantGenderIdentity.objects.get(
                        applicant=self,
                        )
                try:
                    stats = StatisticGenderDemographics.objects.get(
                            internship_round = self.application_round,
                            )
                except StatisticGenderDemographics.DoesNotExist:
                    stats = StatisticGenderDemographics(
                            internship_round = self.application_round,
                            )

                if gender_identity.transgender:
                    stats.total_transgender_people += 1
                if gender_identity.genderqueer:
                    stats.total_genderqueer_people += 1
                if gender_identity.man:
                    stats.total_men += 1
                if gender_identity.trans_masculine:
                    stats.total_trans_masculine_people += 1
                if gender_identity.woman:
                    stats.total_women += 1
                if gender_identity.trans_feminine:
                    stats.total_trans_feminine_people += 1

                non_binary_genders = [f.attname for f in gender_identity._meta.get_fields() if f.get_internal_type() == 'BooleanField' and f.name != 'prefer_not_to_say' and f.name != 'man' and f.name != 'woman' and f.name != 'trans_masculine' and f.name != 'trans_feminine' and f.name != 'transgender' and f.name != 'genderqueer']

                is_non_binary = False
                for gender in non_binary_genders:
                    if getattr(gender_identity, gender) == True:
                        is_non_binary = True

                if is_non_binary:
                    stats.total_non_binary_people += 1

                if gender_identity.self_identify:
                    stats.total_who_self_identified_gender += 1

                stats.save()

            except ApplicantGenderIdentity.DoesNotExist:
                pass

            self.collected_statistics = True
            self.save()
            # end atomic transaction

    def purge_sensitive_data(self):
        with transaction.atomic():
            try:
                data = ApplicantRaceEthnicityInformation.objects.get(applicant = self)
                data.delete()
            except ApplicantRaceEthnicityInformation.DoesNotExist:
                pass

            try:
                data = ApplicantGenderIdentity.objects.get(applicant = self)
                data.delete()
            except ApplicantGenderIdentity.DoesNotExist:
                pass

            try:
                data = BarriersToParticipation.objects.get(applicant = self)
                data.delete()
            except BarriersToParticipation.DoesNotExist:
                pass

            data = InitialApplicationReview.objects.filter(application = self)
            for d in data:
                d.delete()

            self.essay_qualities.clear()
            # end atomic transaction
>>>>>>> f4bc0717

    def is_approver(self, user):
        return user.is_staff

    def get_approver_email_list(self):
        return [email.organizers]

    def submission_and_editing_deadline(self):
        return self.application_round.initial_applications_close

    def reverse(self, view_name, **kwargs):
        kwargs['applicant_username'] = self.applicant.account.username
        return reverse(view_name, kwargs=kwargs)

    def get_preview_url(self):
        return self.reverse('applicant-review-detail')

    def get_action_url(self, action):
        return self.reverse('initial-application-action', action=action)

    def get_submitter_email_list(self):
        return [self.applicant.email_address()]

    def is_over_18(self):
        if not self.workeligibility:
            return None
        if self.workeligibility.over_18:
            return True
        return False

    def is_eligible_to_work(self):
        if not self.workeligibility:
            return None
        if self.workeligibility.eligible_to_work:
            return True
        return False

    def is_not_under_export_control(self):
        if not self.workeligibility:
            return None
        if self.workeligibility.under_export_control:
            return False
        return True

    def is_not_under_sanctions(self):
        if not self.workeligibility:
            return None
        if self.workeligibility.us_sanctioned_country:
            return False
        return True

    def was_not_intern_with_gsoc_or_outreachy(self):
        if not self.priorfossexperience:
            return None
        if self.priorfossexperience.gsoc_or_outreachy_internship:
            return False
        return True

    def required_days_free(self):
        try:
            SchoolInformation.objects.get(applicant=self)
            return self.application_round.minimum_days_free_for_students
        except SchoolInformation.DoesNotExist:
            return self.application_round.minimum_days_free_for_non_students

    def get_reason_for_status(self):
        if self.is_approved():
            return ''
        if self.reason_denied == 'GENERAL':
            if not self.workeligibility.over_18:
                return 'Younger than 18'

            if not self.workeligibility.eligible_to_work:
                return 'Not eligible to work'

            if self.workeligibility.under_export_control:
                return 'Under U.S. export control'

            if self.priorfossexperience and self.priorfossexperience.gsoc_or_outreachy_internship:
                return 'Participated in GSoC or Outreachy before'

            return 'Unknown'

        if self.reason_denied == 'SANCTIONED':
            return 'Under U.S. sanctions'

        if self.reason_denied == 'SELFIDENTIFY':
            return 'Self-identified their gender'

        if self.reason_denied == 'TIME':
            tcs = self.get_time_commitments()

            return 'Not enough days free: ' + str(tcs['longest_period_free']) + ' days free / ' + str(tcs['internship_total_days'].days) + ' days total, {} days free required'.format(self.required_days_free())

        if self.reason_denied[:5] == 'ALIGN':
            return 'Essay answers not aligned with Outreachy program goals'

        if self.barrierstoparticipation and self.barrierstoparticipation.applicant_should_update:
            return 'Revisions to essay requested'

        # Not everyone filled out the school information model
        try:
            if self.schoolinformation and self.schoolinformation.applicant_should_update:
                tcs = self.get_time_commitments()

                time_string = str(tcs['longest_period_free']) + ' days free / ' + str(tcs['internship_total_days'].days) + ' days total, {} days free required'.format(self.required_days_free())

                return 'Revisions to school info requested: ' + time_string

        except SchoolInformation.DoesNotExist:
            pass

        if self.is_pending():
            return 'Essay review'

        return 'Unknown'

    def get_reviewer_comments(self):
        reviews = InitialApplicationReview.objects.filter(application=self)
        if not reviews:
            return []
        comments = []
        for r in reviews:
            comments.append((r.reviewer.comrade.public_name, r.comments))
        return comments

    def time_commitment_from_model(self, tc, hours):
        return {
                'start_date': tc.start_date,
                'end_date': tc.end_date,
                'hours': hours,
                }

    def get_time_commitments(self, **kwargs):
        current_round = self.application_round
        relevant = models.Q(applicant=self, **kwargs)

        noncollege_school_time_commitments = NonCollegeSchoolTimeCommitment.objects.filter(relevant)
        school_time_commitments = SchoolTimeCommitment.objects.filter(relevant).order_by('start_date')
        volunteer_time_commitments = VolunteerTimeCommitment.objects.filter(relevant)
        employment_time_commitments = EmploymentTimeCommitment.objects.filter(relevant)

        try:
            # XXX: there's at most one of these, but that isn't enforced in the model
            contractor_time_commitment = self.contractorinformation_set.get()
        except ContractorInformation.DoesNotExist:
            contractor_time_commitment = None

        tcs = [ self.time_commitment_from_model(d, d.hours_per_week)
                for d in volunteer_time_commitments or []
                if d ]
        ctcs = [ self.time_commitment_from_model(d, 0 if d.quit_on_acceptance else d.hours_per_week)
                for d in noncollege_school_time_commitments or []
                if d ]

        etcs = [ self.time_commitment_from_model(d, 0 if d.quit_on_acceptance else d.hours_per_week)
                for d in employment_time_commitments or []
                if d ]

        stcs = [ self.time_commitment_from_model(d, 40)
                for d in school_time_commitments or []
                if d ]
        calendar = create_time_commitment_calendar(chain(tcs, ctcs, etcs, stcs), current_round)

        longest_period_free = 0
        free_period_start_day = 0
        counter = 0
        for key, group in groupby(calendar, lambda hours: hours <= 20):
            group_len = len(list(group))
            if key is True and group_len > longest_period_free:
                longest_period_free = group_len
                free_period_start_day = counter
            counter = counter + group_len

        internship_total_days = current_round.internends - current_round.internstarts

        # Catch the case where the person is never free during the internship period
        if longest_period_free == 0 and free_period_start_day == 0 and counter != 0:
            longest_period_free = None
            free_period_start_date = None
            free_period_end_date = None
            percentage_free = 0
        else:
            free_period_start_date = current_round.internstarts + datetime.timedelta(days=free_period_start_day)
            free_period_end_date = current_round.internstarts + datetime.timedelta(days=free_period_start_day + longest_period_free - 1)
            percentage_free = int(100 * longest_period_free / internship_total_days.days)

        return {
                'longest_period_free': longest_period_free,
                'percentage_free': percentage_free,
                'free_period_start_date': free_period_start_date,
                'free_period_end_date': free_period_end_date,
                'internship_total_days': internship_total_days,
                'school_time_commitments': school_time_commitments,
                'noncollege_school_time_commitments': noncollege_school_time_commitments,
                'volunteer_time_commitments': volunteer_time_commitments,
                'employment_time_commitments': employment_time_commitments,
                'contractor_time_commitment': contractor_time_commitment,
                }

    def get_relevant_time_commitments(self):
        """
        Same as get_time_commitments but limited to 90 days before or after the
        internship period.
        """

        current_round = self.application_round
        nearby_date = datetime.timedelta(days=30 * 3)
        return self.get_time_commitments(
            start_date__lte=current_round.internends + nearby_date,
            end_date__gte=current_round.internstarts - nearby_date,
        )

    def overlapping_school_terms(self):
        school_time_commitments = SchoolTimeCommitment.objects.filter(applicant=self)
        for term in school_time_commitments:
            if term.start_date <= self.application_round.internends and self.application_round.internstarts <= term.end_date:
                return True
        return False

    def get_essay_ratings(self):
        ratings_list = []
        ratings = InitialApplicationReview.objects.filter(application=self)
        for r in ratings:
           ratings_list.append(r.get_essay_rating())
        return ratings_list

    def get_question_models(self):
        parts = (
            ('Work Eligibility', 'workeligibility'),
            ('Tax Form information', 'paymenteligibility'),
            ('Prior Experience with Free and Open Source Software', 'priorfossexperience'),
        )
        result = []
        for label, field in parts:
            try:
                result.append((label, getattr(self, field)))
            except ObjectDoesNotExist:
                pass
        return result

    def get_all_red_flags(self):
        red_flags_list = []
        reviews = InitialApplicationReview.objects.filter(application=self)
        for r in reviews:
           red_flags_list.append(r.get_red_flags())
        return red_flags_list

    def get_possible_reviewers(self):
        return self.application_round.applicationreviewer_set.approved()

    def get_projects_contributed_to(self):
        return self.project_contributions.distinct().order_by(
            'project_round__community__name',
            'short_title',
        )

    def get_projects_applied_to(self):
        # FinalApplication sets the combination of applicant and project to be
        # unique. Since we've restricted results to a single applicant, each
        # matching FinalApplication will contribute exactly one Project. As a
        # result, this query does not need distinct().
        return Project.objects.filter(finalapplication__applicant=self)

    def __str__(self):
        return "{name} <{email}> - {status}".format(
                name=self.applicant.public_name,
                email=self.applicant.account.email,
                status=self.get_approval_status_display())

    class Meta:
        unique_together = (
                ('applicant', 'application_round'),
                )

def get_answers_for_all_booleans(obj):
    # getattr looks up the field's value on the object
    return [
        (f, "Yes" if getattr(obj, f.attname) else "No")
        for f in obj._meta.get_fields()
        if f.get_internal_type() == 'BooleanField'
    ]

class WorkEligibility(models.Model):
    applicant = models.OneToOneField(ApplicantApproval, on_delete=models.CASCADE, primary_key=True)

    over_18 = models.BooleanField(
            verbose_name='Will you be 18 years or older when the Outreachy internship starts?')

    student_visa_restrictions = models.BooleanField(
            verbose_name='Do you have a student visa that limits the dates that you can work 40 hours a week during the internship period?',
            help_text='Your student visa must allow you to work 40 hours a week for you to be eligible for Outreachy. If you are on a student visa in the United States of America, you might have limited dates when you can work 40 hours a week. We will work with you to shift your internship dates by up to five weeks. However, we cannot accommodate shortening the 12 week internship. Students on an F-1 visa might need to provide their university documentation to apply for CPT. Outreachy organizers can provide you CPT documentation once you are selected as an intern.')

    eligible_to_work = models.BooleanField(
            verbose_name='Are you eligible to work for 40 hours a week in ALL the countries you will be living in for the entire internship period, and five weeks after the internship period ends?',
            help_text='<p><b>Student visas</b>: Please note that in some countries, students studying abroad on a student visa may not be eligible to work full-time (40 hours a week). If you are on a student visa, please double check the hours and dates of the internship with your school counselors before applying.</p><p><b>Spouse visas</b>: In some countries, spousal visas may not allow spouses to work. Please contact your immigration officer if you have any questions about whether your visa allows you to work full-time (40 hours a week).</p><p><b>International Travel</b>: Outreachy interns are not required to work while they are traveling internationally. If you travel for more than 1 week, you may need to extend your internship. Internships can be extended for up to five weeks with prior approval from your mentor and the Outreachy Organizers.</p>')

    under_export_control = models.BooleanField(
            verbose_name='Are you a person or entity restricted by United States of America export controls or sanctions programs?',
            help_text='See the <a href="https://www.treasury.gov/resource-center/sanctions/Programs/Pages/Programs.aspx">US export control and sanctions list</a> for more information')

    us_sanctioned_country = models.BooleanField(
            verbose_name='Are you a citizen, resident, or national of Crimea, Cuba, Iran, North Korea, or Syria?',
            help_text="Outreachy's fiscal parent, Software Freedom Conservancy, is a 501(c)(3) charitable non-profit in the United States of America. As a U.S. non-profit, Conservancy must ensure that funds are not sent to countries under U.S. sanctions programs, such as Cuba, Iran, North Korea, or Syria. If you have citizenship with Cuba, Iran, North Korea, or Syria, please answer yes, even if you are not currently living in those countries. We will follow up with additional questions.")

    def get_answers(self):
        return get_answers_for_all_booleans(self)


class PaymentEligibility(models.Model):
    applicant = models.OneToOneField(ApplicantApproval, on_delete=models.CASCADE, primary_key=True)
    us_national_or_permanent_resident = models.BooleanField(
            verbose_name='Are you a citizen, national, or permanent resident of the United States of America?',
            help_text='Outreachy is open to applicants around the world. This question is only to determine which tax form you will need to fill out.')

    living_in_us = models.BooleanField(
            verbose_name='Will you be living in the United States of America during the Outreachy internship period, or for up to five weeks after the internship period ends?',
            help_text='Note that the interval in this question extends past the end of internships.')

    def get_answers(self):
        return get_answers_for_all_booleans(self)


class PriorFOSSExperience(models.Model):
    applicant = models.OneToOneField(ApplicantApproval, on_delete=models.CASCADE, primary_key=True)

    gsoc_or_outreachy_internship = models.BooleanField(
            verbose_name='Have you been accepted as a Google Summer of Code intern, an Outreach Program for Women intern, or an Outreachy intern before?',
            help_text='Please say yes even if you did not successfully complete the internship.')

    prior_contributor = models.BooleanField(verbose_name='Have you contributed to free and open source software before?', help_text='<p>Outreachy welcomes applicants who are newcomers to free and open source software (FOSS). We also welcome applicants who have made contributions to FOSS, and want to take the next step in their FOSS career. Outreachy asks this questions to see if we are meeting our goal of promoting free software to people from groups under-represented in the technology industry.</p><p>Please exclude contributions that were made as part of a prior Outreachy application period.</p>')

    prior_paid_contributor = models.BooleanField(verbose_name='Have you ever been PAID to contribute to free and open source software before?', help_text='Please include paid internships, contract work, employment, stipends, or grants.')

    # A series of check boxes to say what areas they have contributed to free software before
    prior_contrib_coding = models.BooleanField(verbose_name='Programming')
    prior_contrib_forums = models.BooleanField(verbose_name='Participating in forums')
    prior_contrib_events = models.BooleanField(verbose_name='Organizing events')
    prior_contrib_issues = models.BooleanField(verbose_name='Reporting issues')
    prior_contrib_devops = models.BooleanField(verbose_name='Running project infrastructure')
    prior_contrib_docs = models.BooleanField(verbose_name='Documentation')
    prior_contrib_data = models.BooleanField(verbose_name='Data science')
    prior_contrib_translate = models.BooleanField(verbose_name='Translation')
    prior_contrib_illustration = models.BooleanField(verbose_name='Graphical design')
    prior_contrib_ux = models.BooleanField(verbose_name='User experience')
    prior_contrib_short_talk = models.BooleanField(verbose_name='Giving a short talk')
    prior_contrib_testing = models.BooleanField(verbose_name='Testing releases or quality assurance')
    prior_contrib_security = models.BooleanField(verbose_name='Improving security or pen testing')
    prior_contrib_marketing = models.BooleanField(verbose_name='Marketing for projects')
    prior_contrib_reviewer = models.BooleanField(verbose_name='Reviewing contributions')
    prior_contrib_mentor = models.BooleanField(verbose_name='Mentoring contributors')
    prior_contrib_accessibility = models.BooleanField(verbose_name='Improving or testing accessibility')
    prior_contrib_self_identify = models.CharField(max_length=SENTENCE_LENGTH,
            blank=True,
            verbose_name="If your contribution type is NOT listed above, how have you contributed to free and open source software before?")

    def get_prior_contribution_types(self):
        # getattr looks up the field's value on the object
        prior_contribs = [f.verbose_name.lower() for f in self._meta.get_fields() if f.get_internal_type() == 'BooleanField' and getattr(self, f.attname) and f.name.startswith('prior_contrib_')]
        if len(prior_contribs) == 0:
            return ''

        if self.prior_contrib_self_identify:
            prior_contribs.append(self.prior_contrib_self_identify)

        prior_contribs_string = ', '.join(prior_contribs[:-1])

        if len(prior_contribs) == 1:
            ending_joiner = ''
        else:
            ending_joiner = ' and '
        prior_contribs_string = prior_contribs_string + ending_joiner + prior_contribs[-1]

        return prior_contribs_string

    def get_answers(self):
        # getattr looks up the field's value on the object
        answers = [
            (f, "Yes" if getattr(self, f.attname) else "No")
            for f in self._meta.get_fields()
            if f.get_internal_type() == 'BooleanField' and not f.name.startswith('prior_contrib_')
        ]
        answers.append((
            { 'verbose_name': 'In the past, how have you contributed to free and open source software?' },
            self.get_prior_contribution_types() or 'No prior contributions',
        ))
        return answers


class ApplicantGenderIdentity(models.Model):
    applicant = models.OneToOneField(ApplicantApproval, on_delete=models.CASCADE, primary_key=True)

    transgender = models.BooleanField(
            verbose_name='Do you identify as transgender?',
            help_text='If you are questioning whether you are transgender, please say yes.')

    genderqueer = models.BooleanField(
            verbose_name='Do you identify as genderqueer?',
            help_text='Do you identify as genderqueer, gender non-conforming, gender diverse, gender varient, or gender expansive? If you are questioning whether you identify with any of those terms, please say yes.')

    man = models.BooleanField()

    woman = models.BooleanField()

    demi_boy = models.BooleanField()

    demi_girl = models.BooleanField()

    trans_masculine = models.BooleanField()

    trans_feminine = models.BooleanField()

    non_binary = models.BooleanField()

    demi_non_binary = models.BooleanField()

    genderflux = models.BooleanField()

    genderfluid = models.BooleanField()

    demi_genderfluid = models.BooleanField()

    demi_gender = models.BooleanField()

    bi_gender = models.BooleanField()

    tri_gender = models.BooleanField()

    multigender = models.BooleanField()

    pangender = models.BooleanField()

    maxigender = models.BooleanField()

    aporagender = models.BooleanField()

    intergender = models.BooleanField()

    mavrique = models.BooleanField()

    gender_confusion = models.BooleanField()

    gender_indifferent = models.BooleanField()

    graygender = models.BooleanField()

    agender = models.BooleanField()

    genderless = models.BooleanField()

    gender_neutral = models.BooleanField()

    neutrois = models.BooleanField()

    androgynous = models.BooleanField()

    androgyne = models.BooleanField()

    prefer_not_to_say = models.BooleanField()

    self_identify = models.CharField(max_length=SENTENCE_LENGTH,
            blank=True,
            help_text="If your gender identity is NOT listed above, what is your gender identity? Please note that 'gender identity' is NOT your name. Gender identity is your gender.")

    # Iterate over the fields in self
    # if they're true, return a comma separated list of gender identities,
    # e.g. 'non-binary, agender and self-identify as ⚨'
    def __str__(self):
        # getattr looks up the field's value on the object
        gender_identities = [f.name.replace('_', ' ') for f in self._meta.get_fields() if f.get_internal_type() == 'BooleanField' and getattr(self, f.attname) and f.name != 'prefer_not_to_say']

        if self.self_identify:
            gender_identities.append('self-identifies as ' + self.self_identify)
        if self.prefer_not_to_say:
            gender_identities.append('prefers not to specify their gender identity')

        if not gender_identities:
            return ''

        gender_identity_string = ', '.join(gender_identities[:-1])

        if len(gender_identities) == 1:
            ending_joiner = ''
        else:
            ending_joiner = ' and '
        gender_identity_string = gender_identity_string + ending_joiner + gender_identities[-1]

        return gender_identity_string

    def get_answers(self):
        return [
            ({ 'verbose_name': 'What is your gender identity?' }, str(self)),
        ]


class ApplicantRaceEthnicityInformation(models.Model):
    applicant = models.OneToOneField(ApplicantApproval, on_delete=models.CASCADE, primary_key=True)

    us_resident_demographics = models.BooleanField(
            verbose_name='Are you Black/African American, Hispanic/Latinx, Native American, Alaska Native, Native Hawaiian, or Pacific Islander?')

    def get_answers(self):
        return get_answers_for_all_booleans(self)


class BarriersToParticipation(models.Model):
    applicant = models.OneToOneField(ApplicantApproval, on_delete=models.CASCADE, primary_key=True)

    # NOTE: Update home/templates/home/eligibility.html if you change the text here:
    country_living_in_during_internship = models.CharField(
            verbose_name='What country will you be living in during the internship?',
            max_length=PARAGRAPH_LENGTH,
            )

    # NOTE: This field must have the same name as the above field, but with '_code' at the end.
    # This is the two-letter country code from the ISO 3166-1 alpha-2 standard.
    # Country select js automatically fills in the country code via a hidden input field,
    # by looking for an input tag with the same id as the field above, plus '_code' appended.
    country_living_in_during_internship_code = models.CharField(
            verbose_name='ISO 3166-1 alpha-2 country code',
            max_length=2,
            blank=True,
            )

    underrepresentation = models.TextField(verbose_name='Are you part of an underrepresented group (in the technology industry of the country listed above)? How are you underrepresented?')

    lacking_representation = models.TextField(verbose_name='Does your learning environment have few people who share your identity or background? Please provide details.')

    systemic_bias = models.TextField(verbose_name='What systemic bias or discrimination have you faced while building your skills?')

    employment_bias = models.TextField(verbose_name='What systemic bias or discrimination would you face if you applied for a job in the technology industry of your country?')

    applicant_should_update = models.BooleanField(default=False)

    def get_answers(self):
        return [
                ({ 'verbose_name':
                    'What country will you be living in during the internship?',
                    }, self.country_living_in_during_internship
                ),
                ({ 'verbose_name':
                    'Are you part of an underrepresented group (in the technology industry of the country listed above)? How are you underrepresented?',
                    }, self.underrepresentation
                ),
                ({ 'verbose_name':
                    'Does your learning environment have few people who share your identity or background? Please provide details.',
                    }, self.lacking_representation
                ),
                ({ 'verbose_name':
                    'What systemic bias or discrimination have you faced while building your skills?',
                    }, self.systemic_bias
                ),
                ({ 'verbose_name':
                    'What systemic bias or discrimination would you face if you applied for a job in the technology industry of your country?',
                    }, self.employment_bias
                ),
        ]

class TimeCommitmentSummary(models.Model):
    applicant = models.OneToOneField(ApplicantApproval, on_delete=models.CASCADE, primary_key=True)

    enrolled_as_student = models.BooleanField(
            verbose_name='Are you (or will you be) a university or college student?',
            help_text='Will you be enrolled in a university or college? Please state yes even if only a few days overlap with the Outreachy internship period.')

    enrolled_as_noncollege_student = models.BooleanField(
            verbose_name='Are you enrolled in a coding school or self-paced online courses?',
            help_text='Will you be enrolled in a coding school or self-paced online classes during the Outreachy internship period?')

    employed = models.BooleanField(
            help_text='Will you be an employee (for any number of hours) during the Outreachy internship period?')

    contractor = models.BooleanField(
            help_text='Will you be a contractor during the Outreachy internship period?')

    volunteer_time_commitments = models.BooleanField(
            help_text='Will you have any volunteer positions (such as volunteering with a non-profit or community center, participating in a community band, or volunteering to organize an event) that require more than 10 hours a week during the Outreachy internship period? Do not count your Outreachy internship time as a volunteer position.')

    # FIXME: this field was never used in a view??
    other_time_commitments = models.TextField(
            max_length=THREE_PARAGRAPH_LENGTH,
            blank=True,
            help_text="(Optional) If you have other time commitments outside of school, work, or volunteer hours, please use this field to let your mentor know. Examples of other time commitments include vacation that lasts longer than a week, coding school time commitments, community or online classes, etc.")

class VolunteerTimeCommitment(models.Model):
    applicant = models.ForeignKey(ApplicantApproval, on_delete=models.CASCADE)
    start_date = models.DateField(help_text="Date your volunteer time commitments start.")
    end_date = models.DateField(help_text="Date your volunteer time commitments end.")
    hours_per_week = models.IntegerField(
            help_text="Maximum hours per week spent volunteering.",
            validators=[validators.MinValueValidator(1)],
            )
    description = models.TextField(
            max_length=THREE_PARAGRAPH_LENGTH,
            blank=True,
            help_text="Please describe what kind of volunteer position and duties you have.")

    def clean(self):
        if self.start_date and self.end_date and self.start_date > self.end_date:
            error_string = 'Volunteer role start date ' + self.start_date.strftime("%Y-%m-%d") + ' is after volunteer role end date ' + self.end_date.strftime("%Y-%m-%d")
            raise ValidationError({'start_date': error_string})

class EmploymentTimeCommitment(models.Model):
    applicant = models.ForeignKey(ApplicantApproval, on_delete=models.CASCADE)
    start_date = models.DateField(help_text="Start date of employment period.")
    end_date = models.DateField(help_text="End date of employment period.")
    hours_per_week = models.IntegerField(
            help_text="Number of hours per week required by your employment contract",
            validators=[validators.MinValueValidator(1)],
            )
    job_title = models.CharField(
            max_length=SENTENCE_LENGTH)
    job_description = models.TextField(
            max_length=THREE_PARAGRAPH_LENGTH,
            help_text="Please tell us about the work you do and your job duties.")
    quit_on_acceptance = models.BooleanField(
            help_text="I will quit this job or contract if I am accepted as an Outreachy intern.")

    def clean(self):
        if self.start_date and self.end_date and self.start_date > self.end_date:
            error_string = 'Employment period start date ' + self.start_date.strftime("%Y-%m-%d") + ' is after employment period end date ' + self.end_date.strftime("%Y-%m-%d")
            raise ValidationError({'start_date': error_string})

class NonCollegeSchoolTimeCommitment(models.Model):
    applicant = models.ForeignKey(ApplicantApproval, on_delete=models.CASCADE)
    start_date = models.DateField(help_text="Date your coding school or online course starts.")
    end_date = models.DateField(help_text="Date your coding school or online course ends.")
    hours_per_week = models.IntegerField(
            help_text="Maximum hours per week spent on coursework, exercises, homework, and studying for this course.",
            validators=[validators.MinValueValidator(1)],
            )
    description = models.TextField(
            max_length=THREE_PARAGRAPH_LENGTH,
            blank=True,
            help_text="Please describe the course. Include the name and a link to the website of your coding school or organization offering online courses. Add the course name and a short description of course work.")
    quit_on_acceptance = models.BooleanField(
            help_text="I will quit this coding school or stop this self-paced online course if I am accepted as an Outreachy intern.")

    def clean(self):
        if self.start_date and self.end_date and self.start_date > self.end_date:
            error_string = 'Coding school or online class start date ' + self.start_date.strftime("%Y-%m-%d") + ' is after class end date ' + self.end_date.strftime("%Y-%m-%d")
            raise ValidationError({'start_date': error_string})

class OfficialSchool(models.Model):
    university_name = models.CharField(
            max_length=SENTENCE_LENGTH,
            help_text='University or college name')

    university_website = models.URLField(
            help_text="University or college website")

class OfficialSchoolTerm(models.Model):
    school = models.ForeignKey(OfficialSchool, on_delete=models.CASCADE)
    term_name = models.CharField(
            max_length=SENTENCE_LENGTH,
            verbose_name="Term name or term number",
            help_text="If the university uses term names (e.g. Winter 2018 term of Sophomore year), enter the current term name, year in college, and term year. If the university uses term numbers (e.g. 7th semester), enter the term number.")

    academic_calendar = models.URLField(
            blank=True,
            verbose_name="Link to the official academic calendar for this school term",
            help_text="If necessary, save a file to a cloud hosting service and add the link to it here.")

    start_date = models.DateField(
            verbose_name="Date classes start.",
            help_text="What is the first possible day of classes for all students?<br>If students who are in different school years or different semester numbers start classes on different dates, use the first possible date that students in that year or semester start classes.<br>If you do not know when the term will start, use the start date of that term from last year.")

    end_date = models.DateField(
            verbose_name="Date all exams end.",
            help_text="This is the date the university advertises for the last possible date of any exam for any student in the semester.")

    def overlaps(self, other):
        return self.start_date <= other.end_date and other.start_date <= self.end_date

class SchoolTimeCommitment(models.Model):
    applicant = models.ForeignKey(ApplicantApproval, on_delete=models.CASCADE)

    term_name = models.CharField(
            max_length=SENTENCE_LENGTH,
            verbose_name="Term name or term number",
            help_text="If your university uses term names (e.g. Winter 2018 term of your Sophomore year), enter your current term name, year in college, and term year. If your university uses term numbers (e.g. 7th semester), enter the term number.")

    start_date = models.DateField(
            verbose_name="Date classes start.",
            help_text="What is the first possible day of classes for all students?<br>If you started this term late (or will start this term late), use the date that classes start for all students, not the late registration date.<br>If students who are in different school years or different semester numbers start classes on different dates, use the first possible date that students in your year or semester start classes.<br>If you do not know when the term will start, use the start date of that term from last year.<br>If you don't see a calendar pop-up, please use the date format YYYY-MM-DD.")

    end_date = models.DateField(
            verbose_name="Date all exams end.",
            help_text="This is the date your university advertises for the last possible date of any exam for any student in your semester. Use the last possible exam date, even if your personal exams end sooner. If you don't see a calendar pop-up, please use the date format YYYY-MM-DD.")

    last_term = models.BooleanField(
            default=False,
            help_text="This is the last term in my degree.")

    def clean(self):
        if self.start_date and self.end_date and self.start_date > self.end_date:
            error_string = 'School term (' + self.term_name + ') start date ' + self.start_date.strftime("%Y-%m-%d") + ' is after term end date ' + self.end_date.strftime("%Y-%m-%d")
            raise ValidationError({'start_date': error_string})

class SchoolInformation(models.Model):
    applicant = models.OneToOneField(ApplicantApproval, on_delete=models.CASCADE, primary_key=True)

    university_name = models.CharField(
            max_length=SENTENCE_LENGTH,
            help_text='University or college name')

    university_website = models.URLField(help_text="University or college website")

    current_academic_calendar = models.URLField(verbose_name="Link to your official academic calendar for your *current* school term",
            help_text="Please provide a link on your school's official website. Some schools do not make their calendars publicly available. You can upload your calendar to a file sharing service, but the Outreachy organizers may not take it into account when validating your school dates.")

    next_academic_calendar = models.URLField(
            verbose_name="Link to your official academic calendar for your *next* school term",
            help_text="If the calendar for your next term is not released yet, link to last year's academic calendar for that term. Some schools do not make their calendars publicly available. You can upload your calendar to a file sharing service, but the Outreachy organizers may not take it into account when validating your school dates.")

    degree_name = models.CharField(
            max_length=SENTENCE_LENGTH,
            help_text='What degree(s) are you pursuing?')

    school_term_updates = models.TextField(
            max_length=THREE_PARAGRAPH_LENGTH,
            blank=True,
            verbose_name='Provide any updates about your school term information',
            help_text="<p>If the school terms above are incorrect, or you have forgotten to include a term that overlaps with the Outreachy internship period, please update your terms.<p>For each school term, please provide:</p><ol><li>The term name</li><li>The start date of classes for ALL students in the school</li><li>The end date of exams for ALL students in the school</li></ol><p>Please do not modify your dates to differ from the starting dates in your academic calendar. Outreachy organizers cannot accept statements that you will start your classes late.</p>")
    applicant_should_update = models.BooleanField(default=False)

    @property
    def school_domain(self):
        return urlparse(self.university_website).hostname

    @staticmethod
    def roll_year(d, years):
        try:
            return d.replace(year=d.year + years)
        except ValueError:
            assert d.month == 2 and d.day == 29
            return d.replace(year=d.year + years, month=3, day=1)

    def find_official_terms(self):
        # find terms happening near the time of the current round from all
        # OfficialSchools with the same domain
        all_terms = OfficialSchoolTerm.objects.filter(
            school__university_website__icontains=self.school_domain,
        ).order_by(
            'school__university_website',
            # sort newest terms first so they override older year's terms
            '-start_date',
        )

        current_round = self.applicant.application_round
        nearby_date = datetime.timedelta(days=30*3)
        start_date = current_round.internstarts - nearby_date
        end_date = current_round.internends + nearby_date

        terms = []
        for school_id, school_terms in groupby(all_terms, key=lambda term: term.school_id):
            best_terms = []
            for term in school_terms:
                years_old = 0
                while self.roll_year(term.end_date, years_old) < start_date:
                    years_old += 1

                term.start_date = self.roll_year(term.start_date, years_old)
                if term.start_date > end_date:
                    # Even after adjusting the year, this term does not overlap
                    # the current round.
                    continue

                term.end_date = self.roll_year(term.end_date, years_old)

                # Okay, we've found an adjusted year that makes this term
                # overlap the current round. But if we've already seen a more
                # recent term (i.e. a term we didn't have to adjust as much)
                # that overlaps this one, prefer that one instead.
                drop = any(
                    other_years < years_old and other_term.overlaps(term)
                    for other_term, other_years in best_terms
                )
                if not drop:
                    best_terms.append((term, years_old))

            # Get this school's best terms in order by adjusted start date
            terms.extend(sorted((term for term, years_old in best_terms), key=lambda term: term.start_date))

        return terms

    def classmate_statistics(self):
        classmates = ApplicantApproval.objects.filter(
            application_round=self.applicant.application_round,
            schoolinformation__university_website__icontains=self.school_domain,
        )

        # Find students who are graduating after their current term. This weird
        # query checks for students who have a last_term but don't have any
        # non-last_terms.
        graduating_students = ApplicantApproval.objects.filter(
            schooltimecommitment__last_term=True,
        ).exclude(
            schooltimecommitment__last_term=False,
        )
        # Check if this student is one of the graduating students.
        graduating = graduating_students.filter(pk=self.applicant_id).exists()

        # Compute statistics only over students who are in the same situation
        # as this student: either they're all graduating, or none of them are.
        # This matters because we interpret time commitments differently for
        # students who are in their last term.
        if graduating:
            classmates = classmates.filter(pk__in=graduating_students)
        else:
            classmates = classmates.exclude(pk__in=graduating_students)

        total = classmates.count()
        accepted = classmates.approved().count()
        rejected = classmates.rejected().filter(reason_denied="TIME").count()
        return {
            'graduating': graduating,
            'pending_classmates': classmates.pending().count(),
            'total_classmates': total,
            'acceptance_rate': 100 * accepted / total,
            'time_rejection_rate': 100 * rejected / total,
        }

    def print_terms(school_info):
        print(school_info.applicant.get_approval_status_display(), " ", school_info.applicant.applicant.public_name, " <", school_info.applicant.applicant.account.email, ">")
        print(school_info.university_name)
        terms = SchoolTimeCommitment.objects.filter(applicant__applicant__account__email=school_info.applicant.applicant.account.email)
        for t in terms:
            print("Term: ", t.term_name, "; Start date: ", t.start_date, "; End date: ", t.end_date)

    def print_university_students(school_name):
        apps = SchoolInformation.objects.filter(university_name__icontains=school_name).orderby('applicant__approval_status')
        for a in apps.all():
            self.print_terms(a)
            print("")

    def print_country_university_students(country):
        apps = SchoolInformation.objects.filter(applicant__applicant__location__icontains=country).orderby('applicant__approval_status')
        for a in apps.all():
            self.print_terms(a)
            print("")

    def clean(self):
        if self.university_website and self.current_academic_calendar and self.next_academic_calendar:
            error_string = 'You must provide a valid academic calendar'
            if self.university_website == self.current_academic_calendar:
                raise ValidationError({'current_academic_calendar': error_string})
            if self.university_website == self.next_academic_calendar:
                raise ValidationError({'next_academic_calendar': error_string})

            # Allow students to use the same academic calendar link for both terms,
            # since the terms might be listed on the same page.

class ContractorInformation(models.Model):
    applicant = models.ForeignKey(ApplicantApproval, on_delete=models.CASCADE)

    typical_hours = models.IntegerField(
            validators=[validators.MinValueValidator(1)],
            verbose_name="Average number of hours spent on contractor business",
            help_text="During the past three months, what is the average number of hours/week you have spent on contracted work and unpaid business development or business marketing? You will be able to enter your known contract hours for the Outreachy internship period on the next page.")

    continuing_contract_work = models.BooleanField(
        verbose_name="Will you be doing contract work during the Outreachy internship period?",
        null=True,
    )


class PromotionTracking(models.Model):
    applicant = models.OneToOneField(ApplicantApproval, on_delete=models.CASCADE, primary_key=True)

    AISES = 'AISES'
    BIT = 'BIT'
    GIRLSWHOCODE = 'GWC'
    NAJOBS = 'NAJ'
    POCIT = 'POCIT'
    WOMENWHOCODE = 'WWC'
    HYPATIA = 'HYP'
    LATINASINTECH = 'LAIT'
    LGBTQ = 'LGBTQ'
    RECURSE = 'RC'
    H4CK = 'H4CK'
    WITCH = 'WITCH'
    WIL = 'WIL'
    TAPIA = 'TAPIA'
    CONFERENCE = 'CONF'
    PRESENTATION = 'PRES'
    ALUM = 'ALUM'
    MENTOR = 'MENT'
    TEACHER = 'TEACH'
    CLASSMATE = 'STUD'
    FRIEND = 'PAL'
    TWITTER = 'TWIT'
    SEARCH = 'SEAR'
    OTHER = 'OTH'
    HEARD_CHOICES = (
        (AISES, 'Job board - American Indian Science and Engineering Society'),
        (BIT, 'Job board - Blacks in Tech'),
        (GIRLSWHOCODE, 'Job board - Girls Who Code'),
        (NAJOBS, 'Job board - Native American Jobs'),
        (POCIT, 'Job board - People of Color in Tech'),
        (WOMENWHOCODE, 'Job board - Women Who Code'),
        (HYPATIA, 'Community - Hypatia Software'),
        (LATINASINTECH, 'Community - Latinas in Tech group'),
        (LGBTQ, 'Community - LGBTQ in Tech slack'),
        (RECURSE, 'Community - Recurse Center'),
        (H4CK, 'Community - Trans*H4CK'),
        (WITCH, 'Community - Women in Tech Chat slack'),
        (WIL, 'Community - Women in Linux group'),
        (TAPIA, 'Conference - Richard Tapia Conference'),
        (CONFERENCE, 'Conference - other'),
        (PRESENTATION, 'Presentation by an Outreachy organizer, mentor, or coordinator'),
        (ALUM, 'From a former Outreachy intern'),
        (MENTOR, 'From an Outreachy mentor'),
        (TEACHER, 'From a teacher'),
        (CLASSMATE, 'From a classmate'),
        (FRIEND, 'From a friend'),
        (TWITTER, 'From Twitter'),
        (SEARCH, 'Found Outreachy from a web search'),
        (OTHER, 'Other'),
    )
    spread_the_word = models.CharField(
            verbose_name="How did you find out about Outreachy? (This will only be displayed to Outreachy Organizers.)",
            max_length=5,
            choices=HEARD_CHOICES,
            default=OTHER)


# --------------------------------------------------------------------------- #
# end initial application models
# --------------------------------------------------------------------------- #

# --------------------------------------------------------------------------- #
# reviewer models
# --------------------------------------------------------------------------- #

class InitialApplicationReview(models.Model):
    application = models.ForeignKey(ApplicantApproval, on_delete=models.CASCADE)
    reviewer = models.ForeignKey(ApplicationReviewer, on_delete=models.CASCADE)

    STRONG = '+3'
    GOOD = '+2'
    MAYBE = '+1'
    UNCLEAR = '??'
    UNRATED = '0'
    NOTCOMPELLING = '-1'
    NOTUNDERSTOOD = '-2'
    SPAM = '-3'
    # Change essay choices in home/templates/home/snippet/applicant_review_essay_rating.html
    # if you update this text
    RATING_CHOICES = (
        (STRONG, '+3 - Essay is *strongly* compelling'),
        (GOOD, '+2 - Essay is compelling'),
        (MAYBE, '+1 - Essay is *weakly* compelling'),
        (UNCLEAR, '?? - Essay questions were too short or unclear to make a decision'),
        (UNRATED, 'Not rated'),
        (NOTCOMPELLING, '-1 - Essay is not compelling'),
        (NOTUNDERSTOOD, '-2 - Answers are unrelated to essay questions'),
        (SPAM, '-3 - Essay answers were spam or trolling'),
    )
    essay_rating = models.CharField(
            max_length=2,
            choices=RATING_CHOICES,
            default=UNRATED)

    # Time commitments red flags
    review_school = models.BooleanField(default=False,
            verbose_name="School term info needs review or follow up")

    missing_school = models.BooleanField(default=False,
            verbose_name="Essay mentioned school, but no school term info was supplied")

    review_work = models.BooleanField(default=False,
            verbose_name="Work time commitments need review or follow up")

    missing_work = models.BooleanField(default=False,
            verbose_name="Essay mentioned work, but no work hours info was supplied")

    incorrect_dates = models.BooleanField(default=False,
            verbose_name="Dates on time commitments look incorrect")

    comments = models.TextField(
            max_length=EIGHT_PARAGRAPH_LENGTH,
            blank=True,
            verbose_name="Reviewer comments",
            help_text="Please provide any comments on the status of this initial application, or questions you have while reviewing it.")

    def get_essay_rating(self):
        if self.essay_rating == self.UNRATED:
            return ''

        return (self.essay_rating, self.reviewer.comrade.public_name)

    def get_red_flags(self):
        red_flags = []
        if self.review_school:
            red_flags.append('Review school terms')
        if self.missing_school:
            red_flags.append('Missing school terms')
        if self.review_work:
            red_flags.append('Review work commitments')
        if self.missing_work:
            red_flags.append('Missing work hours')
        if self.incorrect_dates:
            red_flags.append('Needs organizer follow-up')

        return (red_flags, self.reviewer.comrade.public_name)

#class UniversityInformation(models.Model):
#    university_name = models.CharField(
#            max_length=SENTENCE_LENGTH,
#            help_text='University or college name')
#
#    university_website = models.URLField(help_text="University or college website")
#
#    term_name = models.CharField(
#            max_length=SENTENCE_LENGTH,
#            verbose_name="Term name or term number",
#            help_text="If your university uses term names (e.g. Winter 2018 term of your Sophomore year), enter your current term name, year in college, and term year. If your university uses term numbers (e.g. 7th semester), enter the term number.")
#
#    start_date = models.DateField(
#            verbose_name="Date classes start.",
#            help_text="What is the first possible day of classes for all students?<br>If you started this term late (or will start this term late), use the date that classes start for all students, not the late registration date.<br>If students who are in different school years or different semester numbers start classes on different dates, use the first possible date that students in your year or semester start classes.<br>If you do not know when the term will start, use the start date of that term from last year.")
#
#    end_date = models.DateField(
#            verbose_name="Date all exams end.",
#            help_text="This is the date your university advertises for the last possible date of any exam for any student in your semester. Use the last possible exam date, even if your personal exams end sooner.")

# --------------------------------------------------------------------------- #
# end reviewer models
# --------------------------------------------------------------------------- #

class Contribution(models.Model):
    """
    An Outreachy applicant must make contributions to a project in order to be
    eligible to be accepted as an intern. The Contribution model is a record
    of that contribution that the applicant submits to the Outreachy website.
    Contributions are recorded from the start of the contribution period to
    when the final application is due. Applicants who have submitted a final
    application can continue to record contributions until the intern
    announcement.
    """

    applicant = models.ForeignKey(ApplicantApproval, on_delete=models.CASCADE)
    project = models.ForeignKey(Project, on_delete=models.PROTECT)

    date_started = models.DateField(verbose_name="Date contribution was started")
    date_merged = models.DateField(verbose_name="Date contribution was accepted or merged",
            help_text="If this contribution is still in progress, you can leave this field blank and edit it later.",
            blank=True,
            null=True)

    url = models.URLField(
            verbose_name="Contribution URL",
            help_text="A link to the publicly submitted contribution. The contribution can be work in progress. The URL could a link to a GitHub/GitLab issue or pull request, a link to the mailing list archives for a patch, a Gerrit pull request or issue, a contribution change log on a wiki, a review of graphical design work, a posted case study or user experience study, etc. If you're unsure what URL to put here, ask your mentor.")

    description = models.TextField(
            max_length=THREE_PARAGRAPH_LENGTH,
            help_text="Description of this contribution for review by the Outreachy coordinators and organizers during intern selection. If you used advanced tools to create this contribution, mention them here.")

    def get_application(self):
        try:
            return FinalApplication.objects.get(
                    project=self.project,
                    applicant=self.applicant)
        except FinalApplication.DoesNotExist:
            return None

    def __str__(self):
        return '{applicant} contribution for {community} - {project}'.format(
                applicant = self.applicant.applicant.public_name,
                community = self.project.project_round.community,
                project = self.project.short_title,
                )

class FinalApplication(ApprovalStatus):
    applicant = models.ForeignKey(ApplicantApproval, on_delete=models.CASCADE)
    project = models.ForeignKey(Project, on_delete=models.PROTECT)

    experience = models.TextField(
            max_length=EIGHT_PARAGRAPH_LENGTH,
            verbose_name="Past experience with this community",
            help_text="Please describe your experience before this Outreachy application period with this free software community. You can describe your prior experiences as both a user and a contributor.")

    foss_experience = models.TextField(
            max_length=EIGHT_PARAGRAPH_LENGTH,
            verbose_name="Past experience with other communities",
            help_text="Please describe your experience before this Outreachy application period with any other free software communities. You can describe your prior experiences as both a user and a contributor.")

    relevant_projects = models.TextField(
            max_length=EIGHT_PARAGRAPH_LENGTH,
            verbose_name="Relevant Projects",
            help_text="Please describe any relevant projects (either personal, work, or school projects) that helped you gain skills you will use in this project. Talk about what knowledge you gained from working on them. Include links where possible.")

    applying_to_gsoc = models.TextField(
            max_length=EIGHT_PARAGRAPH_LENGTH,
            blank=True,
            verbose_name="(Optional) Please describe which Google Summer of Code communities and projects you are applying for, and provide mentor contact information",
            help_text='If you are a student at an accredited university or college, we highly encourage you to also apply to <a href="https://summerofcode.withgoogle.com/">Google Summer of Code</a> during the May to August internship round. Many Outreachy communities participate in both programs, and applying to Google Summer of Code increases your chances of being accepted as an intern. Please note that <a href="https://developers.google.com/open-source/gsoc/help/student-stipends">Google Summer of Code has stipend amounts that vary per country</a>.<br><br>Please keep the list of communities and projects you are applying to under Google Summer of Code up-to-date, since we often try to coordinate with Google Summer of Code mentors during the intern selection period.<br><br>If this application is for the December to March internship period, or you are not applying to Google Summer of Code, please leave this question blank.')

    time_correct = models.BooleanField(
            verbose_name="Are the time commitments listed above correct?",
            help_text='If any time commitments (like a job or school) are missing, say no. If any start or end dates are incorrect, say no.',
            default=False)

    time_updates = models.TextField(
            max_length=EIGHT_PARAGRAPH_LENGTH,
            blank=True,
            verbose_name="(Optional) If your time commitments are incorrect or have changed, please provide your updated time commitments. **Please leave this blank if your time commitments are correct.**",
            help_text='Make sure your time commitments lists any current or future jobs you have, even if you are taking a leave of absence.')

    community_specific_questions = models.TextField(
            max_length=EIGHT_PARAGRAPH_LENGTH,
            blank=True,
            verbose_name="(Optional) Community-specific Questions",
            help_text="Some communities or projects may want you to answer additional questions. Please check with your mentor and community coordinator to see if you need to provide any additional information after you save your final application.")

    timeline = models.TextField(
            max_length=EIGHT_PARAGRAPH_LENGTH,
            blank=True,
            verbose_name="Outreachy internship project timeline",
            help_text="Please work with your mentor to provide a timeline of the work you plan to accomplish on the project and what tasks you will finish at each step. Make sure take into account any time commitments you have during the Outreachy internship round. If you are still working on your contributions and need more time, you can leave this blank and edit your application later.")

    BIT = 'BIT'
    GIRLSWHOCODE = 'GWC'
    NAJOBS = 'NAJ'
    POCIT = 'POCIT'
    WOMENWHOCODE = 'WWC'
    HYPATIA = 'HYP'
    LATINASINTECH = 'LAIT'
    LGBTQ = 'LGBTQ'
    RECURSE = 'RC'
    H4CK = 'H4CK'
    WITCH = 'WITCH'
    WIL = 'WIL'
    TAPIA = 'TAPIA'
    CONFERENCE = 'CONF'
    PRESENTATION = 'PRES'
    ALUM = 'ALUM'
    MENTOR = 'MENT'
    TEACHER = 'TEACH'
    CLASSMATE = 'STUD'
    FRIEND = 'PAL'
    TWITTER = 'TWIT'
    SEARCH = 'SEAR'
    OTHER = 'OTH'
    HEARD_CHOICES = (
        (BIT, 'Job board - Blacks in Tech'),
        (GIRLSWHOCODE, 'Job board - Girls Who Code'),
        (NAJOBS, 'Job board - Native American Jobs'),
        (POCIT, 'Job board - People of Color in Tech'),
        (WOMENWHOCODE, 'Job board - Women Who Code'),
        (HYPATIA, 'Community - Hypatia Software'),
        (LATINASINTECH, 'Community - Latinas in Tech group'),
        (LGBTQ, 'Community - LGBTQ in Tech slack'),
        (RECURSE, 'Community - Recurse Center'),
        (H4CK, 'Community - Trans*H4CK'),
        (WITCH, 'Community - Women in Tech Chat slack'),
        (WIL, 'Community - Women in Linux group'),
        (TAPIA, 'Conference - Richard Tapia Conference'),
        (CONFERENCE, 'Conference - other'),
        (PRESENTATION, 'Presentation by an Outreachy organizer, mentor, or coordinator'),
        (ALUM, 'From a former Outreachy intern'),
        (MENTOR, 'From an Outreachy mentor'),
        (TEACHER, 'From a teacher'),
        (CLASSMATE, 'From a classmate'),
        (FRIEND, 'From a friend'),
        (TWITTER, 'From Twitter'),
        (SEARCH, 'Found Outreachy from a web search'),
        (OTHER, 'Other'),
    )
    spread_the_word = models.CharField(
            verbose_name="How did you find out about Outreachy? (This will only be displayed to Outreachy Organizers.)",
            max_length=5,
            choices=HEARD_CHOICES,
            default=OTHER)

    AMAZING = '5'
    STRONG = '4'
    GOOD = '3'
    UNLIKELY = '2'
    NOTGOOD = '1'
    UNRATED = '0'
    RATING_CHOICES = (
        (AMAZING, '5 - Amazing - multiple large, high-quality contributions'),
        (STRONG, '4 - Strong - at least one large, high-quality contribution'),
        (GOOD, '3 - Good - some smaller contributions of good quality'),
        (UNLIKELY, '2 - Inexperienced - smaller contributions that vary in quality'),
        (NOTGOOD, '1 - Struggling - applicant did not understand instructions or feedback'),
        (UNRATED, 'Not rated'),
    )
    rating = models.CharField(
            max_length=1,
            choices=RATING_CHOICES,
            default=UNRATED)

    def is_approver(self, user):
        approved_mentor = self.project.mentors_set.approved().filter(mentor__account=user)
        if approved_mentor:
            return True
        return False

    def is_submitter(self, user):
        if self.applicant.applicant.account_id == user.id:
            return True
        return False

    # We have a separate view for mentors to see applicants
    def objects_for_dashboard(cls, user):
        return None

    def get_action_url(self, action):
        return self.project.reverse(
            'final-application-action',
            username=self.applicant.applicant.account.username,
            action=action,
        )

    def get_mentor_agreement_url(self):
        return self.project.reverse(
            'select-intern',
            applicant_username=self.applicant.applicant.account.username,
        )

    def submission_and_approval_deadline(self):
        return self.project.round().contributions_close

    def number_contributions(self):
        return Contribution.objects.filter(
                project=self.project,
                applicant=self.applicant).count()

    def get_intern_selection(self):
        try:
            return InternSelection.objects.get(
                    applicant=self.applicant,
                    project=self.project)
        except InternSelection.DoesNotExist:
            return None

    def get_intern_selection_conflicts(self):
        return self.applicant.internselection_set.exclude(
            funding_source=InternSelection.NOT_FUNDED,
        ).exclude(
            project=self.project,
        )

    def __str__(self):
        return '{applicant} application for {community} - {project} - {id}'.format(
                applicant = self.applicant.applicant.public_name,
                community = self.project.project_round.community,
                project = self.project.short_title,
                id = self.pk,
                )
    class Meta:
        unique_together = (
                ('applicant', 'project'),
                )

class SignedContract(models.Model):
    text = models.TextField(max_length=100000, verbose_name="Contract text")
    legal_name = models.CharField(max_length=LONG_LEGAL_NAME,
            verbose_name="Legal name",
            help_text="Your name on your government identification. This is the name that you would use to sign a legal document.")
    ip_address = models.GenericIPAddressField(protocol="both")
    date_signed = models.DateField(verbose_name="Date contract was signed")

class InternSelection(AugmentDeadlines, models.Model):
    applicant = models.ForeignKey(ApplicantApproval, on_delete=models.CASCADE)
    project = models.ForeignKey(Project, on_delete=models.PROTECT)
    intern_contract = models.OneToOneField(SignedContract, null=True, blank=True, on_delete=models.SET_NULL)
    mentors = models.ManyToManyField(MentorApproval, through='MentorRelationship')

    GENERAL_FUNDED = 'GEN'
    ORG_FUNDED = 'ORG'
    NOT_FUNDED = 'NOT'
    UNDECIDED_FUNDING = 'UND'
    FUNDING_CHOICES = (
        (GENERAL_FUNDED, 'Funded by the Outreachy general fund'),
        (ORG_FUNDED, 'Funded by the community sponsors'),
        (NOT_FUNDED, 'Not funded (intern will not be selected for this round)'),
        (UNDECIDED_FUNDING, 'Funding source undecided'),
    )
    funding_source = models.CharField(
        max_length=3,
        choices=FUNDING_CHOICES,
        default=UNDECIDED_FUNDING,
        help_text="How will this intern be funded?",
    )
    # None = undecided, True = accepted, False = not accepted
    organizer_approved = models.BooleanField(
            help_text="Is this intern and funding information confirmed to be correct by the Outreachy organizers?",
            null=True,
            default=None)
    survey_opt_out = models.BooleanField(default=False)
    in_good_standing = models.BooleanField(default=True)

    intern_starts = models.DateField("Date the internship starts", blank=True)
    initial_feedback_opens = models.DateField("Date initial feedback form opens (typically 7 days before the initial feedback deadline)", blank=True)
    initial_feedback_due = models.DateField("Date initial feedback form due", blank=True)
    midpoint_feedback_opens = models.DateField("Date mid-point feedback form opens (typically 7 days before the mid-point feedback deadline)", blank=True)
    midpoint_feedback_due = models.DateField("Date mid-point feedback form due", blank=True)
    final_feedback_opens = models.DateField("Date final feedback form opens", blank=True)
    final_feedback_due = models.DateField("Date final feedback form due (typically 3 days after the internship ends)", blank=True)
    intern_ends = models.DateField("Date the internship ends", blank=True)

    class Meta:
        unique_together = (
                ('applicant', 'project'),
                )

    # Intern funding is decided by Outreachy coordinators
    # but Outreachy organizers have the final yes/no approval for interns.
    def is_approver(self, user):
        return user.is_staff

    def is_submitter(self, user):
        # Allow coordinators to withdraw an intern
        if self.project.project_round.community.is_coordinator(user):
            return True
        # Allow any approved mentor to withdraw an intern
        return self.mentors.approved().filter(mentor__account=user).exists()

    def intern_has_custom_dates(self):
        if self.intern_starts != self.project.round().internstarts:
            return True
        if self.intern_ends != self.project.round().internends:
            return True
        if self.initial_feedback_due != self.project.round().initialfeedback:
            return True
        if self.midpoint_feedback_due != self.project.round().midfeedback:
            return True
        return False

    def is_initial_feedback_on_intern_open(self):
        if not self.initial_feedback_opens.has_passed():
            return False
        try:
            return self.initialmentorfeedback.can_edit()
        except InitialMentorFeedback.DoesNotExist:
            return True

    def is_initial_feedback_on_intern_past_due(self):
        if self.initial_feedback_due.has_passed():
            return True
        return False

    def is_initial_feedback_on_mentor_open(self):
        if not self.initial_feedback_opens.has_passed():
            return False
        try:
            return self.initialinternfeedback.can_edit()
        except InitialInternFeedback.DoesNotExist:
            return True

    def is_midpoint_feedback_on_intern_open(self):
        if not self.midpoint_feedback_opens.has_passed():
            return False
        try:
            return self.midpointmentorfeedback.can_edit()
        except MidpointMentorFeedback.DoesNotExist:
            return True

    def is_midpoint_feedback_on_intern_past_due(self):
        if self.midpoint_feedback_due.has_passed():
            return True
        return False

    def is_midpoint_feedback_on_mentor_open(self):
        if not self.midpoint_feedback_opens.has_passed():
            return False
        try:
            return self.midpointinternfeedback.can_edit()
        except MidpointInternFeedback.DoesNotExist:
            return True

    def is_final_feedback_on_intern_open(self):
        if not self.final_feedback_opens.has_passed():
            return False
        try:
            return self.finalmentorfeedback.can_edit()
        except FinalMentorFeedback.DoesNotExist:
            return True

    def is_final_feedback_on_intern_past_due(self):
        if self.final_feedback_due.has_passed():
            return True
        return False

    def is_final_feedback_on_mentor_open(self):
        if not self.final_feedback_opens.has_passed():
            return False
        try:
            return self.finalinternfeedback.can_edit()
        except FinalInternFeedback.DoesNotExist:
            return True

    def intern_name(self):
        return self.applicant.applicant.public_name

    def round(self):
        return self.project.round()

    def community_name(self):
        return self.project.project_round.community.name

    def project_name(self):
        return self.project.short_title

    def mentor_names(self):
        return " and ".join([m.mentor.public_name for m in self.mentors.all()])

    def mentor_emails(self):
        emails = []
        for m in self.mentors.all():
            emails.append(m.mentor.email_address())
        return emails

    def coordinator_names(self):
        return " and ".join(self.project.project_round.community.get_coordinator_names())

    def get_application(self):
        return FinalApplication.objects.get(
                project=self.project,
                applicant=self.applicant,
                )

    def needs_cpt(self):
        work_info = WorkEligibility.objects.get(
                applicant=self.applicant)
        return work_info.student_visa_restrictions

    def get_intern_selection_conflicts(self):
        if self.funding_source == self.NOT_FUNDED:
            return []
        return InternSelection.objects.filter(
            project__project_round__participating_round=self.project.round(),
            applicant=self.applicant,
        ).exclude(funding_source=self.NOT_FUNDED).exclude(project=self.project).all()

    SUBMITTED = 'SUB'
    MISSING = 'MIS'
    PAY = 'PAY'
    PAID = 'PAID'
    EXTEND = 'EXT'
    TERMINATE = 'TER'
    def get_mentor_initial_feedback_status(self):
        try:
            if self.initialmentorfeedback.request_termination:
                return self.TERMINATE
            if self.initialmentorfeedback.request_extension:
                return self.EXTEND
            if self.initialmentorfeedback.organizer_payment_approved:
                return self.PAID
            if self.initialmentorfeedback.payment_approved:
                return self.PAY
            # Validation should ensure this never happens?
            return self.SUBMITTED
        except InitialMentorFeedback.DoesNotExist:
            return self.MISSING

    def get_intern_initial_feedback_status(self):
        try:
            if self.initialinternfeedback:
                return self.SUBMITTED
        except InitialInternFeedback.DoesNotExist:
            return self.MISSING

    def get_mentor_midpoint_feedback_status(self):
        try:
            if self.midpointmentorfeedback.request_termination:
                return self.TERMINATE
            if self.midpointmentorfeedback.request_extension:
                return self.EXTEND
            if self.midpointmentorfeedback.organizer_payment_approved:
                return self.PAID
            if self.midpointmentorfeedback.payment_approved:
                return self.PAY
            # Validation should ensure this never happens?
            return self.SUBMITTED
        except InitialMentorFeedback.DoesNotExist:
            return self.MISSING

    def get_intern_midpoint_feedback_status(self):
        try:
            if self.midpointinternfeedback:
                return self.SUBMITTED
        except InitialInternFeedback.DoesNotExist:
            return self.MISSING

    def get_mentor_final_feedback_status(self):
        try:
            if self.finalmentorfeedback.request_termination:
                return self.TERMINATE
            if self.finalmentorfeedback.request_extension:
                return self.EXTEND
            if self.finalmentorfeedback.organizer_payment_approved:
                return self.PAID
            if self.finalmentorfeedback.payment_approved:
                return self.PAY
            # Validation should ensure this never happens?
            return self.SUBMITTED
        except InitialMentorFeedback.DoesNotExist:
            return self.MISSING

    def get_intern_final_feedback_status(self):
        try:
            if self.finalinternfeedback:
                return self.SUBMITTED
        except InitialInternFeedback.DoesNotExist:
            return self.MISSING

    def __str__(self):
        return self.mentor_names() + ' mentoring ' + self.applicant.applicant.public_name

class MentorRelationship(models.Model):
    intern_selection = models.ForeignKey(InternSelection, on_delete=models.CASCADE)
    mentor = models.ForeignKey(MentorApproval, on_delete=models.CASCADE)
    contract = models.OneToOneField(SignedContract, on_delete=models.PROTECT)

    def intern_name(self):
        return self.intern_selection.applicant.applicant.public_name

    def round(self):
        return self.intern_selection.project.round()

    def community_name(self):
        return self.intern_selection.project.project_round.community.name

    def project_name(self):
        return self.intern_selection.project.short_title

    def mentor_name(self):
        return self.mentor.mentor.public_name

    def __str__(self):
        return self.mentor.mentor.public_name + ' mentoring ' + self.intern_selection.applicant.applicant.public_name
    class Meta:
        unique_together = (
                ('intern_selection', 'mentor'),
                )

class BaseFeedback(models.Model):
    intern_selection = models.OneToOneField(InternSelection, on_delete=models.CASCADE)
    allow_edits = models.BooleanField()
    ip_address = models.GenericIPAddressField(protocol="both")

    def intern_name(self):
        return self.intern_selection.intern_name()

    def round(self):
        return self.intern_selection.round()

    def community_name(self):
        return self.intern_selection.community_name()

    def project_name(self):
        return self.intern_selection.project_name()

    class Meta:
        abstract = True

class BaseMentorFeedback(BaseFeedback):
    last_contact = models.DateField(verbose_name="What was the last date you were in contact with your intern?")

    mentors_report = models.TextField(verbose_name="Please provide a paragraph describing what support you are providing as an Outreachy mentor. This will be shared with Outreachy organizers and your community coordinator.")

    full_time_effort = models.BooleanField(verbose_name="Do you believe your Outreachy intern is putting in a full-time, 40 hours a week effort into the internship?")

    # FIXME - send email to mentors and interns when organizers approve their payment and send documentation off to Conservancy
    organizer_payment_approved = models.BooleanField(
        help_text="Outreachy organizers approve or do not approve to pay this intern.",
        null=True,
        default=None,
    )

    request_extension = models.BooleanField(verbose_name="Does your intern need an extension?", help_text="Sometimes interns do not put in a full-time effort. In this case, one of the options is to delay payment of their stipend and extend their internship a specific number of weeks. You will be asked to re-evaluate your intern after the extension is done.")

    request_termination = models.BooleanField(verbose_name="Do you believe the internship should be terminated?", help_text="Sometimes after several extensions, interns still do not put in a full-time effort. If you believe that your intern would not put in a full-time effort with a further extension, you may request to terminate the internship. The Outreachy organizers will be in touch to discuss the request.")

    def get_versions(self):
        return Version.objects.get_for_object(self)

    def find_version_mentor_edited(self):
        # When a staff member modifies the initial feedback to approve payment or change internship dates,
        # it counts as a revision. Look for the latest feedback from an approved mentor.
        # (Note: this may not won't work if we switch mentors.
        # we could ignore all revisions made by staff, but staff can be mentors too.)
        versions = Version.objects.get_for_object(self)
        for v in versions:
            if self.intern_selection.mentors.all().approved().filter(mentor__account=v.revision.user).exists():
                return v
        return None

    def get_submission_date(self):
        version = self.find_version_mentor_edited()
        if version:
            return version.revision.date_created

    def get_mentor_public_name(self):
        version = self.find_version_mentor_edited()
        if version:
            return version.revision.user.comrade.public_name

    def get_mentor_legal_name(self):
        version = self.find_version_mentor_edited()
        if version:
            return version.revision.user.comrade.legal_name

    def get_mentor_email(self):
        version = self.find_version_mentor_edited()
        if version:
            return version.revision.user.email

    def get_date_submitted(self):
        version = self.find_version_mentor_edited()
        if version:
            return version.revision.date_created

    class Meta:
        abstract = True

# There shouldn't be a need to record which mentor filled out the form.
# The revision control on the object should store which Django user made the changes.
#
# We can dig out the latest feedback version
# (assuming self references the InitialMentorFeedback object):
# from reversion.models import Version
# versions = Version.objects.get_for_object(self)
# print('On {:%Y-%m-%d at %I:%M%p} %u wrote:\n{}'.format(versions[0].revision.date_created, versions[0].revision.user))
#
# This also allows us to keep the feedback around, even if a mentor withdraws from the project.
# As long as their Django user account is intact, the feedback should remain intact.
# This is important to keep around for Conservancy record keeping.
class InitialMentorFeedback(BaseMentorFeedback):
    # XXX - Make sure to change the questions in
    # home/templates/home/email/initial-feedback-instructions.txt
    # if you change these verbose names.
    in_contact = models.BooleanField(verbose_name="Has your intern been in contact to discuss how to approach their first tasks?")
    asking_questions = models.BooleanField(verbose_name="Has your intern been asking questions about their first tasks?")
    active_in_public = models.BooleanField(verbose_name="Has your intern been active on public project channels, such as the community's chat, forums, issue tracker, mailing list, etc?")
    provided_onboarding = models.BooleanField(verbose_name="Have you provided documentation or other resources to help onboard your intern?")

    NOT_SCHEDULED = '0'
    ONCE_DAILY = 'D'
    MULTIPLE_WEEKLY = 'M'
    ONCE_WEEKLY = 'W'
    EVERY_OTHER_WEEK = 'B'
    CHECKIN_FREQUENCY_CHOICES = (
        (NOT_SCHEDULED, 'Not scheduled yet'),
        (ONCE_DAILY, 'Once per day'),
        (MULTIPLE_WEEKLY, 'Multiple times per week'),
        (ONCE_WEEKLY, 'Once per week'),
        (EVERY_OTHER_WEEK, 'Every other week'),
    )
    checkin_frequency = models.CharField(max_length=1, choices=CHECKIN_FREQUENCY_CHOICES, default=NOT_SCHEDULED, verbose_name="How often do you have a real-time chat, video conference, or phone conversation to check in with your intern's progress on tasks?")

    HOURS_1 = '1H'
    HOURS_3 = '3H'
    HOURS_6 = '6H'
    HOURS_12 = '12H'
    DAYS_1 = '1D'
    DAYS_2 = '2D'
    DAYS_4 = '4D'
    DAYS_6 = '6D'
    LONGER = '>7D'
    RESPONSE_TIME_CHOICES = (
        (HOURS_1, '1 hour'),
        (HOURS_3, '3 hours'),
        (HOURS_6, '6 hours'),
        (HOURS_12, '12 hours'),
        (DAYS_1, '1 day'),
        (DAYS_2, '2-3 days'),
        (DAYS_4, '4-5 days'),
        (DAYS_6, '6-7 days'),
        (LONGER, '> 7 days'),
    )
    intern_response_time = models.CharField(max_length=3, choices=RESPONSE_TIME_CHOICES, verbose_name="On average, how long does it take for <b>your intern</b> to respond to your questions or feedback?")
    mentor_response_time = models.CharField(max_length=3, choices=RESPONSE_TIME_CHOICES, verbose_name="On average, how long does it take for <b>you</b> to respond to your intern's questions or requests for feedback?")

    progress_report = models.TextField(verbose_name="Please provide a paragraph describing your intern's progress on establishing communication with you, connecting to your FOSS community, and ramping up on their first tasks. This will only be shown to Outreachy organizers, your community coordinators, and the Software Freedom Conservancy accounting staff.")

    payment_approved = models.BooleanField(verbose_name="Should your Outreachy intern be paid the initial $1,000 payment?", help_text="Please base your answer on whether your intern has put in a full-time, 40 hours a week effort. They should have established communication with you and other mentors, and have started learning how to tackle their first tasks. If you are going to ask for an internship extension, please say no to this question.")

    extension_date = models.DateField(help_text="If you want to extend the internship, please pick a date when you will be asked to update your intern's initial feedback and authorize payment. Internships can be extended for up to five weeks. We don't recommend extending an internship for more than 1 week at initial feedback. Please leave this field blank if you are not asking for an extension.", blank=True, null=True)

    def can_edit(self):
        if not self.allow_edits:
            return False

        # XXX: I guess we open the feedback form at 4pm UTC?
        if self.intern_selection.initial_feedback_opens.has_passed():
            return True
        return False

    def clean(self):
        if self.request_extension:
            if self.extension_date is None:
                raise ValidationError({'extension_date': "If you're requesting an extension, this field is required."})
            else:
                # should not be more than five weeks from the initial feedback deadline in the RoundPage
                base = self.intern_selection.round().initialfeedback
                limit = base + datetime.timedelta(weeks=5)
                if not (base <= self.extension_date <= limit):
                    raise ValidationError({'extension_date': "Extension date must be between {} and {}".format(base, limit)})

class BaseInternFeedback(BaseFeedback):
    last_contact = models.DateField(verbose_name="What was the last date you were in contact with your mentor?")

    HOURS_5 = '5H'
    HOURS_10 = '10H'
    HOURS_15 = '15H'
    HOURS_20 = '20H'
    HOURS_25 = '25H'
    HOURS_30 = '30H'
    HOURS_35 = '35H'
    HOURS_40 = '40H'
    HOURS_50 = '50H'
    HOURS_60 = '60H'
    WORK_HOURS_CHOICES = (
        (HOURS_5, '5 hours'),
        (HOURS_10, '10 hours'),
        (HOURS_15, '15 hours'),
        (HOURS_20, '20 hours'),
        (HOURS_25, '25 hours'),
        (HOURS_30, '30 hours'),
        (HOURS_35, '35 hours'),
        (HOURS_40, '40 hours'),
        (HOURS_50, '50 hours'),
        (HOURS_60, '60 hours'),
    )
    hours_worked = models.CharField(max_length=3, choices=WORK_HOURS_CHOICES, verbose_name="What is the average number of hours per week you spend on your Outreachy internship?", help_text="Include time you spend researching questions, communicating with your mentor and the community, reading about the project and the community, working on skills you need in order to complete your tasks, and working on the tasks themselves. Please be honest about the number of hours you are putting in.")

    time_comments = models.TextField(
            max_length=THREE_PARAGRAPH_LENGTH,
            blank=True,
            help_text="(Optional) If you have not been working 40 hours a week, please let us know why. We want to support you, so let us know if there's anything we can do to help.")

    mentor_support = models.TextField(verbose_name="Please provide a paragraph describing how your mentor has (or has not) been helping you. This information will only be seen by Outreachy mentors. We want you to be honest with us if you are having trouble with your mentor, so we can help you get a better internship experience.")
    share_mentor_feedback_with_community_coordinator = models.BooleanField(default=False, verbose_name="(Optional) Do you want us to share feedback about your mentor with community coordinators?", help_text="If you say yes, community coordinators will be able to see your comments and the data you provided about your mentor. This helps coordinators ensure mentors are responsive, coach mentors if they are not responsive, and collect metrics they can use to fund more Outreachy internships.")

    def find_version_intern_edited(self):
        # When a staff member modifies the initial feedback to approve payment or change internship dates,
        # it counts as a revision. Look for the latest feedback from the intern.
        versions = Version.objects.get_for_object(self)
        for v in versions:
            if self.intern_selection.applicant.applicant.account == v.revision.user:
                return v
        return None

    def get_submission_date(self):
        version = self.find_version_intern_edited()
        if version:
            return version.revision.date_created

    class Meta:
        abstract = True

# Feedback intern submits about their mentor and their internship
class InitialInternFeedback(BaseInternFeedback):
    # XXX - Make sure to change the questions in
    # home/templates/home/email/initial-feedback-instructions.txt
    # if you change these verbose names.
    in_contact = models.BooleanField(verbose_name="Have you been in contact with your mentor to discuss how to approach your first tasks?")
    asking_questions = models.BooleanField(verbose_name="Have you been asking questions about your first tasks?")
    active_in_public = models.BooleanField(verbose_name="Have you been active on public project channels, such as the community's chat, forums, issue tracker, mailing list, etc?")
    provided_onboarding = models.BooleanField(verbose_name="Has your mentor provided documentation or other resources to help you learn more about your community and your first tasks?")

    NOT_SCHEDULED = '0'
    ONCE_DAILY = 'D'
    MULTIPLE_WEEKLY = 'M'
    ONCE_WEEKLY = 'W'
    EVERY_OTHER_WEEK = 'B'
    CHECKIN_FREQUENCY_CHOICES = (
        (NOT_SCHEDULED, 'Not scheduled yet'),
        (ONCE_DAILY, 'Once per day'),
        (MULTIPLE_WEEKLY, 'Multiple times per week'),
        (ONCE_WEEKLY, 'Once per week'),
        (EVERY_OTHER_WEEK, 'Every other week'),
    )
    checkin_frequency = models.CharField(max_length=1, choices=CHECKIN_FREQUENCY_CHOICES, default=NOT_SCHEDULED, verbose_name="How often does your mentor have a real-time chat, video conference, or phone conversation to check in with your progress on tasks?")

    HOURS_1 = '1H'
    HOURS_3 = '3H'
    HOURS_6 = '6H'
    HOURS_12 = '12H'
    DAYS_1 = '1D'
    DAYS_2 = '2D'
    DAYS_4 = '4D'
    DAYS_6 = '6D'
    LONGER = '>7D'
    RESPONSE_TIME_CHOICES = (
        (HOURS_1, '1 hour'),
        (HOURS_3, '3 hours'),
        (HOURS_6, '6 hours'),
        (HOURS_12, '12 hours'),
        (DAYS_1, '1 day'),
        (DAYS_2, '2-3 days'),
        (DAYS_4, '4-5 days'),
        (DAYS_6, '6-7 days'),
        (LONGER, '> 7 days'),
    )
    intern_response_time = models.CharField(max_length=3, choices=RESPONSE_TIME_CHOICES, verbose_name="On average, how long does it take for <b>you</b> to respond to your mentor's questions or feedback?")
    mentor_response_time = models.CharField(max_length=3, choices=RESPONSE_TIME_CHOICES, verbose_name="On average, how long does it take for <b>your mentor</b> to respond to your questions or requests for feedback?")

    progress_report = models.TextField(verbose_name="Please provide a paragraph describing your progress on establishing communication with your mentor, and ramping up on your first tasks. This information will only be seen by Outreachy organizers. If you are having any difficulties or facing any barriers, please let us know, so we can help you.")

    def can_edit(self):
        if not self.allow_edits:
            return False

        if self.intern_selection.initial_feedback_opens.has_passed():
            return True
        return False

class MidpointMentorFeedback(BaseMentorFeedback):
    # XXX - Make sure to change the questions in
    # home/templates/home/email/midpoint-feedback-instructions.txt
    # if you change these verbose names.
    NEVER = '0'
    MULTIPLE_DAILY = 'U'
    ONCE_DAILY = 'D'
    MULTIPLE_WEEKLY = 'M'
    ONCE_WEEKLY = 'W'
    EVERY_OTHER_WEEK = 'B'
    ASKING_FOR_HELP_FREQUENCY_CHOICES = (
        (NEVER, 'Intern has not asked for help'),
        (MULTIPLE_DAILY, 'Multiple times per day'),
        (ONCE_DAILY, 'Once per day'),
        (MULTIPLE_WEEKLY, 'Multiple times per week'),
        (ONCE_WEEKLY, 'Once per week'),
        (EVERY_OTHER_WEEK, 'Every other week'),
    )
    intern_help_requests_frequency = models.CharField(max_length=1, choices=ASKING_FOR_HELP_FREQUENCY_CHOICES, default=NEVER, verbose_name="How often does <b>your intern</b> ask for your help?")

    HOURS_1 = '1H'
    HOURS_3 = '3H'
    HOURS_6 = '6H'
    HOURS_12 = '12H'
    DAYS_1 = '1D'
    DAYS_2 = '2D'
    DAYS_4 = '4D'
    DAYS_6 = '6D'
    LONGER = '>7D'
    RESPONSE_TIME_CHOICES = (
        (HOURS_1, '1 hour'),
        (HOURS_3, '3 hours'),
        (HOURS_6, '6 hours'),
        (HOURS_12, '12 hours'),
        (DAYS_1, '1 day'),
        (DAYS_2, '2-3 days'),
        (DAYS_4, '4-5 days'),
        (DAYS_6, '6-7 days'),
        (LONGER, '> 7 days'),
    )
    mentor_help_response_time = models.CharField(max_length=3, choices=RESPONSE_TIME_CHOICES, default=LONGER, verbose_name="How long does it take for <b>you</b> to respond to your intern's request for help?")

    CONTRIBUTION_FREQUENCY_CHOICES = (
        (NEVER, 'Intern has not submitted a contribution'),
        (ONCE_DAILY, 'Once per day'),
        (MULTIPLE_WEEKLY, 'Multiple times per week'),
        (ONCE_WEEKLY, 'Once per week'),
        (EVERY_OTHER_WEEK, 'Every other week'),
    )
    intern_contribution_frequency = models.CharField(max_length=1, choices=CONTRIBUTION_FREQUENCY_CHOICES, default=NEVER, verbose_name="How often does <b>your intern</b> submit a project contribution?")

    mentor_review_response_time = models.CharField(max_length=3, choices=RESPONSE_TIME_CHOICES, default=LONGER, verbose_name="How long does it take for <b>you</b> to give feedback on your intern's contributions?")

    intern_contribution_revision_time = models.CharField(max_length=3, choices=RESPONSE_TIME_CHOICES, default=LONGER, verbose_name="How long does it take for <b>your intern</b> to incorporate feedback and resubmit a contribution?")

    progress_report = models.TextField(verbose_name="Please provide a paragraph describing your intern's progress on their project. This will only be shown to Outreachy organizers, your community coordinator, and the Software Freedom Conservancy accounting staff.")

    payment_approved = models.BooleanField(verbose_name="Should your Outreachy intern be paid the mid-point $2,000 payment?", help_text="Please base your answer on whether your intern has put in a full-time, 40 hours a week effort. They should have made project contributions, promptly responded to feedback on those contributions, and resubmitted their revised contributions. If they were stuck, they should have reached out to you or the community for help. If you are going to ask for an internship extension, please say no to this question.")

    extension_date = models.DateField(help_text="If you want to extend the internship, please pick a date when you will be asked to update your intern's mid-point feedback and authorize payment. Internships can be extended for up to five weeks. We don't recommend extending an internship for more than 3 weeks at mid-point feedback. Please leave this field blank if you are not asking for an extension.", blank=True, null=True)

    def can_edit(self):
        if not self.allow_edits:
            return False

        if self.intern_selection.midpoint_feedback_opens.has_passed():
            return True
        return False

    def clean(self):
        if self.request_extension:
            if self.extension_date is None:
                raise ValidationError({'extension_date': "If you're requesting an extension, this field is required."})
            else:
                # should not be more than five weeks from the initial feedback deadline in the RoundPage
                base = self.intern_selection.round().midfeedback
                limit = base + datetime.timedelta(weeks=5)
                if not (base <= self.extension_date <= limit):
                    raise ValidationError({'extension_date': "Extension date must be between {} and {}".format(base, limit)})

class MidpointInternFeedback(BaseInternFeedback):
    # XXX - Make sure to change the questions in
    # home/templates/home/email/midpoint-feedback-instructions.txt
    # if you change these verbose names.
    NEVER = '0'
    MULTIPLE_DAILY = 'U'
    ONCE_DAILY = 'D'
    MULTIPLE_WEEKLY = 'M'
    ONCE_WEEKLY = 'W'
    EVERY_OTHER_WEEK = 'B'
    ASKING_FOR_HELP_FREQUENCY_CHOICES = (
        (NEVER, 'I have not asked for help'),
        (MULTIPLE_DAILY, 'Multiple times per day'),
        (ONCE_DAILY, 'Once per day'),
        (MULTIPLE_WEEKLY, 'Multiple times per week'),
        (ONCE_WEEKLY, 'Once per week'),
        (EVERY_OTHER_WEEK, 'Every other week'),
    )
    intern_help_requests_frequency = models.CharField(max_length=1, choices=ASKING_FOR_HELP_FREQUENCY_CHOICES, default=NEVER, verbose_name="How often do <b>you</b> ask for your mentor's help?")

    HOURS_1 = '1H'
    HOURS_3 = '3H'
    HOURS_6 = '6H'
    HOURS_12 = '12H'
    DAYS_1 = '1D'
    DAYS_2 = '2D'
    DAYS_4 = '4D'
    DAYS_6 = '6D'
    LONGER = '>7D'
    RESPONSE_TIME_CHOICES = (
        (HOURS_1, '1 hour'),
        (HOURS_3, '3 hours'),
        (HOURS_6, '6 hours'),
        (HOURS_12, '12 hours'),
        (DAYS_1, '1 day'),
        (DAYS_2, '2-3 days'),
        (DAYS_4, '4-5 days'),
        (DAYS_6, '6-7 days'),
        (LONGER, '> 7 days'),
    )
    mentor_help_response_time = models.CharField(max_length=3, choices=RESPONSE_TIME_CHOICES, default=LONGER, verbose_name="How long does it take for <b>your mentor</b> to respond to your requests for help?")

    CONTRIBUTION_FREQUENCY_CHOICES = (
        (NEVER, 'I have not submitted a contribution'),
        (ONCE_DAILY, 'Once per day'),
        (MULTIPLE_WEEKLY, 'Multiple times per week'),
        (ONCE_WEEKLY, 'Once per week'),
        (EVERY_OTHER_WEEK, 'Every other week'),
    )
    intern_contribution_frequency = models.CharField(max_length=1, choices=CONTRIBUTION_FREQUENCY_CHOICES, default=NEVER, verbose_name="How often do <b>you</b> submit a project contribution?")

    mentor_review_response_time = models.CharField(max_length=3, choices=RESPONSE_TIME_CHOICES, default=LONGER, verbose_name="How long does it take for <b>your mentor</b> to give feedback on your contributions?")

    intern_contribution_revision_time = models.CharField(max_length=3, choices=RESPONSE_TIME_CHOICES, default=LONGER, verbose_name="How long does it take for <b>you</b> to incorporate your mentor's feedback and resubmit a contribution?")

    progress_report = models.TextField(verbose_name="Please provide a paragraph describing your progress on your project. This will only be shown to Outreachy organizers.")

    def can_edit(self):
        if not self.allow_edits:
            return False

        if self.intern_selection.midpoint_feedback_opens.has_passed():
            return True
        return False

class FinalMentorFeedback(BaseMentorFeedback):
    # XXX - Make sure to change the questions in
    # home/templates/home/email/final-feedback-instructions.txt
    # if you change these verbose names.
    NEVER = '0'
    MULTIPLE_DAILY = 'U'
    ONCE_DAILY = 'D'
    MULTIPLE_WEEKLY = 'M'
    ONCE_WEEKLY = 'W'
    EVERY_OTHER_WEEK = 'B'
    ASKING_FOR_HELP_FREQUENCY_CHOICES = (
        (NEVER, 'Intern has not asked for help'),
        (MULTIPLE_DAILY, 'Multiple times per day'),
        (ONCE_DAILY, 'Once per day'),
        (MULTIPLE_WEEKLY, 'Multiple times per week'),
        (ONCE_WEEKLY, 'Once per week'),
        (EVERY_OTHER_WEEK, 'Every other week'),
    )
    intern_help_requests_frequency = models.CharField(max_length=1, choices=ASKING_FOR_HELP_FREQUENCY_CHOICES, default=NEVER, verbose_name="How often does <b>your intern</b> ask for your help?")

    HOURS_1 = '1H'
    HOURS_3 = '3H'
    HOURS_6 = '6H'
    HOURS_12 = '12H'
    DAYS_1 = '1D'
    DAYS_2 = '2D'
    DAYS_4 = '4D'
    DAYS_6 = '6D'
    LONGER = '>7D'
    RESPONSE_TIME_CHOICES = (
        (HOURS_1, '1 hour'),
        (HOURS_3, '3 hours'),
        (HOURS_6, '6 hours'),
        (HOURS_12, '12 hours'),
        (DAYS_1, '1 day'),
        (DAYS_2, '2-3 days'),
        (DAYS_4, '4-5 days'),
        (DAYS_6, '6-7 days'),
        (LONGER, '> 7 days'),
    )
    mentor_help_response_time = models.CharField(max_length=3, choices=RESPONSE_TIME_CHOICES, default=LONGER, verbose_name="How long does it take for <b>you</b> to respond to your intern's request for help?")

    CONTRIBUTION_FREQUENCY_CHOICES = (
        (NEVER, 'Intern has not submitted a contribution'),
        (ONCE_DAILY, 'Once per day'),
        (MULTIPLE_WEEKLY, 'Multiple times per week'),
        (ONCE_WEEKLY, 'Once per week'),
        (EVERY_OTHER_WEEK, 'Every other week'),
    )
    intern_contribution_frequency = models.CharField(max_length=1, choices=CONTRIBUTION_FREQUENCY_CHOICES, default=NEVER, verbose_name="How often does <b>your intern</b> submit a project contribution?")

    mentor_review_response_time = models.CharField(max_length=3, choices=RESPONSE_TIME_CHOICES, default=LONGER, verbose_name="How long does it take for <b>you</b> to give feedback on your intern's contributions?")

    intern_contribution_revision_time = models.CharField(max_length=3, choices=RESPONSE_TIME_CHOICES, default=LONGER, verbose_name="How long does it take for <b>your intern</b> to incorporate feedback and resubmit a contribution?")

    progress_report = models.TextField(verbose_name="Please provide a paragraph describing your intern's progress on their project. This will only be shown to Outreachy organizers, your community coordinator, and the Software Freedom Conservancy accounting staff.")

    payment_approved = models.BooleanField(verbose_name="Should your Outreachy intern be paid the final $2,500 payment?", help_text="Please base your answer on whether your intern has put in a full-time, 40 hours a week effort. They should have made project contributions, promptly responded to feedback on those contributions, and resubmitted their revised contributions. If they were stuck, they should have reached out to you or the community for help. If you are going to ask for an internship extension, please say no to this question.")

    extension_date = models.DateField(help_text="If you want to extend the internship, please pick a date when you will be asked to update your intern's final feedback and authorize payment. Internships can be extended for up to five weeks. Please leave this field blank if you are not asking for an extension.", blank=True, null=True)

    # Survey for Outreachy organizers

    YES = 'YES'
    NO = 'NO'
    DUNNO = 'DUN'
    NO_OPINION = 'NOP'
    SURVEY_RESPONSES = (
        (YES, 'Yes'),
        (NO, 'No'),
        (DUNNO, "I don't know"),
        (NO_OPINION, 'No opinion'),
    )
    mentoring_recommended = models.CharField(max_length=3, choices=SURVEY_RESPONSES, default=NO_OPINION, verbose_name="Would you recommend a friend mentor for Outreachy?")

    WEEK1 = '1'
    WEEK2 = '2'
    WEEK3 = '3'
    WEEK4 = '4'
    BLOG_FREQUENCY = (
        (WEEK1, 'Once a week'),
        (WEEK2, 'Every two weeks'),
        (WEEK3, 'Every three weeks'),
        (WEEK4, 'Every four weeks'),
        (NO_OPINION, 'No opinion'),
    )
    blog_frequency = models.CharField(max_length=3, choices=BLOG_FREQUENCY, default=NO_OPINION, verbose_name="How often do you feel Outreachy interns should blog during their 12 week internship?")

    blog_prompts_caused_writing = models.CharField(max_length=3, choices=SURVEY_RESPONSES, default=NO_OPINION, verbose_name="Did the Outreachy blog prompt emails encourage your intern to write about their project?")

    blog_prompts_caused_overhead = models.CharField(max_length=3, choices=SURVEY_RESPONSES, default=NO_OPINION, verbose_name="Did the Outreachy blog prompts take too much time away from your intern's project work?")

    recommend_blog_prompts = models.CharField(max_length=3, choices=SURVEY_RESPONSES, default=NO_OPINION, verbose_name="Should Outreachy organizers provide blog post prompt emails next round?")

    zulip_caused_intern_discussion = models.CharField(max_length=3, choices=SURVEY_RESPONSES, default=NO_OPINION, verbose_name="Did the Outreachy Zulip chat encourage your intern to communicate more?")

    zulip_caused_mentor_discussion = models.CharField(max_length=3, choices=SURVEY_RESPONSES, default=NO_OPINION, verbose_name="Did the Outreachy Zulip chat encourage you to communicate more?")

    recommend_zulip = models.CharField(max_length=3, choices=SURVEY_RESPONSES, default=NO_OPINION, verbose_name="Should Outreachy organizers provide the Zulip chat next round?")

    feedback_for_organizers = models.TextField(verbose_name="Please provide Outreachy organizers any additional feedback.")

    def can_edit(self):
        if not self.allow_edits:
            return False

        if self.intern_selection.final_feedback_opens.has_passed():
            return True
        return False

    def clean(self):
        if self.request_extension:
            if self.extension_date is None:
                raise ValidationError({'extension_date': "If you're requesting an extension, this field is required."})
            else:
                # should not be more than five weeks from the internship end date in the RoundPage
                base = self.intern_selection.round().internends
                limit = base + datetime.timedelta(weeks=5)
                if not (base <= self.extension_date <= limit):
                    raise ValidationError({'extension_date': "Extension date must be between {} and {}".format(base, limit)})

class FinalInternFeedback(BaseInternFeedback):
    # XXX - Make sure to change the questions in
    # home/templates/home/email/final-feedback-instructions.txt
    # if you change these verbose names.
    NEVER = '0'
    MULTIPLE_DAILY = 'U'
    ONCE_DAILY = 'D'
    MULTIPLE_WEEKLY = 'M'
    ONCE_WEEKLY = 'W'
    EVERY_OTHER_WEEK = 'B'
    ASKING_FOR_HELP_FREQUENCY_CHOICES = (
        (NEVER, 'I have not asked for help'),
        (MULTIPLE_DAILY, 'Multiple times per day'),
        (ONCE_DAILY, 'Once per day'),
        (MULTIPLE_WEEKLY, 'Multiple times per week'),
        (ONCE_WEEKLY, 'Once per week'),
        (EVERY_OTHER_WEEK, 'Every other week'),
    )
    intern_help_requests_frequency = models.CharField(max_length=1, choices=ASKING_FOR_HELP_FREQUENCY_CHOICES, default=NEVER, verbose_name="How often do <b>you</b> ask for your mentor's help?")

    HOURS_1 = '1H'
    HOURS_3 = '3H'
    HOURS_6 = '6H'
    HOURS_12 = '12H'
    DAYS_1 = '1D'
    DAYS_2 = '2D'
    DAYS_4 = '4D'
    DAYS_6 = '6D'
    LONGER = '>7D'
    RESPONSE_TIME_CHOICES = (
        (HOURS_1, '1 hour'),
        (HOURS_3, '3 hours'),
        (HOURS_6, '6 hours'),
        (HOURS_12, '12 hours'),
        (DAYS_1, '1 day'),
        (DAYS_2, '2-3 days'),
        (DAYS_4, '4-5 days'),
        (DAYS_6, '6-7 days'),
        (LONGER, '> 7 days'),
    )
    mentor_help_response_time = models.CharField(max_length=3, choices=RESPONSE_TIME_CHOICES, default=LONGER, verbose_name="How long does it take for <b>your mentor</b> to respond to your requests for help?")

    CONTRIBUTION_FREQUENCY_CHOICES = (
        (NEVER, 'I have not submitted a contribution'),
        (ONCE_DAILY, 'Once per day'),
        (MULTIPLE_WEEKLY, 'Multiple times per week'),
        (ONCE_WEEKLY, 'Once per week'),
        (EVERY_OTHER_WEEK, 'Every other week'),
    )
    intern_contribution_frequency = models.CharField(max_length=1, choices=CONTRIBUTION_FREQUENCY_CHOICES, default=NEVER, verbose_name="How often do <b>you</b> submit a project contribution?")

    mentor_review_response_time = models.CharField(max_length=3, choices=RESPONSE_TIME_CHOICES, default=LONGER, verbose_name="How long does it take for <b>your mentor</b> to give feedback on your contributions?")

    intern_contribution_revision_time = models.CharField(max_length=3, choices=RESPONSE_TIME_CHOICES, default=LONGER, verbose_name="How long does it take for <b>you</b> to incorporate your mentor's feedback and resubmit a contribution?")

    progress_report = models.TextField(verbose_name="Please provide a paragraph describing your progress on your project. This will only be shown to Outreachy organizers.")

    # Survey for Outreachy organizers

    YES = 'YES'
    NO = 'NO'
    DUNNO = 'DUN'
    NO_OPINION = 'NOP'
    SURVEY_RESPONSES = (
        (YES, 'Yes'),
        (NO, 'No'),
        (DUNNO, "I don't know"),
        (NO_OPINION, 'No opinion'),
    )
    interning_recommended = models.CharField(max_length=3, choices=SURVEY_RESPONSES, default=NO_OPINION, verbose_name="Would you recommend a friend intern with Outreachy?")

    recommend_intern_chat = models.CharField(max_length=3, choices=SURVEY_RESPONSES, default=NO_OPINION, verbose_name="Should Outreachy organizers have video chats with all interns next round?")

    WEEK1 = '1'
    WEEK2 = '2'
    WEEK3 = '3'
    WEEK4 = '4'
    WEEK6 = '6'
    ONCE = '12'
    BLOG_FREQUENCY = (
        (WEEK1, 'Once a week'),
        (WEEK2, 'Every 2 weeks'),
        (WEEK3, 'Every 3 weeks'),
        (WEEK4, 'Every 4 weeks'),
        (WEEK6, 'Every 6 weeks'),
        (ONCE, 'Once during the internship'),
        (NO_OPINION, 'No opinion'),
    )
    chat_frequency = models.CharField(max_length=3, choices=BLOG_FREQUENCY, default=NO_OPINION, verbose_name="How often do you feel Outreachy organizers should host a video chat for all interns during their 12 week internship?")

    blog_frequency = models.CharField(max_length=3, choices=BLOG_FREQUENCY, default=NO_OPINION, verbose_name="How often do you feel Outreachy interns should blog during their 12 week internship?")

    blog_prompts_caused_writing = models.CharField(max_length=3, choices=SURVEY_RESPONSES, default=NO_OPINION, verbose_name="Did the Outreachy blog prompt emails encourage you to write about your project?")

    blog_prompts_caused_overhead = models.CharField(max_length=3, choices=SURVEY_RESPONSES, default=NO_OPINION, verbose_name="Did the Outreachy blog prompts take too much time away from your project work?")

    recommend_blog_prompts = models.CharField(max_length=3, choices=SURVEY_RESPONSES, default=NO_OPINION, verbose_name="Should Outreachy organizers provide blog post prompt emails next round?")

    zulip_caused_intern_discussion = models.CharField(max_length=3, choices=SURVEY_RESPONSES, default=NO_OPINION, verbose_name="Did the Outreachy Zulip chat encourage you to communicate more?")

    zulip_caused_mentor_discussion = models.CharField(max_length=3, choices=SURVEY_RESPONSES, default=NO_OPINION, verbose_name="Did the Outreachy Zulip chat encourage your mentor to communicate more?")

    recommend_zulip = models.CharField(max_length=3, choices=SURVEY_RESPONSES, default=NO_OPINION, verbose_name="Should Outreachy organizers provide the Zulip chat next round?")

    tech_industry_prep = models.CharField(max_length=3, choices=SURVEY_RESPONSES, default=NO_OPINION, verbose_name="Do you feel better prepared to work in the technology industry after your Outreachy internship?")

    foss_confidence = models.CharField(max_length=3, choices=SURVEY_RESPONSES, default=NO_OPINION, verbose_name="Do you feel more confident about contributing to free and open source software after your Outreachy internship?")

    feedback_for_organizers = models.TextField(verbose_name="Please provide Outreachy organizers any additional feedback.")

    def can_edit(self):
        if not self.allow_edits:
            return False

        if self.intern_selection.final_feedback_opens.has_passed():
            return True
        return False

class InformalChatContact(models.Model):
    '''
    Information about people that Outreachy interns can contact for informal chats.
    '''
    active = models.BooleanField(verbose_name='Are you currently available for informal chats?')
    # Not all contacts will have an account on the website
    comrade = models.ForeignKey(Comrade, blank=True, null=True, on_delete=models.SET_NULL)
    name = models.CharField(blank=True, max_length=LONG_LEGAL_NAME, help_text="Your full name, which will be publicly displayed to Outreachy interns. This is typically your given name, followed by your family name. You may use a pseudonym or abbreviate your given or family names if you have concerns about privacy.")
    email = models.EmailField(blank=True, verbose_name='Email address')
    relationship_to_outreachy = models.CharField(blank=True, max_length=PARAGRAPH_LENGTH, help_text='Which are you: a current/past Outreachy intern, current/past Outreachy mentor, current/past Outreachy coordinator, or current employee of an Outreachy sponsor?')
    foss_communities = models.CharField(blank=True, max_length=PARAGRAPH_LENGTH, verbose_name='What open source communities do you participate in?')
    company = models.CharField(blank=True, max_length=PARAGRAPH_LENGTH, verbose_name='What company do you work for?')
    paid_foss_roles = models.CharField(blank=True, max_length=PARAGRAPH_LENGTH, verbose_name='What open source roles (e.g. community manager, JavaScript programmer, Linux systems admin) are you paid to work on?')
    volunteer_foss_roles = models.CharField(blank=True, max_length=PARAGRAPH_LENGTH, verbose_name='What open source roles (e.g. community manager, JavaScript programmer, Linux systems admin) do you volunteer for?')

    def get_name(self):
        if self.name:
            return self.name
        if self.comrade:
            return self.comrade.public_name
        return 'Name unknown'

    def get_email(self):
        if self.email:
            return self.email
        if self.comrade:
            return self.comrade.account.email

# Track each person we sent a survey to
class AlumSurveyTracker(models.Model):
    # Track the alums we sent a survey invitation to
    # This can either be a person who was an intern before we had the website up
    # (in which case they'll be listed using an AlumInfo object)
    # or someone who has an account and was selected as an intern through the website.
    alumni_info = models.ForeignKey(AlumInfo, null=True, on_delete=models.CASCADE)
    intern_info = models.ForeignKey(InternSelection, null=True, on_delete=models.CASCADE)

    # Track the initial date we sent the survey out
    survey_date = models.DateTimeField(null=True, blank=True)

class AlumSurvey(models.Model):
    # This can either be a person who was an intern before we had the website up
    # (in which case they'll be listed using an AlumInfo object)
    # or someone who has an account and was selected as an intern through the website.

    survey_date = models.DateTimeField(default=datetime.date.today)
    survey_tracker = models.ForeignKey(AlumSurveyTracker, on_delete=models.PROTECT)

    RECOMMEND1 = '1'
    RECOMMEND2 = '2'
    RECOMMEND3 = '3'
    RECOMMEND4 = '4'
    RECOMMEND5 = '5'
    RECOMMEND6 = '6'
    RECOMMEND7 = '7'
    RECOMMEND8 = '8'
    RECOMMEND9 = '9'
    RECOMMEND10 = '10'
    RECOMMENDATION_CHOICES = (
        (RECOMMEND1, '1 - never'),
        (RECOMMEND2, '2'),
        (RECOMMEND3, '3'),
        (RECOMMEND4, '4'),
        (RECOMMEND5, '5 - maybe'),
        (RECOMMEND6, '6'),
        (RECOMMEND7, '7'),
        (RECOMMEND8, '8'),
        (RECOMMEND9, '9'),
        (RECOMMEND10, '10 - enthusiastically'),
    )
    IMPACT0 = '0'
    IMPACT1 = '1'
    IMPACT2 = '2'
    IMPACT3 = '3'
    IMPACT4 = '4'
    IMPACT5 = '5'
    IMPACT6 = '6'
    IMPACT7 = '7'
    IMPACT8 = '8'
    IMPACT9 = '9'
    IMPACT10 = '10'
    IMPACT_CHOICES = (
        (IMPACT0, 'Decline to answer'),
        (IMPACT1, '1 - very negative impact'),
        (IMPACT2, '2'),
        (IMPACT3, '3 - negative impact'),
        (IMPACT4, '4'),
        (IMPACT5, '5 - no impact'),
        (IMPACT6, '6'),
        (IMPACT7, '7 - positive impact'),
        (IMPACT8, '8'),
        (IMPACT9, '9'),
        (IMPACT10, '10 - very positive impact'),
    )
    recommend_outreachy = models.CharField(
            max_length=2,
            verbose_name='(Required) How likely would you be to recommend a friend apply to Outreachy?',
            choices=RECOMMENDATION_CHOICES,
            default=RECOMMEND5)

    # If a question has multiple check boxes, we implement them as a series of BooleanFields.
    # The question text is a BooleanField starting with 'question'.
    # It's a bit of a hack because it creates extra database fields,
    # but it allows us to write simpler templates without hard-coding question text,
    # and we expect to create less than 1,000 survey objects per year.
    # In the template, question fields will have field.label_tag starting with 'Question'
    # We can test for this using {% if field.label_tag|truncatechars:8 == 'Question' %}
    # In order to display the checkboxes below the question text, we can test
    # if the field name starts with multi using
    # {% if field.label_tag|truncatechars:5 == 'Multi' %}
    question_event = models.BooleanField(verbose_name='During or after your Outreachy internship, have you:')
    multi_event_full_presentation = models.BooleanField(verbose_name='presented on a FOSS topic in a full-session talk, panel, workshop or another session at a conference, event, or meetup')
    multi_event_short_presentation = models.BooleanField(verbose_name='presented lightning talk or other short talk on a FOSS topic at a conference, event, or meetup')
    multi_event_organizer = models.BooleanField(verbose_name='helped organize a FOSS conference, event, or meetup')
    multi_event_attendee = models.BooleanField(verbose_name='attended a FOSS conference, event, or meetup')

    community_contact = models.BooleanField(verbose_name='(Required) In the last year, have you been in contact with your mentor or other FOSS community members you met during your Outreachy internship?')

    question_contribution = models.BooleanField(verbose_name='In the last year, have you contributed to any FOSS community by:')
    multi_contribution_forums = models.BooleanField(verbose_name='participating in project forums, mailing lists, or chat')
    multi_contribution_moderator = models.BooleanField(verbose_name='moderating or managing community forums')
    multi_contribution_issue_reporter = models.BooleanField(verbose_name='reporting issues or bugs')
    multi_contribution_tester = models.BooleanField(verbose_name='testing or creating tests')
    multi_contribution_coder = models.BooleanField(verbose_name='contributing code')
    multi_contribution_docs = models.BooleanField(verbose_name='documenting')
    multi_contribution_translator = models.BooleanField(verbose_name='translating')
    multi_contribution_artist = models.BooleanField(verbose_name='designing graphics or illustrations')
    multi_contribution_ux = models.BooleanField(verbose_name='improving user experience')
    multi_contribution_survey = models.BooleanField(verbose_name='creating user surveys')
    multi_contribution_reviewer = models.BooleanField(verbose_name='reviewing contributions')
    multi_contribution_mentor = models.BooleanField(verbose_name='mentoring')
    multi_contribution_coordinator = models.BooleanField(verbose_name='coordinating or admining for a mentorship program')
    multi_contribution_events = models.BooleanField(verbose_name='planning or volunteering to help with events')
    multi_contribution_full_talk = models.BooleanField(verbose_name='presenting in a full-session talk, panel, workshop or another session at a conference, event, or meetup')
    multi_contribution_short_talk = models.BooleanField(verbose_name='presenting a lightning talk or other short talk at a conference, event, or meetup')
    multi_contribution_leader = models.BooleanField(verbose_name='leading a project with more than one contributor')
    multi_contribution_maintainer = models.BooleanField(verbose_name='maintaining a project with more than one contributor')
    multi_contribution_advisor = models.BooleanField(verbose_name='advising the project or being a board member')
    multi_contribution_fundraiser = models.BooleanField(verbose_name='fund raising for the project')
    multi_contribution_donor = models.BooleanField(verbose_name='contributing financially to the project')
    multi_contribution_marketer = models.BooleanField(verbose_name='spreading the word about the project or helping with marketing')

    other_contribution = models.CharField(max_length=THREE_PARAGRAPH_LENGTH,
            blank=True,
            verbose_name='If you contributed to any FOSS community in another way, please let us know how you contributed:')

    question_contribution_target = models.BooleanField(verbose_name='In the last year, have you:')
    multi_contribution_target_interned_community = models.BooleanField(verbose_name='contributed to the FOSS community you interned with')
    multi_contribution_target_other = models.BooleanField(verbose_name='contributed to another FOSS community')

    question_profession = models.BooleanField(verbose_name='What is your current job or student status?')
    multi_profession_student = models.BooleanField(verbose_name='Full or part time student at a university')
    multi_profession_unemployed = models.BooleanField(verbose_name='Unemployed or taking a break from employment')
    multi_profession_consultant = models.BooleanField(verbose_name='Consultant or self-employed')
    multi_profession_employee = models.BooleanField(verbose_name='Full or part time work')

    impact_foss_appreciation = models.CharField(
            max_length=2,
            verbose_name='How much did your Outreachy internship impact your appreciation of FOSS?',
            choices=IMPACT_CHOICES,
            default=IMPACT0)

    impact_career = models.CharField(
            max_length=2,
            verbose_name='How much did your Outreachy internship impact your career?',
            choices=IMPACT_CHOICES,
            default=IMPACT0)

    impact_career = models.CharField(
            max_length=2,
            verbose_name='How much did your Outreachy internship impact your communication skills with a mentor or manager?',
            choices=IMPACT_CHOICES,
            default=IMPACT0)

    impact_career = models.CharField(
            max_length=2,
            verbose_name='How much did your Outreachy internship impact your collaboration skills with an international community?',
            choices=IMPACT_CHOICES,
            default=IMPACT0)

    impact_career = models.CharField(
            max_length=2,
            verbose_name='How much did your Outreachy internship impact your technical skills?',
            choices=IMPACT_CHOICES,
            default=IMPACT0)

    impact_career = models.CharField(
            max_length=2,
            verbose_name='How much did your Outreachy internship impact your skills as a contributor to a FOSS community?',
            choices=IMPACT_CHOICES,
            default=IMPACT0)

    STEM_JOB0 = '0'
    STEM_JOB1 = '1'
    STEM_JOB2 = '2'
    STEM_JOB_CHOICES = (
        (STEM_JOB0, "I'm not employed right now"),
        (STEM_JOB1, "No, I don't use STEM in my job"),
        (STEM_JOB2, 'Yes, I use STEM in my job'),
    )
    job_stem = models.CharField(
            max_length=2,
            verbose_name='(Required) Does your job involve science, technology, engineering, or mathematics (STEM)?',
            choices=STEM_JOB_CHOICES,
            default=STEM_JOB0)

    FOSS_USER_JOB0 = '0'
    FOSS_USER_JOB1 = '1'
    FOSS_USER_JOB2 = '2'
    FOSS_USER_JOB_CHOICES = (
        (FOSS_USER_JOB0, "I'm not employed right now"),
        (FOSS_USER_JOB1, "No, I don't use FOSS in my job"),
        (FOSS_USER_JOB2, 'Yes, I use FOSS in my job'),
    )
    job_foss_user = models.CharField(
            max_length=2,
            verbose_name='(Required) Does your job involve working with Free and Open Source Software (FOSS)?',
            choices=FOSS_USER_JOB_CHOICES,
            default=FOSS_USER_JOB0)

    FOSS_CONTRIB_JOB0 = '0'
    FOSS_CONTRIB_JOB1 = '1'
    FOSS_CONTRIB_JOB2 = '2'
    FOSS_CONTRIB_JOB_CHOICES = (
        (FOSS_CONTRIB_JOB0, "I'm not employed right now"),
        (FOSS_CONTRIB_JOB1, "No, I don't contribute to FOSS as part of my job"),
        (FOSS_CONTRIB_JOB2, 'Yes, I contribute to FOSS as part of my job'),
    )
    job_foss_contributor = models.CharField(
            max_length=2,
            verbose_name='(Required) Does your job involve contributing to Free and Open Source Software (FOSS)?',
            choices=FOSS_CONTRIB_JOB_CHOICES,
            default=FOSS_CONTRIB_JOB0)

    question_past_employers = models.BooleanField(verbose_name='After your Outreachy internship, were you ever an employee, intern, or contractor of the following companies, foundations, or projects:')
    multi_past_employer_automattic = models.BooleanField(verbose_name='Automattic')
    multi_past_employer_bloomberg = models.BooleanField(verbose_name='Bloomberg')
    multi_past_employer_cadasta = models.BooleanField(verbose_name='Cadasta')
    multi_past_employer_discourse = models.BooleanField(verbose_name='Civilized Discourse Construction Kit, Inc.')
    multi_past_employer_cncf = models.BooleanField(verbose_name='Cloud Native Computing Foundation')
    multi_past_employer_codethink = models.BooleanField(verbose_name='Codethink')
    multi_past_employer_codeweavers = models.BooleanField(verbose_name='Codeweavers')
    multi_past_employer_collabora = models.BooleanField(verbose_name='Collabora')
    multi_past_employer_cloudera = models.BooleanField(verbose_name='Cloudera')
    multi_past_employer_debian = models.BooleanField(verbose_name='Debian')
    multi_past_employer_dial = models.BooleanField(verbose_name='Digital Impact Alliance, at the United Nations Foundation')
    multi_past_employer_digitalocean = models.BooleanField(verbose_name='DigitalOcean')
    multi_past_employer_endless = models.BooleanField(verbose_name='Endless')
    multi_past_employer_eff = models.BooleanField(verbose_name='Electronic Frontier Foundation (EFF)')
    multi_past_employer_elego = models.BooleanField(verbose_name='Elego')
    multi_past_employer_ffmpeg = models.BooleanField(verbose_name='FFmpeg')
    multi_past_employer_fsf = models.BooleanField(verbose_name='Free Software Foundation (FSF)')
    multi_past_employer_github = models.BooleanField(verbose_name='GitHub')
    multi_past_employer_google = models.BooleanField(verbose_name='Google')
    multi_past_employer_goldman_sachs = models.BooleanField(verbose_name='Goldman Sachs')
    multi_past_employer_gnome = models.BooleanField(verbose_name='GNOME Foundation')
    multi_past_employer_hpe = models.BooleanField(verbose_name='Hewlett-Packard or Hewlet-Packard Enterprise')
    multi_past_employer_ibm = models.BooleanField(verbose_name='International Business Machines Corp (IBM)')
    multi_past_employer_igalia = models.BooleanField(verbose_name='Igalia')
    multi_past_employer_indeed = models.BooleanField(verbose_name='Indeed')
    multi_past_employer_intel = models.BooleanField(verbose_name='Intel Corporation')
    multi_past_employer_joomla = models.BooleanField(verbose_name='Joomla')
    multi_past_employer_kandra_labs = models.BooleanField(verbose_name='Kandra Labs')
    multi_past_employer_kde = models.BooleanField(verbose_name='KDE Eingetragener Verein (KDE e.V.).')
    multi_past_employer_libav = models.BooleanField(verbose_name='Libav')
    multi_past_employer_lightbend = models.BooleanField(verbose_name='Lightbend')
    multi_past_employer_linaro = models.BooleanField(verbose_name='Linaro')
    multi_past_employer_linux_australia = models.BooleanField(verbose_name='Linux Australia')
    multi_past_employer_linux_foundation = models.BooleanField(verbose_name='Linux Foundation')
    multi_past_employer_mapbox = models.BooleanField(verbose_name='Mapbox')
    multi_past_employer_mapzen = models.BooleanField(verbose_name='Mapzen')
    multi_past_employer_measurement_lab = models.BooleanField(verbose_name='Measurement Lab')
    multi_past_employer_microsoft = models.BooleanField(verbose_name='Microsoft')
    multi_past_employer_mifos = models.BooleanField(verbose_name='Mifos')
    multi_past_employer_mozilla = models.BooleanField(verbose_name='Mozilla')
    multi_past_employer_nescent = models.BooleanField(verbose_name='NESCent')
    multi_past_employer_node_js_foundation = models.BooleanField(verbose_name='Node.js Foundation')
    multi_past_employer_opendaylight_project = models.BooleanField(verbose_name='OpenDaylight Project')
    multi_past_employer_open_humans_foundation = models.BooleanField(verbose_name='Open Humans Foundation')
    multi_past_employer_openmrs = models.BooleanField(verbose_name='OpenMRS')
    multi_past_employer_open_source_matters = models.BooleanField(verbose_name='Open Source Matters')
    multi_past_employer_open_robotics = models.BooleanField(verbose_name='Open Robotics')
    multi_past_employer_open_technology_institute = models.BooleanField(verbose_name='Open Technology Institute')
    multi_past_employer_openitp = models.BooleanField(verbose_name='OpenITP')
    multi_past_employer_openstack_foundation = models.BooleanField(verbose_name='OpenStack Foundation')
    multi_past_employer_o_reilly = models.BooleanField(verbose_name="O'Reilly")
    multi_past_employer_owncloud = models.BooleanField(verbose_name='ownCloud')
    multi_past_employer_perl_foundation = models.BooleanField(verbose_name='Perl Foundation')
    multi_past_employer_python_software_foundation = models.BooleanField(verbose_name='Python Software Foundation')
    multi_past_employer_rackspace = models.BooleanField(verbose_name='Rackspace')
    multi_past_employer_red_hat = models.BooleanField(verbose_name='Red Hat')
    multi_past_employer_samsung = models.BooleanField(verbose_name='Samsung')
    multi_past_employer_shopify = models.BooleanField(verbose_name='Shopify')
    multi_past_employer_spi = models.BooleanField(verbose_name='Software in the Public Interest')
    multi_past_employer_tidelift = models.BooleanField(verbose_name='Tidelift')
    multi_past_employer_tor_project = models.BooleanField(verbose_name='Tor Project')
    multi_past_employer_typesafe = models.BooleanField(verbose_name='Typesafe')
    multi_past_employer_twitter = models.BooleanField(verbose_name='Twitter')
    multi_past_employer_videolan = models.BooleanField(verbose_name='VideoLAN')
    multi_past_employer_wikimedia_foundation = models.BooleanField(verbose_name='Wikimedia Foundation')
    multi_past_employer_xen_project = models.BooleanField(verbose_name='Xen Project')
    multi_past_employer_yocto_project = models.BooleanField(verbose_name='Yocto Project')

    question_achievments = models.BooleanField(verbose_name='After your Outreachy internship, did you participate in any of the following programs?')
    multi_achievement_abi = models.BooleanField(verbose_name='<a href="http://anitaborg.org/awards-grants/pass-it-on-awards-program/">Anita Borg Pass-It-On awards</a>')
    multi_achievement_ascend = models.BooleanField(verbose_name='<a href="http://ascendproject.org/about/index.html">Ascend Project</a>')
    multi_achievement_automattic = models.BooleanField(verbose_name='<a href="https://vip.wordpress.com/internships/">Automattic internships</a>')
    multi_achievement_bithub = models.BooleanField(verbose_name='<a href="https://whispersystems.org/blog/bithub/">Bithub</a>')
    multi_achievement_center_open_science = models.BooleanField(verbose_name='<a href="https://cos.io/jobs/#devintern">Center for Open Science internships</a>')
    multi_achievement_code_for_america = models.BooleanField(verbose_name='<a href="http://codeforamerica.org/fellows/apply/">Code for America Fellowship</a>')
    multi_achievement_consumer_bureau = models.BooleanField(verbose_name='<a href="http://www.consumerfinance.gov/jobs/technology-innovation-fellows/">Consumer Financial Protection Bureau, Technology and Innovation Fellowship</a>')
    multi_achievement_dataone = models.BooleanField(verbose_name='<a href="http://www.dataone.org/internships">DataONE Internships</a>')
    multi_achievement_drupal = models.BooleanField(verbose_name='<a href="https://assoc.drupal.org/grants">Drupal Community Cultivation Grants</a>')
    multi_achievement_gsoc = models.BooleanField(verbose_name='<a href="https://developers.google.com/open-source/gsoc/">Google Summer of Code</a>')
    multi_achievement_hp = models.BooleanField(verbose_name='<a href="http://go.hpcloud.com/scholarship-registration">HP Helion OpenStack scholarship</a>')
    multi_achievement_igalia = models.BooleanField(verbose_name='<a href="http://www.igalia.com/nc/igalia-247/news/item/announcing-igalias-summer-intern-positions/">Igalia Internships</a>')
    multi_achievement_knight_mozilla = models.BooleanField(verbose_name='<a href="http://opennews.org/fellowships/">Knight-Mozilla Fellowship</a>')
    multi_achievement_nlnet = models.BooleanField(verbose_name='<a href="http://www.nlnet.nl/foundation/can_do.html">NLnet Funding</a>')
    multi_achievement_opengov = models.BooleanField(verbose_name='<a href="http://sunlightfoundation.com/about/grants/opengovgrants/">OpenGov Grants</a>')
    multi_achievement_openitp = models.BooleanField(verbose_name='<a href="https://openitp.org/grants.html">OpenITP Grants</a>')
    multi_achievement_open_society = models.BooleanField(verbose_name='<a href="http://www.opensocietyfoundations.org/grants/open-society-fellowship">Open Society Fellowship</a>')
    multi_achievement_open_robotics = models.BooleanField(verbose_name='<a href="http://osrfoundation.org/jobs/">Open Robotics internships</a>')
    multi_achievement_perl = models.BooleanField(verbose_name='<a href="http://www.perlfoundation.org/rules_of_operation">Perl Foundation Grants</a>')
    multi_achievement_rgsoc = models.BooleanField(verbose_name='<a href="http://railsgirlssummerofcode.org/">Rails Girls Summer of Code</a>')
    multi_achievement_recurse = models.BooleanField(verbose_name='<a href="https://www.recurse.com/">Recurse Center (formerly known as Hacker School)</a>')
    multi_achievement_red_hat = models.BooleanField(verbose_name='<a href="http://jobs.redhat.com/job-categories/internships/">Red Hat internships</a>')
    multi_achievement_stripe = models.BooleanField(verbose_name='<a href="https://stripe.com/blog/stripe-open-source-retreat">Stripe Open Source Retreat</a>')
    multi_achievement_socis = models.BooleanField(verbose_name='<a href="http://sophia.estec.esa.int/socis/">Summer of Code in Space (SOCIS)</a>')
    multi_achievement_xorg_evoc = models.BooleanField(verbose_name='<a href="http://www.x.org/wiki/XorgEVoC/">Xorg Endless Vacation of Code</a>')
    multi_achievement_wikimedia = models.BooleanField(verbose_name='<a href="https://meta.wikimedia.org/wiki/Grants:IEG">Wikimedia Individual Engagement Grants</a>')
    multi_achievement_other = models.BooleanField(verbose_name='Other internship, fellowship, or grant program that involved FOSS, Open Science, Open Government, or Open Data')

    question_mentor = models.BooleanField(verbose_name='After your Outreachy internship, did you mentor for any of the following programs?')
    multi_mentor_gsoc = models.BooleanField(verbose_name='<a href="https://developers.google.com/open-source/gsoc/">Google Summer of Code</a>')
    multi_mentor_outreachy = models.BooleanField(verbose_name='<a href="https://outreachy.org">Outreachy</a>')
    multi_mentor_rgsoc = models.BooleanField(verbose_name='<a href="http://railsgirlssummerofcode.org/">Rails Girls Summer of Code</a>')
    multi_mentor_other = models.BooleanField(verbose_name='Other FOSS internship, fellowship, or grant program')

    other_achievement = models.CharField(max_length=TIMELINE_LENGTH,
            blank=True,
            verbose_name='We understand that your accomplishments after your Outreachy internship may not be captured by all the questions above. Please tell us about any other experiences or accomplishments related to your participation in Outreachy or in FOSS that can help us understand the impact Outreachy has on alums.')

    address1 = models.CharField(max_length=PARAGRAPH_LENGTH, blank=True, verbose_name="Address Line 1")
    address2 = models.CharField(max_length=PARAGRAPH_LENGTH, blank=True, verbose_name="Address Line 2/District/Neighborhood")
    city = models.CharField(max_length=PARAGRAPH_LENGTH, blank=True, verbose_name="Town/City")
    region = models.CharField(max_length=PARAGRAPH_LENGTH, blank=True, verbose_name="State/Province/Region/County/Territory/Prefecture/Republic")
    postal_code = models.CharField(max_length=PARAGRAPH_LENGTH, blank=True, verbose_name="Zip/Postal Code")
    country = models.CharField(max_length=PARAGRAPH_LENGTH, blank=True, verbose_name="Country")

    def intern_name(self):
        if self.survey_tracker.intern_info != None:
            return self.survey_tracker.intern_info.applicant.applicant.public_name
        if self.survey_tracker.alumni_info != None:
            return self.survey_tracker.alumni_info.name
        return None

    def community(self):
        if self.survey_tracker.intern_info != None:
            return self.survey_tracker.intern_info.project.project_round.community.name
        if self.survey_tracker.alumni_info != None:
            return self.survey_tracker.alumni_info.community
        return None

class Role(object):
    """
    Compute the role which the current visitor most likely is interested in for
    a given round, and encapsulate that information in a single object that we
    can pass to templates.

    Sometimes this is also used to provide information to an organizer (or
    similar) about someone else. Under those circumstances, the ``requestor``
    should be set to ``request.user`` while the ``user`` argument is set to the
    subject of the inquiry. If this is not done then the requestor can only see
    whatever information the subject is permitted to see.

    This is not a Django model and does not have a database representation, but
    it's too easy to get into circular import dependencies if this class lives
    anywhere outside models.py.
    """

    def __init__(self, user, current_round, requestor=None):
        self.user = user
        self.current_round = current_round
        self.requestor = requestor or user

    # Any properties that do database queries should be cached:

    @cached_property
    def application(self):
        if self.current_round is not None and self.user.is_authenticated:
            try:
                return self.current_round.applicantapproval_set.get(
                    applicant__account=self.user,
                )
            except ApplicantApproval.DoesNotExist:
                pass
        return None

    @cached_property
    def is_coordinator(self):
        if self.current_round is not None and self.user.is_authenticated:
            return self.current_round.is_coordinator(self.user)
        return False

    @cached_property
    def is_mentor(self):
        if self.current_round is not None and self.user.is_authenticated:
            return self.current_round.is_mentor(self.user)
        return False

    @cached_property
    def is_reviewer(self):
        if self.current_round is not None and self.user.is_authenticated:
            return self.current_round.is_reviewer(self.user)
        return False

    @cached_property
    def pending_mentored_projects(self):
        # Get all projects where they're an approved mentor
        # where the project is pending,
        # and the community is approved or pending for the current round.
        # Don't count withdrawn or rejected communities.
        if self.current_round is not None and self.user.is_authenticated:
            try:
                return self.user.comrade.get_mentored_projects().pending().filter(
                    project_round__participating_round=self.current_round,
                    project_round__approval_status__in=(ApprovalStatus.PENDING, ApprovalStatus.APPROVED),
                )
            except Comrade.DoesNotExist:
                pass
        return Project.objects.none()

    @cached_property
    def approved_coordinator_communities(self):
        """
        Get all communities where this person is an approved coordinator
        and the community is approved to participate in the current round.
        """
        if self.current_round is not None and self.user.is_authenticated:
            return self.current_round.participation_set.approved().filter(
                community__coordinatorapproval__coordinator__account=self.user,
                community__coordinatorapproval__approval_status=ApprovalStatus.APPROVED,
            )
        return Community.objects.none()

    @cached_property
    def projects_contributed_to(self):
        applicant = self.application
        if applicant is None:
            return ()

        all_projects = list(applicant.get_projects_contributed_to())
        applied_projects = set(applicant.get_projects_applied_to().values_list('pk', flat=True))

        for project in all_projects:
            project.did_apply = project.pk in applied_projects

        all_projects.sort(key=lambda x: x.did_apply, reverse=True)
        return all_projects

    @cached_property
    def visible_intern_selections(self):
        if self.current_round is None:
            return InternSelection.objects.none()

        if self.is_organizer:
            return self.current_round.get_approved_intern_selections()

        if not self.current_round.internannounce.has_passed():
            return InternSelection.objects.none()

        return self.current_round.get_in_good_standing_intern_selections()

    # Anything that just uses other properties does not need to be cached:

    @property
    def is_organizer(self):
        return self.user.is_staff

    @property
    def is_applicant(self):
        return self.application is not None

    @property
    def is_volunteer(self):
        """
        Coordinators, mentors, reviewers, and organizers often are interested
        in seeing the same things, so lump them all together. "Volunteer" isn't
        necessarily the right name for this but it's good enough.
        """
        return self.is_organizer or self.is_mentor or self.is_coordinator or self.is_reviewer

    @property
    def is_potential_applicant(self):
        """
        This function checks whether a person might be a potential applicant.
        Volunteers (mentors, coordinators, and applicant reviewers) are not
        potential applicants. Someone who filled out an initial application is
        not a *potential applicant*. This does not check any dates (like if the
        initial application period is open).
        """

        if self.current_round is None:
            return False

        return not self.is_volunteer and not self.is_applicant

    @property
    def is_approved_applicant(self):
        """
        Is this application approved? Depends on who is viewing it and when.
        Organizers and reviewers can see the true status of approved applications all the time.
        Applicants get notified of acceptance after contributions open.
        If the contributions period isn't open, applicants can't see they're approved.
        """
        if not self.is_applicant:
            return False
        if self.is_organizer or self.is_reviewer:
            return self.application.is_approved()
        elif self.current_round.contributions_open.has_passed():
            return self.application.is_approved()
        return False

    @property
    def is_rejected_applicant(self):
        """
        Is this application rejected? Depends on who is viewing it and when.
        Organizers and reviewers can see the true status of rejected applications all the time.
        Otherwise applicants get notified of rejection after contributions open.
        """
        if not self.is_applicant:
            return False
        if self.is_organizer or self.is_reviewer:
            return self.is_applicant and self.application.is_rejected()
        elif self.current_round.contributions_open.has_passed():
            return self.application.is_rejected()
        return False

    @property
    def is_pending_applicant(self):
        """
        Is this application pending? Depends on who is viewing it and when.
        Organizers and reviewers can see the true status of pending applications all the time.
        If it's before the contributions open, all applicants see their application as pending until the contribution period opens.
        If it's after the contribution period opens, show whether it's really pending.
        """
        if not self.is_applicant:
            return False
        if self.is_organizer or self.is_reviewer:
            return self.application.is_pending()
        elif self.current_round.contributions_open.has_passed():
            return self.application.is_pending()
        return True

    @property
    def needs_review(self):
        if self.application is not None:
            return self.application.approval_status in (ApprovalStatus.PENDING, ApprovalStatus.REJECTED)
        return False

    @property
    def projects_not_applied_to(self):
        return [ p for p in self.projects_contributed_to if not p.did_apply ]

# Please keep this at the end of this file; it has to come after the
# models it mentions, so just keep it after all other definitions.
DASHBOARD_MODELS = (
        CoordinatorApproval,
        Participation,
        Project,
        MentorApproval,
        )<|MERGE_RESOLUTION|>--- conflicted
+++ resolved
@@ -824,7 +824,7 @@
             raise ValidationError({'total_applicants': error_string})
 
 class StatisticApplicantCountry(models.Model):
-    internship_round = models.ForeignKey(RoundPage)
+    internship_round = models.ForeignKey(RoundPage, on_delete=models.CASCADE)
     country_living_in_during_internship = models.CharField(
             verbose_name='Country interns are living in during the internship',
             max_length=PARAGRAPH_LENGTH,
@@ -2377,10 +2377,7 @@
     essay_qualities = models.ManyToManyField(EssayQuality, blank=True)
     submission_date = models.DateField(auto_now_add=True)
     ip_address = models.GenericIPAddressField(protocol="both")
-<<<<<<< HEAD
     review_owner = models.ForeignKey(ApplicationReviewer, blank=True, null=True, on_delete=models.SET_NULL)
-=======
-    review_owner = models.ForeignKey(ApplicationReviewer, blank=True, null=True)
     collected_statistics = models.BooleanField(default=False)
 
     def get_essay_qualities(self):
@@ -2544,7 +2541,6 @@
 
             self.essay_qualities.clear()
             # end atomic transaction
->>>>>>> f4bc0717
 
     def is_approver(self, user):
         return user.is_staff
