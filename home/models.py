from __future__ import absolute_import, unicode_literals

from os import urandom
from base64 import urlsafe_b64encode
from collections import Counter
import datetime
from email.headerregistry import Address
import random
import os.path

from django.contrib.auth.models import User
from django.core import validators
from django.core.exceptions import ObjectDoesNotExist
from django.db import models
from django.forms import ValidationError
from django.shortcuts import redirect
from django.urls import reverse
from itertools import chain, groupby
from urllib.parse import urlsplit

from ckeditor.fields import RichTextField as CKEditorField

from modelcluster.fields import ParentalKey

from languages.fields import LanguageField

from reversion.models import Version

from timezone_field.fields import TimeZoneField

from wagtail.wagtailcore.models import Orderable
from wagtail.wagtailcore.models import Page
from wagtail.wagtailcore.fields import RichTextField
from wagtail.wagtailcore.fields import StreamField
from wagtail.wagtailadmin.edit_handlers import FieldPanel
from wagtail.wagtailadmin.edit_handlers import InlinePanel
from wagtail.wagtailcore import blocks
from wagtail.wagtailadmin.edit_handlers import StreamFieldPanel
from wagtail.wagtailimages.edit_handlers import ImageChooserPanel
from wagtail.wagtailimages.blocks import ImageChooserBlock
from wagtail.contrib.table_block.blocks import TableBlock
from wagtail.contrib.wagtailroutablepage.models import RoutablePageMixin, route
from wagtail.wagtailembeds.blocks import EmbedBlock

from . import email
from .feeds import WagtailFeed

class HomePage(Page):
    body = StreamField([
        ('heading', blocks.CharBlock(template="home/blocks/heading.html")),
        ('paragraph', blocks.RichTextBlock()),
        ('image', ImageChooserBlock()),
        ('logo', ImageChooserBlock(template="home/blocks/logo.html")),
        ('date', blocks.DateBlock()),
        ('table', TableBlock(template="home/blocks/table.html")),
        ('quote', blocks.RichTextBlock(template="home/blocks/quote.html")),
    ])
    content_panels = Page.content_panels + [
        StreamFieldPanel('body', classname="full"),
    ]

class RichTextOnly(Page):
    body = RichTextField(blank=True)
    content_panels = Page.content_panels + [
        FieldPanel('body', classname="full"),
    ]

class RoundsIndexPage(Page):
    intro = RichTextField(blank=True)

    content_panels = Page.content_panels + [
        FieldPanel('intro', classname="full")
    ]

class DonatePage(Page):
    intro = RichTextField(blank=True, default='<p>Individual donations can be made via PayPal, check, or wire. Donations are tax deductible, and are handled by our 501(c)(3) non-profit parent organization, Software Freedom Conservancy. Individual donations are directed to the Outreachy general fund, unless otherwise specified.</p>')
    paypal_text = RichTextField(blank=True, default='<p><strong>PayPal</strong> To donate through PayPal, please click on the "Donate" button below.</p>')
    check_text = RichTextField(blank=True, default='<p><strong>Check</strong> We can accept check donations drawn in USD from banks in the USA. Please make the check payable to "Software Freedom Conservancy, Inc." and put "Directed donation: Outreachy" in the memo field. Please mail the check to: <br/><span class="offset1">Software Freedom Conservancy, Inc.</span><br/><span class="offset1">137 Montague ST Ste 380</span><br/><span class="offset1">Brooklyn, NY 11201</span><br/><span class="offset1">USA</span></p>')
    wire_text = RichTextField(blank=True, default='<p><strong>Wire</strong> Please write to <a href="mailto:accounting@sfconservancy.org">accounting@sfconservancy.org</a> and include the country of origin of your wire transfer and the native currency of your donation to receive instructions for a donation via wire.</p>')
    outro = RichTextField(blank=True, default='<p>If you are a corporation seeking to sponsor Outreachy, please see <a href="https://www.outreachy.org/sponsor/">our sponsor page.</a></p>')

    content_panels = Page.content_panels + [
        FieldPanel('intro', classname="full"),
        FieldPanel('paypal_text', classname="full"),
        FieldPanel('check_text', classname="full"),
        FieldPanel('wire_text', classname="full"),
        FieldPanel('outro', classname="full"),
    ]

class StatsRoundFifteen(Page):
    unused = RichTextField(blank=True)
    content_panels = Page.content_panels + [
        FieldPanel('unused', classname="full"),
    ]

class BlogIndex(RoutablePageMixin, Page):
    feed_generator = WagtailFeed()

    @route(r'^feed/$')
    def feed(self, request):
        return self.feed_generator(request, self)

# All dates in RoundPage below, if an exact time matters, actually represent
# the given date at 4PM UTC.
DEADLINE_TIME = datetime.time(hour=16, tzinfo=datetime.timezone.utc)

def has_deadline_passed(deadline_date):
    if not deadline_date:
        return False
    deadline = datetime.datetime.combine(deadline_date, DEADLINE_TIME)
    now = datetime.datetime.now(deadline.tzinfo)
    return deadline < now

class RoundPage(Page):
    roundnumber = models.IntegerField()
    pingnew = models.DateField("Date to start pinging new orgs", blank=True, default='2017-08-01')
    pingold = models.DateField("Date to start pinging past orgs", blank=True, default='2017-08-07')
    orgreminder = models.DateField("Date to remind orgs to submit their home pages", blank=True, default='2017-08-14')
    landingdue = models.DateField("Date community landing pages are due", blank=True, default='2017-08-28')
    appsopen = models.DateField("Date applications open", default='2017-09-07')
    lateorgs = models.DateField("Last date to add community landing pages", blank=True, default='2017-10-02')
    appsclose = models.DateField("Date applications are due", blank=True, default='2017-10-23')
    appslate = models.DateField("Date extended applications are due", blank=True, default='2017-10-30')
    internapproval = models.DateField("Date interns are approved by the Outreachy organizers", default='2017-11-05')
    internannounce = models.DateField("Date interns are announced", default='2017-11-09')
    internstarts = models.DateField("Date internships start", default='2017-12-05')
    initialfeedback = models.DateField("Date initial feedback is due", blank=True, default='2017-12-20')
    initialpayment = models.IntegerField(default=1000)
    midfeedback = models.DateField("Date mid-point feedback is due", blank=True, default='2018-01-31')
    midpayment = models.IntegerField(default=2000)
    internends = models.DateField("Date internships end", default='2018-03-05')
    finalfeedback = models.DateField("Date final feedback is due", blank=True, default='2018-03-12')
    finalpayment = models.IntegerField(default=2500)
    sponsordetails = RichTextField(default='<p>Outreachy is hosted by the <a href="https://sfconservancy.org/">Software Freedom Conservancy</a> with special support from Red Hat, GNOME, and <a href="http://otter.technology">Otter Tech</a>. We invite companies and free and open source communities to sponsor internships in the next round.</p>')

    content_panels = Page.content_panels + [
        FieldPanel('roundnumber'),
        FieldPanel('pingnew'),
        FieldPanel('pingold'),
        FieldPanel('orgreminder'),
        FieldPanel('landingdue'),
        FieldPanel('appsopen'),
        FieldPanel('lateorgs'),
        FieldPanel('appsclose'),
        FieldPanel('appslate'),
        FieldPanel('internannounce'),
        FieldPanel('internstarts'),
        FieldPanel('midfeedback'),
        FieldPanel('internends'),
        FieldPanel('finalfeedback'),
        FieldPanel('sponsordetails', classname="full"),
    ]

    def official_name(self):
        return(self.internstarts.strftime("%B %Y") + " to " + self.internends.strftime("%B %Y") + " Outreachy internships")

    def regular_deadline_reminder(self):
        return(self.appsclose - datetime.timedelta(days=7))

    def regular_deadline_second_reminder(self):
        return(self.appsclose - datetime.timedelta(days=1))

    def late_deadline_reminder(self):
        return(self.appslate - datetime.timedelta(days=1))

    def ProjectsDeadline(self):
        return(self.appsclose - datetime.timedelta(days=14))

    def has_project_submission_and_approval_deadline_passed(self):
        return has_deadline_passed(self.ProjectsDeadline())

    def LateApplicationsDeadline(self):
        return(self.appsclose + datetime.timedelta(days=7))
    
    def InternSelectionDeadline(self):
        return(self.appslate + datetime.timedelta(days=6))

    def coordinator_funding_deadline(self):
        return(self.appslate + datetime.timedelta(days=10))

    def intern_agreement_deadline(self):
        return(self.internannounce + datetime.timedelta(days=7))

    def intern_not_started_deadline(self):
        return(self.initialfeedback - datetime.timedelta(days=1))

    def intern_sfc_initial_payment_notification_deadline(self):
        return(self.initialfeedback)
    
    def initial_stipend_payment_deadline(self):
        return self.initialfeedback + datetime.timedelta(days=30)

    def midpoint_stipend_payment_deadline(self):
        return self.midfeedback + datetime.timedelta(days=30)

    def final_stipend_payment_deadline(self):
        return self.finalfeedback + datetime.timedelta(days=30)

    # There is a concern about paying interns who are in a country
    # where they are not eligible to work in (usually due to visa restrictions).
    # We need to ask interns whether they will be traveling after their internship
    # when they would normally be paid. Internships may be extended by up to five weeks.
    # Payment isn't instantaneous, but this is a little better than just saying
    # "Are you eligible to work in all the countries you are residing in
    # during the internship period?"
    def sfc_payment_last_date(self):
        return self.internends + datetime.timedelta(days=7*5)

    def has_application_period_started(self):
        return has_deadline_passed(self.appsopen)

    # Interns get a five week extension at most.
    def has_internship_ended(self):
        return has_deadline_passed(self.internends + datetime.timedelta(days=7*5))

    def has_ontime_application_deadline_passed(self):
        return has_deadline_passed(self.appsclose)

    def has_late_application_deadline_passed(self):
        return has_deadline_passed(self.appslate)

    # Is there an approved project with a late deadline, or are all projects on time?
    def has_application_deadline_passed(self):
        participations = self.participation_set.all().approved()
        for p in participations:
            projects = p.project_set.approved()
            for project in projects:
                if project.deadline == Project.LATE:
                    return has_deadline_passed(self.appslate)
        return has_deadline_passed(self.appsclose)

    def has_intern_announcement_deadline_passed(self):
        return has_deadline_passed(self.internannounce)

    def gsoc_round(self):
        # The internships would start before August
        # for rounds aligned with GSoC
        # GSoC traditionally starts either in May or June
        return(self.internstarts.month < 8)

    def get_approved_communities(self):
        approved_participations = Participation.objects.filter(participating_round=self, approval_status=Participation.APPROVED).order_by('community__name')
        return [p.community for p in approved_participations]

    def is_mentor(self, user):
        return MentorApproval.objects.filter(
                mentor__account=user,
                project__project_round__participating_round=self,
                project__project_round__approval_status=ApprovalStatus.APPROVED,
                project__approval_status=ApprovalStatus.APPROVED,
                approval_status=ApprovalStatus.APPROVED).exists()

    def get_intern_selections(self):
        return InternSelection.objects.filter(
                project__project_round__participating_round=self,
                project__approval_status=Project.APPROVED,
                project__project_round__approval_status=Participation.APPROVED).exclude(
                        funding_source=InternSelection.NOT_FUNDED).order_by('project__project_round__community__name', 'project__short_title')

    def get_general_funding_intern_selections(self):
        return self.get_intern_selections().filter(
                funding_source=InternSelection.GENERAL_FUNDED)

    def get_pending_intern_selections(self):
        return self.get_intern_selections().filter(
                organizer_approved=None)

    def get_approved_intern_selections(self):
        return self.get_intern_selections().filter(
                organizer_approved=True)

    def get_rejected_intern_selections(self):
        return self.get_intern_selections().filter(
                organizer_approved=False)

    def get_approved_interns_with_unsigned_contracts(self):
        return self.get_approved_intern_selections().filter(
                intern_contract=None)

    def get_in_good_standing_intern_selections(self):
        return self.get_approved_intern_selections().filter(
                in_good_standing=True)

    def get_communities_with_unused_funding(self):
        participations = Participation.objects.filter(
                participating_round=self,
                approval_status=Participation.APPROVED)
        communities = []
        for p in participations:
            funded = p.interns_funded()
            if funded < 1:
                continue
            intern_count = InternSelection.objects.filter(
                    project__project_round=p,
                    project__approval_status=Project.APPROVED,
                    funding_source=InternSelection.ORG_FUNDED).count()
            if intern_count < funded:
                communities.append((p.community, intern_count, funded))
        communities.sort(key=lambda x: x[0].name)
        return communities

    def travel_stipend_starts(self):
        return self.internannounce

    def travel_stipend_ends(self):
        return self.internstarts + datetime.timedelta(days=365)

    # Interns have up to 90 days to submit their travel stipend request
    def has_travel_stipend_ended(self):
        return has_deadline_passed(self.travel_stipend_ends() + datetime.timedelta(days=90))

    # Travel stipends are good for travel starting the day the internship is announced
    # Until one year after their internship begins.
    def is_travel_stipend_valid(self):
        return not has_deadline_passed(self.internstarts + datetime.timedelta(days=365))

    def get_common_skills_counter(self):
        approved_projects = Project.objects.filter(project_round__participating_round=self, approval_status=Project.APPROVED)
        skills = []
        for p in approved_projects:
            for s in p.projectskill_set.all():
                if 'python' in s.skill.lower():
                    skills.append('Python')
                elif 'javascript' in s.skill.lower() or 'JS' in s.skill:
                    skills.append('JavaScript')
                elif 'html' in s.skill.lower() or 'css' in s.skill.lower():
                    skills.append('HTML/CSS')
                elif 'java' in s.skill.lower():
                    skills.append('Java')
                elif 'django' in s.skill.lower():
                    skills.append('Django')
                elif 'c program' in s.skill.lower() or 'c language' in s.skill.lower() or 'c code' in s.skill.lower() or 'programming in c' in s.skill.lower() or s.skill == 'C':
                    skills.append('C programming')
                elif 'c++' in s.skill.lower():
                    skills.append('C++')
                elif 'rust' in s.skill.lower():
                    skills.append('Rust')
                elif 'ruby on rails' in s.skill.lower():
                    skills.append('Ruby on Rails')
                elif 'ruby' in s.skill.lower():
                    skills.append('Ruby')
                elif 'operating systems' in s.skill.lower() or 'kernel' in s.skill.lower():
                    skills.append('Operating Systems knowledge')
                elif 'linux' in s.skill.lower():
                    skills.append('Linux')
                elif 'web development' in s.skill.lower():
                    skills.append('Web development')
                elif 'gtk' in s.skill.lower() or 'gobject' in s.skill.lower():
                    skills.append('GTK programming')
                elif 'git' in s.skill.lower():
                    skills.append('Git')
                elif 'writing' in s.skill.lower() or 'documentation' in s.skill.lower():
                    skills.append('Documentation')
                else:
                    skills.append(s.skill)

                # A lot of projects list Android in conjunction with another skill
                if 'android' in s.skill.lower():
                    skills.append('Android')
                # Some projects list both Git or mercurial
                if 'mercurial' in s.skill.lower():
                    skills.append('Mercurial')
                # Some projects list both JavaScipt and node.js
                if 'node.js' in s.skill.lower():
                    skills.append('node.js')
        return Counter(skills)

    # Statistics functions
    def get_common_skills(self):
        skill_counter = self.get_common_skills_counter()
        return skill_counter.most_common(20)

    def get_statistics_on_eligibility_check(self):
        count_all = ApplicantApproval.objects.filter(
                application_round=self).count()
        count_approved = ApplicantApproval.objects.filter(
                approval_status=ApplicantApproval.APPROVED,
                application_round=self).count()
        count_rejected_all = ApplicantApproval.objects.filter(
                approval_status=ApplicantApproval.REJECTED,
                application_round=self).count()
        count_rejected_demographics = ApplicantApproval.objects.filter(
                approval_status=ApplicantApproval.REJECTED,
                reason_denied="DEMOGRAPHICS",
                application_round=self).count()
        count_rejected_time = ApplicantApproval.objects.filter(
                approval_status=ApplicantApproval.REJECTED,
                reason_denied="TIME",
                application_round=self).count()
        count_rejected_general = ApplicantApproval.objects.filter(
                approval_status=ApplicantApproval.REJECTED,
                reason_denied="GENERAL",
                application_round=self).count()
        if count_rejected_all == 0:
            return (count_all, count_approved, 0, 0, 0)
        return (count_all, count_approved, count_rejected_demographics * 100 / count_rejected_all, count_rejected_time * 100 / count_rejected_all, count_rejected_general * 100 / count_rejected_all)

    def get_countries_stats(self):
        all_apps = ApplicantApproval.objects.filter(
                application_round=self,
                approval_status=ApplicantApproval.APPROVED)
        countries = []
        cities = []
        for a in all_apps:
            city, country = a.applicant.get_city_country()
            if city != '':
                cities.append(city)
            if country != '':
                countries.append(country)

        return Counter(countries).most_common(25)

    def get_contributor_demographics(self):
        applicants = ApplicantApproval.objects.filter(
                application_round=self,
                approval_status=ApprovalStatus.APPROVED,
                contribution__isnull=False).distinct().count()

        us_apps = ApplicantApproval.objects.filter(
                models.Q(us_national_or_permanent_resident=True) | models.Q(living_in_us=True),
                application_round=self,
                approval_status=ApprovalStatus.APPROVED,
                contribution__isnull=False).distinct().count()

        us_people_of_color_apps = ApplicantApproval.objects.filter(
                us_resident_demographics=True,
                application_round=self,
                approval_status=ApprovalStatus.APPROVED,
                contribution__isnull=False).distinct().count()
        if us_apps == 0:
            return (applicants, 0, 0)

        return (applicants, (us_apps - us_people_of_color_apps) * 100 / us_apps, us_people_of_color_apps * 100 / us_apps)

    def get_contributor_gender_stats(self):
        all_apps = ApplicantApproval.objects.filter(
                application_round=self,
                approval_status=ApprovalStatus.APPROVED,
                contribution__isnull=False).distinct().count()

        cis_apps = ApplicantGenderIdentity.objects.filter(
                transgender=False,
                genderqueer=False,
                demi_boy=False,
                demi_girl=False,
                trans_masculine=False,
                trans_feminine=False,
                non_binary=False,
                demi_non_binary=False,
                genderflux=False,
                genderfluid=False,
                demi_genderfluid=False,
                demi_gender=False,
                bi_gender=False,
                tri_gender=False,
                multigender=False,
                pangender=False,
                maxigender=False,
                aporagender=False,
                intergender=False,
                mavrique=False,
                gender_confusion=False,
                gender_indifferent=False,
                graygender=False,
                agender=False,
                genderless=False,
                gender_neutral=False,
                neutrois=False,
                androgynous=False,
                androgyne=False,
                applicant__application_round=self,
                applicant__approval_status=ApprovalStatus.APPROVED,
                applicant__contribution__isnull=False).distinct().count()

        trans_folks_apps = ApplicantGenderIdentity.objects.filter(
                transgender=True,
                applicant__application_round=self,
                applicant__approval_status=ApprovalStatus.APPROVED,
                applicant__contribution__isnull=False).distinct().count()

        genderqueer_folks_apps = ApplicantGenderIdentity.objects.filter(
                genderqueer=True,
                applicant__application_round=self,
                applicant__approval_status=ApprovalStatus.APPROVED,
                applicant__contribution__isnull=False).distinct().count()

        return (cis_apps * 100 / all_apps, trans_folks_apps * 100 / all_apps, genderqueer_folks_apps * 100 / all_apps)

    def get_contributor_applicant_funding_status(self):
        eligible = ApplicantApproval.objects.filter(
                approval_status=ApplicantApproval.APPROVED,
                application_round=self).count()

        contributed = ApplicantApproval.objects.filter(
                application_round=self,
                approval_status=ApprovalStatus.APPROVED,
                contribution__isnull=False).distinct().count()

        applied = ApplicantApproval.objects.filter(
                application_round=self,
                approval_status=ApprovalStatus.APPROVED,
                finalapplication__isnull=False).distinct().count()

        funded = 0
        participations = Participation.objects.filter(
                approval_status=Participation.APPROVED,
                participating_round=self)
        for p in participations:
            funded = funded + p.interns_funded()

        return (eligible, contributed, applied, funded)

    def serve(self, request, *args, **kwargs):
        # Only show this page if newer rounds exist.
        if RoundPage.objects.filter(internstarts__gt=self.internstarts).exists():
            return super(RoundPage, self).serve(request, *args, **kwargs)
        # Otherwise, this is the newest, so temporary-redirect to project selection view.
        return redirect('project-selection')

class CohortPage(Page):
    round_start = models.DateField("Round start date")
    round_end = models.DateField("Round end date")
    content_panels = Page.content_panels + [
            FieldPanel('round_start'),
            FieldPanel('round_end'),
            InlinePanel('participant', label="Intern or alumns information", help_text="Please add information about the alumn or intern"),
    ]

class AlumInfo(Orderable):
    page = ParentalKey(CohortPage, related_name='participant')
    name = models.CharField(max_length=255, verbose_name="Name")
    email = models.EmailField(verbose_name="Email")
    picture = models.ForeignKey(
            'wagtailimages.Image',
            null=True,
            blank=True,
            on_delete=models.SET_NULL,
            related_name='+'
            )
    gravitar = models.BooleanField(max_length=255, verbose_name="Use gravitar image associated with email?")
    location = models.CharField(max_length=255, blank=True, verbose_name="Location (optional)")
    nick = models.CharField(max_length=255, blank=True, verbose_name="Chat/Forum/IRC username (optional)")
    blog = models.URLField(blank=True, verbose_name="Blog URL (optional)")
    rss = models.URLField(blank=True, verbose_name="RSS URL (optional)")
    community = models.CharField(max_length=255, verbose_name="Community name")
    project = models.CharField(max_length=255, verbose_name="Project description")
    mentors = models.CharField(max_length=255, verbose_name="Mentor name(s)")
    survey_opt_out = models.BooleanField(default=False)
    panels = [
            FieldPanel('name'),
            FieldPanel('email'),
            ImageChooserPanel('picture'),
            FieldPanel('gravitar'),
            FieldPanel('location'),
            FieldPanel('nick'),
            FieldPanel('blog'),
            FieldPanel('rss'),
            FieldPanel('community'),
            FieldPanel('project'),
            FieldPanel('mentors'),
            FieldPanel('survey_opt_out'),
    ]

    def round_string(self):
        return '{start:%b %Y} to {end:%b %Y}'.format(
                start=self.page.round_start,
                end=self.page.round_end)

    def __str__(self):
        return '{start:%b %Y} to {end:%b %Y}: {name}'.format(
                start=self.page.round_start,
                end=self.page.round_end,
                name=self.name)

# We can't remove this old function because the default value
# for the token field used mentor_id and so an old migration
# refers to mentor_id
# FIXME - squash migrations after applied to server
def mentor_id():
    # should be a multiple of three
    return urlsafe_b64encode(urandom(9))

# There are several project descriptions on the last round page
# that are far too long. This feels about right.
SENTENCE_LENGTH=100
# Current maximum description paragraph on round 15 page is 684.
PARAGRAPH_LENGTH=800
THREE_PARAGRAPH_LENGTH=3000
EIGHT_PARAGRAPH_LENGTH=8000
# Longest application last round was 28,949 characters
TIMELINE_LENGTH=30000
LONG_LEGAL_NAME=800
SHORT_NAME=100

def make_comrade_photo_filename(instance, original_name):
    # Use the underlying User object's primary key rather than any
    # human-readable name, because if the person changes any of their
    # names, we don't want to be revealing their old names in these
    # URLs. It's usually considered bad style to include database IDs in
    # URLs, for a variety of good reasons, but it seems like the best we
    # can do here.
    base = instance.account.id
    # Incorporate a pseudo-random number to make it harder to guess the
    # URL to somebody's old photo once they've replaced it.
    randbase = 100000000
    unique = random.randrange(randbase, 10 * randbase)
    # Preserve the original filename's extension as that usually signals
    # the file's type.
    extension = os.path.splitext(original_name)[1]
    return "comrade/{pk}/{unique}{ext}".format(pk=base, unique=unique, ext=extension)

# From Wordnik:
# comrade: A person who shares one's interests or activities; a friend or companion.
# user: One who uses addictive drugs.
class Comrade(models.Model):
    account = models.OneToOneField(User, primary_key=True)
    public_name = models.CharField(max_length=LONG_LEGAL_NAME, verbose_name="Name (public)", help_text="Your full name, which will be publicly displayed on the Outreachy website. This is typically your given name, followed by your family name. You may use a pseudonym or abbreviate your given or family names if you have concerns about privacy.")

    nick_name = models.CharField(max_length=SHORT_NAME, verbose_name="Nick name (internal)", help_text="The short name used in emails to you. You would use this name when introducing yourself to a new person, such as 'Hi, I'm (nick name)'. Emails will be addressed 'Hi (nick name)'. This name will be shown to organizers, coordinators, mentors, and volunteers.")

    legal_name = models.CharField(max_length=LONG_LEGAL_NAME, verbose_name="Legal name (private)", help_text="Your name on your government identification. This is the name that you would use to sign a legal document. This will be used only by Outreachy organizers on any private legal contracts. Other applicants, coordinators, mentors, and volunteers will not see this name.")

    photo = models.ImageField(blank=True, upload_to=make_comrade_photo_filename,
            help_text="File limit size is 1MB. For best display, use a square photo at least 200x200 pixels.")

    # Reference: https://uwm.edu/lgbtrc/support/gender-pronouns/
    PRONOUN_RAW = (
            ['she', 'her', 'her', 'hers', 'herself', 'http://pronoun.is/she'],
            ['he', 'him', 'his', 'his', 'himself', 'http://pronoun.is/he'],
            ['they', 'them', 'their', 'theirs', 'themself', 'http://pronoun.is/they'],
            ['fae', 'faer', 'faer', 'faers', 'faerself', 'http://pronoun.is/fae'],
            ['ey', 'em', 'eir', 'eirs', 'eirself', 'http://pronoun.is/ey'],
            ['per', 'per', 'pers', 'pers', 'perself', 'http://pronoun.is/per'],
            ['ve', 'ver', 'vis', 'vis', 'verself', 'http://pronoun.is/ve'],
            ['xe', 'xem', 'xyr', 'xyrs', 'xemself', 'http://pronoun.is/xe'],
            ['ze', 'hir', 'hir', 'hirs', 'hirself', 'http://pronoun.is/ze'],
            )
    PRONOUN_CHOICES = [
            (raw[0], '{subject}/{Object}/{possessive_pronoun}'.format(subject=raw[0], Object=raw[1], possessive_pronoun=raw[3]))
            for raw in PRONOUN_RAW
            ]
    pronouns = models.CharField(
            max_length=4,
            choices=PRONOUN_CHOICES,
            default='they',
            help_text="Your preferred pronoun. This will be used in emails from Outreachy organizers directly to you. The format is subject/object/possessive pronoun. Example: '__(subject)__ interned with Outreachy. The mentor liked working with __(object)__. The opportunity was __(possessive pronoun)__ to grab.",
            )

    pronouns_to_participants = models.BooleanField(
            verbose_name = "Share pronouns with Outreachy participants",
            help_text = "If this box is checked, applicant pronouns will be shared with coordinators, mentors and volunteers. If the box is checked, coordinator and mentor pronouns will be shared with applicants.<br>If the box is unchecked, no pronouns will be displayed.<br>If you don't want to share your pronouns, all Outreachy organizer email that Cc's another participant will use they/them/their pronouns for you.",
            default=True,
            )

    pronouns_public = models.BooleanField(
            verbose_name = "Share pronouns publicly",
            help_text = "Mentor, coordinator, and accepted interns' pronouns will be displayed publicly on the Outreachy website to anyone who is not logged in. Sharing pronouns can be a way for people to proudly display their gender identity and connect with other Outreachy participants, but other people may prefer to keep their pronouns private.<br>If this box is unchecked, Outreachy participants will be instructed to use they/them pronouns on public community channels. They will still know what your pronouns are if you check the previous box.",
            default=False,
            )

    timezone = TimeZoneField(blank=True, verbose_name="(Optional) Your timezone", help_text="The timezone in your current location. Shared with other Outreachy participants to help facilitate communication.")

    location = models.CharField(
            max_length=SENTENCE_LENGTH,
            blank=True,
            help_text="(Optional) Location - city, state/province, and country.<br>This field is unused for mentors and coordinators. Applicant's location will be shared with their mentors. If selected as an intern, this location will be publicly displayed on the Outreachy website.<br>If you are concerned about keeping your location private, you can share less information, such as just the country, or a larger town nearby.")

    nick = models.CharField(
            max_length=SENTENCE_LENGTH,
            blank=True,
            verbose_name="Forum, chat, or IRC username",
            help_text="(Optional) The username or 'nick' you typically use when communicating on professional channels. If you don't have one yet, leave this blank and update it later.<br>For mentors and coordinators, this will be displayed to applicants. Applicants' username/nick will be shared with their mentors and coordinators. Accepted interns' username/nick will be displayed on the Outreachy website.")

    github_url = models.URLField(blank=True,
            verbose_name="GitHub profile URL",
            help_text="(Optional) The full URL to your profile on GitHub.<br>For mentors and coordinators, this will be displayed to applicants. Applicants' GitHub URLs will be shared with their mentors and coordinators. Accepted interns' GitHub URLs will be displayed on the Outreachy website.")

    gitlab_url = models.URLField(blank=True,
            verbose_name="GitLab profile URL",
            help_text="(Optional) The full URL to your profile on GitLab.<br>For mentors and coordinators, this will be displayed to applicants. Applicants' GitLab URLs will be shared with their mentors and coordinators. Accepted interns' GitLab URLs will be displayed on the Outreachy website.")

    blog_url = models.URLField(blank=True,
            verbose_name="Blog URL",
            help_text="(Optional) The full URL to your blog.<br>For mentors and coordinators, this will be displayed to applicants. Applicants' blog URLs will be shared with their mentors and coordinators. Accepted interns' blog URLs will be displayed on the Outreachy website.")

    blog_rss_url = models.URLField(blank=True,
            verbose_name="Blog RSS URL",
            help_text="(Optional) The full URL to the RSS or ATOM feed for your blog.<br>For mentors and coordinators, this is unused. Applicants' blog RSS URLs will be unused. Accepted interns' blog RSS URLs will be used to create an aggregated feed of all Outreachy intern blogs, which will be displayed on the Outreachy website or Outreachy planetaria.")

    twitter_url = models.URLField(blank=True,
            verbose_name="Twitter profile URL",
            help_text="(Optional) The full URL to your Twitter profile.<br>For mentors and coordinators, this will be displayed to applicants, who may try to contact you via Twitter. Applicants' Twitter URLs will be shared with their mentors and coordinators. Accepted interns' Twitter URLs will be used to create an Outreachy Twitter list for accepted interns for that round. Accepted interns' Twitter URLs will not be displayed on the Outreachy website.")

    primary_language = LanguageField(blank=True, verbose_name="(Optional) Primary language", help_text="The spoken/written language you are most comfortable using. Shared with other Outreachy participants to help facilitate communication. Many Outreachy participants have English as a second language, and we want them to find others who speak their native language.")
    second_language = LanguageField(blank=True, verbose_name="(Optional) Second language", help_text="The second language you are most fluent in.")
    third_language = LanguageField(blank=True, verbose_name="(Optional) Third language", help_text="The next language you are most fluent in.")
    fourth_language = LanguageField(blank=True, verbose_name="(Optional) Fourth language", help_text="The next language you are most fluent in.")

    agreed_to_code_of_conduct = models.CharField(
            max_length=LONG_LEGAL_NAME,
            verbose_name = "Type your legal name to indicate you agree to the Code of Conduct")

    def __str__(self):
        return self.public_name + ' <' + self.account.email + '> (' + self.legal_name + ')'

    def email_address(self):
        return Address(self.public_name, addr_spec=self.account.email)

    def get_pronouns_html(self):
        return "<a href=http://pronoun.is/{short_name}>{pronouns}</a>".format(
                short_name=self.pronouns,
                pronouns=self.get_pronouns_display(),
                )

    # Having a text location field was a disaster.
    def get_city_country(self):
        us_state_abbrevs = ['AL', 'AK', 'AZ', 'AR', 'CA', 'CO', 'CT', 'DE', 'FL', 'GA', 'HI', 'ID', 'IL', 'IN', 'IA', 'KS', 'KY', 'LA', 'ME', 'MD', 'MA', 'MI', 'MN', 'MS', 'MO', 'MT', 'NE', 'NV', 'NH', 'NJ', 'NM', 'NY', 'NC', 'ND', 'OH', 'OK', 'OR', 'PA', 'RI', 'SC', 'SD', 'TN', 'TX', 'UT', 'VT', 'VA', 'WA', 'WV', 'WI', 'WY', 'AS', 'DC', 'FM', 'GU', 'MH', 'MP', 'PW', 'PR', 'VI', ]
        us_states = [ 'alabama', 'alaska', 'arizona', 'arkansas', 'california', 'colorado', 'connecticut', 'delaware', 'florida', 'georgia', 'hawaii', 'idaho', 'illinois', 'indiana', 'iowa', 'kansas', 'kentucky', 'louisiana', 'maine', 'maryland', 'massachusetts', 'michigan', 'minnesota', 'mississippi', 'missouri', 'montana', 'nebraska', 'nevada', 'new hampshire', 'new jersey', 'new mexico', 'new york', 'north carolina', 'north dakota', 'ohiooH', 'oklahoma', 'oregon', 'pennsylvania', 'rhode island', 'south carolina', 'south dakota', 'tennessee', 'texas', 'utah', 'vermont', 'virginia', 'washington', 'west virginia', 'wisconsin', 'wyoming', 'american samoa', 'district of columbia', 'federated states of micronesia', 'guam', 'marshall islands', 'northern mariana islands', 'palau', 'puerto rico', 'virgin islands', ]

        us_cities = [
                'boston',
                'los angeles',
                'san francisco',
                'new york city',
                'united states',
                'philadelphia',
                'madison',
                ]
        us_timezones = [
                'America/Los_Angeles',
                'America/Chicago',
                'America/New_York',
                'US/Eastern',
                'US/Central',
                'US/Pacific',
                ]

        indian_cities = [
                'india',
                'india.',
                'new delhi',
                'hyderabad',
                'bangalore',
                'delhi',
                'mumbai',
                'hyderabad',
                'chennai',
                'noida',
                'kerala',
                'pune',
                'jaipur',
                'maharashtra',
                'new delhi india',
                'bengaluru',
                ]
        location = self.location.split(',')
        if location == '':
            city = ''
        else:
            city = location[0].strip().lower()

        country = ''
        if len(location) >= 3:
            country = location[-1].strip().lower()
        elif len(location) == 2:
            country = location[-1].strip().lower()
            if country.upper() in us_state_abbrevs or country in us_states:
                country = 'usa'

        scrubbed_city = ''
        if country:
            if country == 'usa' or country == 'united states' or country == 'united states of america' or country == 'us' or country in us_states:
                country = 'usa'
            if country == 'india.' or country == 'delhi and india':
                country = 'india'
        elif city == 'buenos aires' or city.startswith('argentina'):
            country = 'argentina'
        # Brazilians like to use dashes instead of commas??
        elif city.startswith('são paulo') or city.startswith('curitiba') or city == 'brazil' or city == 'brasil':
            country = 'brazil'
        elif city == 'yaounde':
            country = 'cameroon'
        # There's a Vancouver, WA, but it's more likely to be Canada
        elif city == 'vancouver' or city == 'canada':
            country = 'canada'
        elif city == 'egypt':
            country = 'egypt'
        elif city == 'berlin':
            country = 'germany'
        elif city in indian_cities:
            country = 'india'
        elif city == 'israel':
            country = 'israel'
        elif city == 'mombasa' or city == 'nairobi' or city == 'kenya':
            country = 'kenya'
        elif city == 'mexico city' or city == 'mexico':
            country = 'mexico'
        elif city.startswith('lagos') or city == 'port harcourt' or city == 'ibadan' or city == 'nigeria':
            country = 'nigeria'
        # technically there's a saint petersberg FL, but it's more likely to be Russia
        elif city == 'moscow' or city == 'saint petersburg' or city == 'saint-petersburg' or city == 'russia':
            country = 'russia'
        elif city == 'istanbul' or city == 'turkey':
            country = 'turkey'
        elif city == 'kazakhstan' or city == 'united arab emirates':
            country = 'united arab emirates'
        elif city in us_cities or city in us_states:
            country = 'usa'
        elif self.timezone:
            timezone = self.timezone.zone
            if timezone == 'America/Argentina/Buenos_Aires':
                country = 'argentina'
            if 'Australia' in timezone:
                country = 'australia'
            elif timezone == 'America/Sao_Paulo':
                country = 'brazil'
            elif timezone.startswith('Canada') or timezone == 'America/Toronto':
                country = 'canada'
            elif timezone == 'Africa/Cairo':
                country = 'egypt'
            elif timezone == 'Europe/Berlin':
                country = 'germany'
            elif timezone == 'Africa/Nairobi' or timezone == 'Africa/Lagos':
                country = 'kenya'
            elif timezone == 'Asia/Kolkata' or timezone == 'Indian/Mayotte':
                country = 'india'
            elif timezone == 'Europe/Rome':
                country = 'italy'
            elif timezone == 'Europe/Dublin':
                country = 'ireland'
            elif timezone == 'Indian/Antananarivo':
                country = 'madagascar'
            elif timezone == 'Europe/Bucharest':
                country = 'romania'
            elif timezone == 'Europe/Moscow':
                country = 'russia'
            elif timezone == 'Europe/London':
                country = 'uk'
            elif timezone == 'Europe/Kiev':
                country = 'ukraine'
            elif timezone in us_timezones:
                country = 'usa'

        return (city.title(), country.title())

    def get_local_application_deadline(self):
        current_round = RoundPage.objects.latest('internstarts')
        utc = datetime.datetime.combine(current_round.appsclose, DEADLINE_TIME)
        if not self.timezone:
            return utc
        return utc.astimezone(self.timezone)

    def get_local_late_application_deadline(self):
        current_round = RoundPage.objects.latest('internstarts')
        utc = datetime.datetime.combine(current_round.appslate, DEADLINE_TIME)
        if not self.timezone:
            return utc
        return utc.astimezone(self.timezone)

    def has_application(self, **filters):
        # Does this Comrade have an ApplicantApproval for this round?
        current_round = RoundPage.objects.latest('internstarts')
        applications = ApplicantApproval.objects.filter(
                applicant=self, application_round=current_round, 
                **filters)
        return applications.exists()


    # We want to prompt the Comrade to fill out an ApplicantApproval
    # if they haven't already.
    # Don't advertise this for mentors or coordinators (pending or approved) in this current round
    def needs_application(self):
        if self.has_application():
            return False

        # Is this Comrade an approved mentor or coordinator?
        if self.approved_mentor_or_coordinator():
            return False
        return True


    def ineligible_application(self):
        return self.has_application(approval_status=ApprovalStatus.REJECTED)

    def pending_application(self):
        return self.has_application(approval_status=ApprovalStatus.PENDING)

    def eligible_application(self):
        return self.has_application(approval_status=ApprovalStatus.APPROVED)

    def alum_in_good_standing(self):
        # Search all rounds for an intern selection
        rounds = RoundPage.objects.all()
        for r in rounds:
            intern_selection = r.get_in_good_standing_intern_selections().filter(
                    applicant__applicant=self)
            if intern_selection:
                return True
        return False

    def approved_mentor_or_coordinator(self):
        if self.account.is_staff:
            return True

        current_round = RoundPage.objects.latest('internstarts')
        mentors = MentorApproval.objects.filter(
                mentor=self,
                approval_status=ApprovalStatus.APPROVED,
                project__approval_status=ApprovalStatus.APPROVED,
                project__project_round__approval_status=ApprovalStatus.APPROVED,
                project__project_round__participating_round=current_round,
                )
        if mentors.exists():
            return True

        coordinators = CoordinatorApproval.objects.filter(
                coordinator=self,
                approval_status=ApprovalStatus.APPROVED,
                community__participation__approval_status=ApprovalStatus.APPROVED,
                community__participation__participating_round=current_round,
                )
        if coordinators.exists():
            return True

        return False

    def approved_reviewer(self):
        current_round = RoundPage.objects.latest('internstarts')
        return ApplicationReviewer.objects.filter(
                comrade=self,
                reviewing_round=current_round).exists()

    def get_approved_mentored_projects(self):
        current_round = RoundPage.objects.latest('internstarts')
        # Get all projects where they're an approved mentor
        # where the project is approved,
        # and the community is approved to participate in the current round.
        mentor_approvals = MentorApproval.objects.filter(mentor = self,
                approval_status = ApprovalStatus.APPROVED,
                project__approval_status = ApprovalStatus.APPROVED,
                project__project_round__participating_round = current_round,
                project__project_round__approval_status = ApprovalStatus.APPROVED,
                )
        return [m.project for m in mentor_approvals]

    def get_pending_mentored_projects(self):
        current_round = RoundPage.objects.latest('internstarts')
        # Get all projects where they're an approved mentor
        # where the project is pending,
        # and the community is approved or pending for the current round.
        # Don't count withdrawn or rejected communities.
        mentor_approvals = MentorApproval.objects.filter(mentor = self,
                approval_status = ApprovalStatus.APPROVED,
                project__approval_status = ApprovalStatus.PENDING,
                project__project_round__participating_round = current_round,
                ).exclude(
                        project__project_round__approval_status = ApprovalStatus.WITHDRAWN
                        ).exclude(
                                project__project_round__approval_status = ApprovalStatus.REJECTED
                        )
        if not mentor_approvals:
            return None

        return [m.project for m in mentor_approvals]

    def get_editable_mentored_projects(self):
        current_round = RoundPage.objects.latest('internstarts')
        # Get all projects where they're an approved mentor
        # where the project is pending,
        # and the community is approved or pending for the current round.
        # Don't count withdrawn or rejected communities.
        mentor_approvals = MentorApproval.objects.filter(
                mentor = self,
                approval_status = ApprovalStatus.APPROVED,
                project__project_round__participating_round = current_round,
                ).exclude(
                        project__project_round__approval_status = ApprovalStatus.WITHDRAWN
                        ).exclude(
                                project__project_round__approval_status = ApprovalStatus.REJECTED
                        )
        if not mentor_approvals:
            return None

        return [m.project for m in mentor_approvals]

    def get_all_mentored_projects(self):
        current_round = RoundPage.objects.latest('internstarts')
        # Get all projects where they're a mentor
        # Don't count withdrawn or rejected communities.
        mentor_approvals = MentorApproval.objects.filter(
                mentor = self,
                project__project_round__participating_round = current_round,
                ).exclude(
                        project__project_round__approval_status = ApprovalStatus.WITHDRAWN
                        ).exclude(
                                project__project_round__approval_status = ApprovalStatus.REJECTED
                        )
        if not mentor_approvals:
            return None

        return [m.project for m in mentor_approvals]

    def get_approved_coordinator_communities(self):
        current_round = RoundPage.objects.latest('internstarts')
        # Get all communities where they're an approved community
        # and the community is approved to participate in the current round.
        return Community.objects.filter(
                participation__participating_round = current_round,
                participation__approval_status = ApprovalStatus.APPROVED,
                coordinatorapproval__coordinator = self,
                coordinatorapproval__approval_status = ApprovalStatus.APPROVED,
                )

    def get_projects_contributed_to(self):
        current_round = RoundPage.objects.latest('internstarts')
        try:
            applicant = ApplicantApproval.objects.get(applicant = self,
                    application_round = current_round)
        except ApplicantApproval.DoesNotExist:
            return None
        contributions = Contribution.objects.filter(applicant=applicant).order_by('-project__deadline').order_by('project__community__name').order_by('project__short_title')
        projects = []
        for c in contributions:
            if not c.project in projects:
                projects.append(c.project)
        return projects

    def project_applied_to_for_sort(self, project):
        try:
            finalapplication = FinalApplication.objects.get(
                    applicant__applicant=self,
                    project=project)
        except FinalApplication.DoesNotExist:
            return 0
        return 1

    def get_projects_with_upcoming_and_passed_deadlines(self):
        current_round = RoundPage.objects.latest('internstarts')
        all_projects = self.get_projects_contributed_to()

        upcoming_deadlines = []
        passed_deadlines = []
        ontime_deadline = current_round.appsclose
        late_deadline = current_round.appslate
        for project in all_projects:
            if not has_deadline_passed(ontime_deadline) and (project.deadline == Project.ONTIME or project.deadline == Project.CLOSED):
                upcoming_deadlines.append(project)
            elif not has_deadline_passed(late_deadline) and project.deadline == Project.LATE:
                upcoming_deadlines.append(project)
            else:
                passed_deadlines.append(project)
        upcoming_deadlines.sort(key=lambda x: x.deadline, reverse=True)
        passed_deadlines.sort(key=lambda x: x.deadline, reverse=True)
        passed_deadlines.sort(key=lambda x: self.project_applied_to_for_sort(x), reverse=True)
        return upcoming_deadlines, passed_deadlines

    def get_projects_with_upcoming_deadlines(self):
        upcoming, passed = self.get_projects_with_upcoming_and_passed_deadlines()
        return upcoming

    def get_projects_with_passed_deadlines(self):
        upcoming, passed = self.get_projects_with_upcoming_and_passed_deadlines()
        return passed

    def get_projects_applied_to(self):
        current_round = RoundPage.objects.latest('internstarts')
        try:
            applicant = ApplicantApproval.objects.get(applicant = self,
                    application_round = current_round)
        except ApplicantApproval.DoesNotExist:
            return None
        applications = FinalApplication.objects.filter(applicant=applicant)
        projects = []
        for a in applications:
            if not a.project in projects:
                if a.approval_status == ApprovalStatus.WITHDRAWN:
                    a.project.withdrawn = True
                else:
                    a.project.withdrawn = False
                projects.append(a.project)
        return projects

    def get_intern_selection(self):
        try:
            return InternSelection.objects.get(
                applicant__applicant=self,
                funding_source__in=(InternSelection.ORG_FUNDED, InternSelection.GENERAL_FUNDED),
                organizer_approved=True)
        except ApplicantApproval.DoesNotExist:
            return None

class ApprovalStatusQuerySet(models.QuerySet):
    def approved(self):
        return self.filter(approval_status=ApprovalStatus.APPROVED)
    def pending(self):
        return self.filter(approval_status=ApprovalStatus.PENDING)

class ApprovalStatus(models.Model):
    PENDING = 'P'
    APPROVED = 'A'
    WITHDRAWN = 'W'
    REJECTED = 'R'
    APPROVAL_STATUS_CHOICES = (
        (PENDING, 'Pending'),
        (APPROVED, 'Approved'),
        (WITHDRAWN, 'Withdrawn'),
        (REJECTED, 'Rejected'),
    )
    approval_status = models.CharField(
            max_length=1,
            choices=APPROVAL_STATUS_CHOICES,
            default=WITHDRAWN)

    reason_denied = models.CharField(
            max_length=THREE_PARAGRAPH_LENGTH,
            blank=True,
            help_text="""
            Please explain why you are withdrawing this request. This
            explanation will only be shown to Outreachy organizers and
            approved people within this community.
            """)

    objects = ApprovalStatusQuerySet.as_manager()

    class Meta:
        abstract = True

    def submission_and_approval_deadline(self):
        """
        Override in subclasses to return a date if people ought not to be
        editing or approving this request because a deadline has passed.
        Calling code should use the has_deadline_passed helper above.
        """
        return None

    def is_approver(self, user):
        """
        Override in subclasses to return True if the given user has
        permission to approve or reject this request, False otherwise.
        """
        raise NotImplementedError

    def is_submitter(self, user):
        """
        Override in subclasses to return True if the given user has
        permission to withdraw or re-submit this request, False
        otherwise.
        """
        raise NotImplementedError

    @classmethod
    def objects_for_dashboard(cls, user):
        """
        Override in subclasses to return all instances of this model for
        which the given user is either an approver or a submitter.
        """
        raise NotImplementedError

    def get_action_url(self, action, **kwargs):
        """
        Override in subclasses to return the URL for the view which
        performs the specified action. In some subclasses, there may be
        optional extra parameters which control how the URL is
        constructed.
        """
        raise NotImplementedError

    def get_submit_url(self, **kwargs):
        return self.get_action_url('submit', **kwargs)

    def get_withdraw_url(self, **kwargs):
        return self.get_action_url('withdraw', **kwargs)

    def get_approve_url(self, **kwargs):
        return self.get_action_url('approve', **kwargs)

    def get_reject_url(self, **kwargs):
        return self.get_action_url('reject', **kwargs)

class Community(models.Model):
    name = models.CharField(
            max_length=50, verbose_name="Community name")
    slug = models.SlugField(
            max_length=50,
            unique=True,
            help_text="Community URL slug: https://www.outreachy.org/communities/SLUG/")

    description = models.CharField(
            max_length=PARAGRAPH_LENGTH,
            verbose_name="Short description of community",
            help_text="This should be three sentences for someone who has never heard of your community or the technologies involved. Do not put any links in the short description (use the long description instead).")

    long_description = CKEditorField(
            blank=True,
            verbose_name="(Optional) Longer description of community.",
            help_text="Please avoid adding educational requirements for interns to your community description. Outreachy interns come from a variety of educational backgrounds. Schools around the world may not teach the same topics. If interns need to have specific skills, your mentors need to add application tasks to test those skills.")

    website = models.URLField(
            blank=True,
            verbose_name="(Optional) Please provide the URL for your FOSS community's website")

    tutorial = CKEditorField(
            blank=True,
            verbose_name="(Optional) Description of your first time contribution tutorial",
            help_text="If your applicants need to complete a tutorial before working on contributions with mentors, please provide a description and the URL for the tutorial. For example, the Linux kernel asks applicants to complete a tutorial for compiling and installing a custom kernel, and sending in a simple whitespace change patch. Once applicants complete this tutorial, they can start to work with mentors on more complex contributions.")

    rounds = models.ManyToManyField(RoundPage, through='Participation')

    class Meta:
        verbose_name_plural = "communities"

    def __str__(self):
        return self.name

    def get_preview_url(self):
        return reverse('community-read-only', kwargs={'community_slug': self.slug})

    def is_coordinator(self, user):
        return self.coordinatorapproval_set.approved().filter(
                coordinator__account=user).exists()

    def get_coordinator_email_list(self):
        return [ca.coordinator.email_address()
                for ca in self.coordinatorapproval_set.approved()]

    def get_coordinator_names(self):
        return [ca.coordinator.public_name
                for ca in self.coordinatorapproval_set.approved()]

    def get_number_of_funded_interns(self):
        current_round = RoundPage.objects.latest('internstarts')
        return Participation.objects.get(
                participating_round=current_round,
                community=self).interns_funded()

class Notification(models.Model):
    community = models.ForeignKey(Community)
    comrade = models.ForeignKey(Comrade)
    # Ok, look, this is silly, and we don't actually need the date,
    # but I don't know what view to use to modify a through field on a model.
    date_of_signup = models.DateField("Date user signed up for notifications", auto_now_add=True)
    class Meta:
        unique_together = (
                ('community', 'comrade'),
                )

class NewCommunity(Community):
    community = models.OneToOneField(Community, primary_key=True, parent_link=True)

    SMOL = '3'
    TINY = '5'
    MEDIUM = '10'
    SIZABLE = '20'
    BIG = '50'
    LARGER = '100'
    GINORMOUS = '999'
    COMMUNITY_SIZE_CHOICES = (
        (SMOL, '1-2 people'),
        (TINY, '3-5 people'),
        (MEDIUM, '6-10 people'),
        (SIZABLE, '11-20 people'),
        (BIG, '21-50 people'),
        (LARGER, '50-100 people'),
        (GINORMOUS, 'More than 100 people'),
    )
    community_size = models.CharField(
        max_length=3,
        choices=COMMUNITY_SIZE_CHOICES,
        default=SMOL,
        verbose_name="How many people are contributing to this FOSS community regularly?",
    )

    THREE_MONTHS = '3M'
    SIX_MONTHS = '6M'
    ONE_YEAR = '1Y'
    TWO_YEARS = '2Y'
    OLD_YEARS = 'OL'
    LONGEVITY_CHOICES = (
        (THREE_MONTHS, '0-2 months'),
        (SIX_MONTHS, '3-5 months'),
        (ONE_YEAR, '6-11 months'),
        (TWO_YEARS, '1-2 years'),
        (OLD_YEARS, 'More than 2 years'),
    )
    longevity = models.CharField(
        max_length=2,
        choices=LONGEVITY_CHOICES,
        default=THREE_MONTHS,
        verbose_name="How long has this FOSS community accepted public contributions?",
    )

    participating_orgs = models.CharField(max_length=THREE_PARAGRAPH_LENGTH,
            verbose_name="What different organizations and companies participate in this FOSS community?",
            help_text="If there are many organizations, list the top five organizations who make large contributions.")

    approved_license = models.BooleanField(
            default=False,
            help_text='I assert that all Outreachy internship projects under my community will be released under either an <a href="https://opensource.org/licenses/alphabetical">OSI-approved open source license</a> that is also identified by the FSF as a <a href="https://www.gnu.org/licenses/license-list.html">free software license</a>, OR a <a href="https://creativecommons.org/share-your-work/public-domain/freeworks/">Creative Commons license approved for free cultural works</a>')
    unapproved_license_description = CKEditorField(
            blank=True,
            help_text="(Optional) If your FOSS community uses a license that is not an OSI-approved and FSF-approved license OR a Creative Commons license, please provide a description and links to the non-free licenses.")

    no_proprietary_software = models.BooleanField(help_text='I assert all Outreachy internship projects under my community will forward the interests of free and open source software, not proprietary software.')
    proprietary_software_description = CKEditorField(
            blank=True,
            help_text="(Optional) If any internship project under your community furthers the interests of proprietary software, please explain.")

    approved_advertising = models.BooleanField(
            default=False,
            help_text='I assert that my community resources do not advertise the services of only one company. Community resources are where users and developers seek help for your FOSS project. Community resources can include the community website, mailing lists, forums, documentation, or community introduction emails. It is fine to advertise the services of multiple companies or to identify sponsor companies generally.')
    unapproved_advertising_description = CKEditorField(
            blank=True,
            help_text="(Optional) If your community resources advertise the services of only one community, please explain.")

    goverance = models.URLField(blank=True, verbose_name="(Optional) Please provide the URL for a description of your community's governance model")
    code_of_conduct = models.URLField(blank=True, verbose_name="(Optional) Please provide the URL for to your community's Code of Conduct")
    cla = models.URLField(blank=True, verbose_name="(Optional) Please provide the URL for your community's Contributor License Agreement (CLA)")
    dco = models.URLField(blank=True, verbose_name="(Optional) Please provide the URL for your community's Developer Certificate of Origin (DCO) agreement")

    class Meta:
        verbose_name_plural = 'new communities'

class Participation(ApprovalStatus):
    community = models.ForeignKey(Community)
    participating_round = models.ForeignKey(RoundPage)

    def __str__(self):
        return '{start:%Y %B} to {end:%Y %B} round - {community}'.format(
                community = self.community.name,
                start = self.participating_round.internstarts,
                end = self.participating_round.internends,
                )

    def interns_funded(self):
        total_funding = self.sponsorship_set.aggregate(total=models.Sum('amount'))['total'] or 0
        # Use integer division so it rounds down.
        return total_funding // 6500

    # Plain text string to use in email to Outreachy organizers
    # to confirm this community's participation in the round
    def intern_funding_details(self):
        details = ''
        for sponsor in self.sponsorship_set.all():
            if sponsor.funding_secured:
                secured = ' (confirmed)'
            else:
                secured = ' (unconfirmed, will know by ' + str(sponsor.funding_decision_date) + ')'
            details = details + '\n' + sponsor.name + ' $' + str(sponsor.amount) + secured
        return details

    def get_absolute_url(self):
        return reverse('community-landing', kwargs={'round_slug': self.participating_round.slug, 'slug': self.community.slug})

    def get_preview_url(self):
        return self.community.get_preview_url()

    def get_action_url(self, action):
        return reverse('participation-action', kwargs={
            'community_slug': self.community.slug,
            'action': action,
            })

    def is_approver(self, user):
        return user.is_staff

    def get_approver_email_list(self):
        return [email.organizers]

    def is_submitter(self, user):
        return self.community.is_coordinator(user)

    def is_approved_coordinator(self, comrade):
        coordinators = CoordinatorApproval.objects.filter(
                coordinator=comrade,
                approval_status=ApprovalStatus.APPROVED,
                community__participation=self,
                )
        if coordinators.exists():
            return True
        return False

    # This function should only be used before applications are open
    # There are a few people who should be approved to see
    # all the details of all projects for a community
    # before the applications open:
    def approved_to_see_all_project_details(self, comrade):
        # - staff
        if comrade.account.is_staff:
            return True
        # - an approved coordinator for any approved community
        # - an approved mentor with an approved project for a different approved community
        if comrade.approved_mentor_or_coordinator():
            return True
        # - an approved mentor with an approved project for this community (pending or approved)
        mentors = MentorApproval.objects.filter(
                mentor=comrade,
                approval_status=ApprovalStatus.APPROVED,
                project__project_round=self,
                project__approval_status=ApprovalStatus.APPROVED,
                )
        if mentors.exists():
            return True
        # - an approved coordinator for this pending community
        return self.is_approved_coordinator(comrade)

    # This function should only be used before applications are open
    # If a mentor has submitted a project, but it's not approved,
    # They should be able to see all their project details
    # And have the link to edit the project
    def mentors_pending_projects(self, comrade):
        current_round = RoundPage.objects.latest('internstarts')
        # Get all projects where they're an approved mentor.
        # It's ok if the community is pending and the project isn't approved.
        mentor_approvals = MentorApproval.objects.filter(
                mentor = comrade,
                approval_status = ApprovalStatus.APPROVED,
                project__project_round__participating_round = current_round,
                project__project_round = self,
                )
        return [m.project for m in mentor_approvals]

    def is_pending_co_mentor(self, comrade):
        mentors = MentorApproval.objects.filter(
                mentor=comrade,
                approval_status=ApprovalStatus.PENDING,
                project__project_round=self,
                )
        if mentors.exists():
            return True

    # Note that is is more than just the submitter!
    # We want to notify mentors as well as coordinators
    def get_submitter_email_list(self):
        emails = self.community.get_coordinator_email_list()
        mentors = Comrade.objects.filter(
                mentorapproval__project__project_round=self,
                mentorapproval__project__approval_status=ApprovalStatus.APPROVED,
                mentorapproval__approval_status=ApprovalStatus.APPROVED).distinct()
        for m in mentors:
            emails.append(m.email_address())
        # Coordinators might get duplicate emails if they're mentors,
        # but Address isn't hashable, so we can't make a set and then a list.
        return emails

    @classmethod
    def objects_for_dashboard(cls, user):
        if user.is_staff:
            return cls.objects.all()
        return cls.objects.filter(
                community__coordinatorapproval__approval_status=ApprovalStatus.APPROVED,
                community__coordinatorapproval__coordinator__account=user,
                )

    def is_mentor(self, user):
        return MentorApproval.objects.filter(
                mentor__account=user,
                project__project_round=self,
                project__approval_status=ApprovalStatus.APPROVED,
                approval_status=ApprovalStatus.APPROVED).exists()

class Sponsorship(models.Model):
    participation = models.ForeignKey(Participation, on_delete=models.CASCADE)

    coordinator_can_update = models.BooleanField(
            help_text="""
            Can a community coordinator update this information, or is
            it provided by the Outreachy organizers?
            """)

    name = models.CharField(
            max_length=SENTENCE_LENGTH,
            verbose_name='Organization or company full legal name',
            help_text='The full sponsor name to be used on invoices.')

    amount = models.PositiveIntegerField(
            verbose_name="Sponsorship amount",
            help_text="Sponsorship for each intern is $6,500.")

    funding_secured = models.BooleanField(
            default=False,
            help_text="""
            Check this box if funding has been confirmed by the sponsoring organization.
            <br>Leave the box unchecked if the funding is tentative.
            """)

    funding_decision_date = models.DateField(
            default=datetime.date.today,
            help_text='Date by which you will know if this funding is confirmed.')

    additional_information = CKEditorField(
            blank=True,
            help_text="""
            Anything else the Outreachy organizers should know about
            this sponsorship.
            """)

    def __str__(self):
        return "{name} sponsorship for {community}".format(
                name=self.name,
                community=self.participation.community)

class Project(ApprovalStatus):
    project_round = models.ForeignKey(Participation, verbose_name="Outreachy round and community")
    mentors = models.ManyToManyField(Comrade, through='MentorApproval')

    THREE_MONTHS = '3M'
    SIX_MONTHS = '6M'
    ONE_YEAR = '1Y'
    TWO_YEARS = '2Y'
    OLD_YEARS = 'OL'
    LONGEVITY_CHOICES = (
        (THREE_MONTHS, '0-2 months'),
        (SIX_MONTHS, '3-5 months'),
        (ONE_YEAR, '6-11 months'),
        (TWO_YEARS, '1-2 years'),
        (OLD_YEARS, 'More than 2 years'),
    )
    longevity = models.CharField(
        max_length=2,
        choices=LONGEVITY_CHOICES,
        default=THREE_MONTHS,
        verbose_name="How long has your team been accepting publicly submitted contributions?",
        help_text="A community can be comprised of many different teams that each work on separate subsystems, modules, applications, libraries, tools, documentation, user experience, graphical design, and more. Typically each Outreachy project involves working with a particular team in the community. If the Outreachy intern would work with the whole community rather than a particular team, consider the community to be a team for these questions.<br><br>How long has your team been accepting publicly submitted contributions?",
    )

    SMOL = '3'
    TINY = '5'
    MEDIUM = '10'
    SIZABLE = '20'
    BIG = '50'
    LARGER = '100'
    GINORMOUS = '999'
    COMMUNITY_SIZE_CHOICES = (
        (SMOL, '1-2 people'),
        (TINY, '3-5 people'),
        (MEDIUM, '6-10 people'),
        (SIZABLE, '11-20 people'),
        (BIG, '21-50 people'),
        (LARGER, '50-100 people'),
        (GINORMOUS, 'More than 100 people'),
    )
    community_size = models.CharField(
        max_length=3,
        choices=COMMUNITY_SIZE_CHOICES,
        default=SMOL,
        verbose_name="How many regular contributors does your team have?",
    )

    intern_tasks = CKEditorField(
            max_length=THREE_PARAGRAPH_LENGTH,
            blank=True,
            help_text='(Optional) Description of possible internship tasks. What smaller tasks will they start on? What is the main task or tasks for the internship? Do you have any optional stretch goals?')

    intern_benefits = CKEditorField(
            max_length=PARAGRAPH_LENGTH,
            blank=True,
            help_text="(Optional) How will the intern benefit from working with your team on this project? Imagine you're pitching this internship to a promising candidate. What would you say to convince them to apply? For example, what technical and non-technical skills will they learn from working on this project? How will this help them further their career in open source?")

    community_benefits = CKEditorField(
            blank=True,
            max_length=PARAGRAPH_LENGTH,
            help_text='(Optional) How will this internship project benefit the FOSS community that is funding it?')

    approved_license = models.BooleanField(
            default=False,
            help_text='I assert that this Outreachy internship project will released under either an <a href="https://opensource.org/licenses/alphabetical">OSI-approved open source license</a> that is also identified by the FSF as a <a href="https://www.gnu.org/licenses/license-list.html">free software license</a>, OR a <a href="https://creativecommons.org/share-your-work/public-domain/freeworks/">Creative Commons license approved for free cultural works</a>')
    unapproved_license_description = CKEditorField(
            blank=True,
            help_text="(Optional) If this Outreachy internship project will be released under a license that is not an OSI-approved and FSF-approved license OR a Creative Commons license, please provide a description and links to the non-free licenses.")

    no_proprietary_software = models.BooleanField(
            default=False,
            help_text='I assert that this Outreachy internship project will forward the interests of free and open source software, not proprietary software.')
    proprietary_software_description = CKEditorField(
            blank=True,
            help_text="(Optional) If this internship project furthers the interests of proprietary software, please explain.")

    short_title = models.CharField(
            max_length=SENTENCE_LENGTH,
            verbose_name="Project short title",
            help_text='Short title for this internship project proposal. This should be 100 characters or less, starting with a verb like "Create", "Improve", "Extend", "Survey", "Document", etc. Assume the applicant has never heard of your technology before and keep it simple. The short title will be used in your project page URL, so keep it short.')
    slug = models.SlugField(
            max_length=50,
            verbose_name="Project URL slug")
    long_description = CKEditorField(
            blank=True,
            help_text='Description of the internship project.<br><br>Please do not place educational restrictions (such as needing a degree) on this project. Outreachy applicants are judged on their demonstrated skills, not on their educational background. If your project requires knowledge that would normally be learned during a degree, your project contribution tasks should test applicants for that knowledge.<br><br>You should exclude applicant skills and communication channels. Those will be added in the next step.<br><br>You should also exclude discussion of internship tasks, internship benefits, repository URLs, issue tracker URLs, newcomer tags, or application period contribution tasks. Those are collected in the optional fields below.')

    repository = models.URLField(blank=True, help_text="(Optional) URL for your team's repository or contribution mechanism")
    issue_tracker = models.URLField(blank=True, help_text="(Optional) URL for your team's issue tracker")
    newcomer_issue_tag = models.CharField(
            blank=True,
            max_length=SENTENCE_LENGTH,
            help_text="(Optional) What tag is used for newcomer-friendly issues for your team or for this internship project? Please use a tag and not a URL.")

    contribution_tasks = CKEditorField(
            verbose_name="How can applicants make a contribution to your project?",
            help_text='Instructions for how applicants can make contributions during the Outreachy application period.<br><br>Make sure to include links to getting started tutorials or documentation, how applicants can find contribution tasks on your project website or issue tracker, who they should ask for tasks, and everything they need to know to get started.')

    CLOSED = 'NOW'
    ONTIME = 'REG'
    LATE = 'LAT'
    DEADLINE_CHOICES = (
            (CLOSED, 'Immediately close this project to new applicants'),
            (ONTIME, 'Open applications until the application period ends'),
            (LATE, 'Extend applications through the late application deadline'),
            )
    deadline = models.CharField(
            max_length=3,
            choices=DEADLINE_CHOICES,
            verbose_name="Project deadline",
            help_text="If you have too many applicants, and your most promising applicants have recorded both a contribution and a final application, you may want to close your project to new applicants.<br>If you have too few applicants, you may want to extend your project's application deadline by one week.",
            )

    needs_more_applicants = models.BooleanField(
            default=False,
            verbose_name="Does your project need more applicants?",
            help_text='Check this box to advertise this project as needing more applicants. This is typically used by projects without a lot of strong applicants two weeks before the application deadline.<br><br>You should uncheck this box if you already have many strong applicants who have filled out a final application.')

    class Meta:
        unique_together = (
                ('slug', 'project_round'),
                )
        ordering = ['slug']

    def __str__(self):
        return '{start:%Y %B} to {end:%Y %B} round - {community} - {title}'.format(
                start = self.project_round.participating_round.internstarts,
                end = self.project_round.participating_round.internends,
                community = self.project_round.community,
                title = self.short_title,
                )

    def get_preview_url(self):
        return reverse('project-read-only', kwargs={'community_slug': self.project_round.community.slug, 'project_slug': self.slug})

    def get_landing_url(self):
        return reverse('community-landing', kwargs={'round_slug': self.project_round.participating_round.slug, 'slug': self.project_round.community.slug}) + '#' + self.slug

    def get_contributions_url(self):
        return reverse('contributions', kwargs={'round_slug': self.project_round.participating_round.slug, 'community_slug': self.project_round.community.slug, 'project_slug': self.slug})

    def get_applicants_url(self):
        return reverse('project-applicants', kwargs={'round_slug': self.project_round.participating_round.slug, 'community_slug': self.project_round.community.slug, 'project_slug': self.slug})

    def get_action_url(self, action):
        return reverse('project-action', kwargs={
            'community_slug': self.project_round.community.slug,
            'project_slug': self.slug,
            'action': action,
            })

    def submission_and_approval_deadline(self):
        return self.project_round.participating_round.ProjectsDeadline()

    def has_application_deadline_passed(self):
        return has_deadline_passed(self.application_deadline())

    def application_deadline(self):
        if self.deadline == Project.LATE:
            return self.project_round.participating_round.appslate
        return self.project_round.participating_round.appsclose

    def has_intern_announcement_deadline_passed(self):
        return has_deadline_passed(self.project_round.participating_round.internannounce)

    def is_approver(self, user):
        return self.project_round.community.is_coordinator(user)

    def get_approver_email_list(self):
        return self.project_round.community.get_coordinator_email_list()

    def is_submitter(self, user):
        # Everyone is allowed to propose new projects.
        if self.id is None:
            return True
        # XXX: Should coordinators also be allowed to edit projects?
        return self.mentorapproval_set.approved().filter(
                mentor__account=user).exists()

    def get_submitter_email_list(self):
        return [ma.mentor.email_address()
                for ma in self.mentorapproval_set.approved()]

    def required_skills(self):
        return ProjectSkill.objects.filter(project=self, required=ProjectSkill.STRONG)

    def preferred_skills(self):
        return ProjectSkill.objects.filter(project=self, required=ProjectSkill.OPTIONAL)

    def bonus_skills(self):
        return ProjectSkill.objects.filter(project=self, required=ProjectSkill.BONUS)

    def get_applicants_and_contributions_list(self):
        applicants = ApplicantApproval.objects.filter(
                contribution__project = self,
                approval_status=ApprovalStatus.APPROVED).annotate(
                        number_contributions=models.Count('contribution'))

        for a in applicants:
            try:
                fa = a.finalapplication_set.get(project=self)
                a.submitted_application = True
                if fa.rating == fa.UNRATED:
                    a.rating = "Unrated"
                else:
                    a.rating = fa.rating
                a.rating_tip = fa.get_rating_display()
                if a.finalapplication_set.filter(project=self, approval_status = ApprovalStatus.WITHDRAWN):
                    a.withdrew_application = True
                else:
                    a.withdrew_application = False

                if a.finalapplication_set.filter(project=self).exclude(applying_to_gsoc=""):
                    a.applying_to_gsoc = True
                else:
                    a.applying_to_gsoc = False
            except:
                a.submitted_application = False

        return applicants

    def get_applications(self):
        return FinalApplication.objects.filter(project = self, applicant__approval_status=ApprovalStatus.APPROVED)

    def get_sorted_applications(self):
        return FinalApplication.objects.filter(project = self, applicant__approval_status=ApprovalStatus.APPROVED).order_by("-rating")

    def get_gsoc_applications(self):
        return FinalApplication.objects.filter(project = self, applicant__approval_status=ApprovalStatus.APPROVED).exclude(applying_to_gsoc="")

    def get_withdrawn_applications(self):
        return FinalApplication.objects.filter(project = self, approval_status=ApprovalStatus.WITHDRAWN)

    def get_interns(self):
        return InternSelection.objects.filter(project = self).all()

    def get_approved_mentors(self):
        return self.mentorapproval_set.filter(approval_status=ApprovalStatus.APPROVED)

    def get_mentor_email_list(self):
        emails = []
        mentors = Comrade.objects.filter(
                mentorapproval__project=self,
                mentorapproval__approval_status=ApprovalStatus.APPROVED).distinct()
        for m in mentors:
            emails.append(m.email_address())
        # Coordinators might get duplicate emails if they're mentors,
        # but Address isn't hashable, so we can't make a set and then a list.
        return emails

    def get_mentor_names(self):
        return " and ".join([m.public_name for m in self.mentors.all()])


    @classmethod
    def objects_for_dashboard(cls, user):
        return cls.objects.filter(
                models.Q(
                    project_round__community__coordinatorapproval__approval_status=ApprovalStatus.APPROVED,
                    project_round__community__coordinatorapproval__coordinator__account=user,
                    )
                | models.Q(
                    mentorapproval__approval_status=ApprovalStatus.APPROVED,
                    mentorapproval__mentor__account=user,
                    )
                )

class ProjectSkill(models.Model):
    project = models.ForeignKey(Project, verbose_name="Project")

    skill = models.CharField(max_length=SENTENCE_LENGTH, verbose_name="Skill description", help_text="What is one skill an the applicant needs to have in order to contribute to this internship project, or what skill will they need to be willing to learn?")

    TEACH_YOU = 'WTU'
    CONCEPTS = 'CON'
    EXPERIMENTATION = 'EXP'
    FAMILIAR = 'FAM'
    CHALLENGE = 'CHA'
    EXPERIENCE_CHOICES = (
            (TEACH_YOU, 'Mentors are willing to teach this skill to applicants with no experience at all'),
            (CONCEPTS, 'Applicants should have read about the skill'),
            (EXPERIMENTATION, 'Applicants should have used this skill in class or personal projects'),
            (FAMILIAR, 'Applicants should be able to expand on their skills with the help of mentors'),
            (CHALLENGE, 'Applicants who are experienced in this skill will have the chance to expand it further'),
            )
    experience_level = models.CharField(
            max_length=3,
            choices=EXPERIENCE_CHOICES,
            default=TEACH_YOU,
            verbose_name="Expected skill experience level",
            help_text="Choose this carefully! Many Outreachy applicants choose not to apply for an internship project unless they meet 100% of the project skill criteria.",
            )

    BONUS = 'BON'
    OPTIONAL = 'OPT'
    STRONG = 'STR'
    REQUIRED_CHOICES = (
            (BONUS, "It would be nice if applicants had this skill, but it will not impact intern selection"),
            (OPTIONAL, "Mentors will prefer applicants who have this skill"),
            (STRONG, "Mentors will only accept applicants who have this skill as an intern"),
            )
    required = models.CharField(
            max_length=3,
            choices=REQUIRED_CHOICES,
            default=BONUS,
            verbose_name="Skill impact on intern selection",
            help_text="Is this skill a hard requirement, a preference, or an optional bonus? Choose this carefully! Many Outreachy applicants choose not to apply for an internship project unless they meet 100% of the project skill criteria.",
            )

    def get_skill_level_display(self):
        if self.experience_level == self.TEACH_YOU:
            return "1"
        if self.experience_level == self.CONCEPTS:
            return "2"
        if self.experience_level == self.EXPERIMENTATION:
            return "3"
        if self.experience_level == self.FAMILIAR:
            return "4"
        if self.experience_level == self.CHALLENGE:
            return "5"

    def __str__(self):
        return '{start:%Y %B} to {end:%Y %B} round - {community} - {title} - {skill}'.format(
                start = self.project.project_round.participating_round.internstarts,
                end = self.project.project_round.participating_round.internends,
                community = self.project.project_round.community,
                title = self.project.short_title,
                skill = self.skill,
                )

def mentor_read_instructions(value):
    if value is False:
        raise ValidationError('Please read this to understand your duties as mentor.')

def mentor_read_contract(value):
    if value is False:
        raise ValidationError('Please read the mentor contract to ensure you will be comfortable signing this legal document.')

# This through table records whether a mentor is approved for this project.
# If a mentor creates a project, we set them as approved. The coordinator then reviews the Project.
# If a co-mentor signs up to join a project, we set them as unapproved.
# We want the coordinator to review any co-mentors to ensure
# we don't have a random person signing up who can now see project applications.
class MentorApproval(ApprovalStatus):
    # If a Project or a Comrade gets deleted, delete this through table.
    mentor = models.ForeignKey(Comrade, on_delete=models.CASCADE)
    project = models.ForeignKey(Project, on_delete=models.CASCADE)

    # TODO
    # Add information about how to contact the mentor for this project
    # e.g. I'm <username> on IRC
    # This will require a new MentorApprovalUpdate view and permissions
    # FIXME add a validator for this field that requires it to be checked
    instructions_read = models.BooleanField(
            default=False,
            validators=[mentor_read_instructions],
            verbose_name="Understands mentor instructions",
            help_text='I have read the <a href="/mentor/#mentor">mentor duties</a> and <a href="/mentor/mentor-faq/">mentor FAQ</a>.')

    understands_intern_time_commitment = models.BooleanField(
            default=False,
            validators=[mentor_read_instructions],
            help_text='I understand that Outreachy mentors are required to spend a minimum of 5 hours a week mentoring their intern during the three month internship period')

    understands_applicant_time_commitment = models.BooleanField(
            default=False,
            validators=[mentor_read_instructions],
            help_text='I understand that Outreachy mentors often spend 5-10 hours a week helping applicants during the six week application period')

    understands_mentor_contract = models.BooleanField(
            default=False,
            validators=[mentor_read_contract],
            help_text='I understand that Outreachy mentors will need to sign a <a href="/generic-mentor-contract-export/">mentor contract</a> after they accept an applicant as an intern')

    THREE_MONTHS = '3M'
    SIX_MONTHS = '6M'
    ONE_YEAR = '1Y'
    TWO_YEARS = '2Y'
    OLD_YEARS = 'OL'
    LONGEVITY_CHOICES = (
        (THREE_MONTHS, '0-2 months'),
        (SIX_MONTHS, '3-5 months'),
        (ONE_YEAR, '6-11 months'),
        (TWO_YEARS, '1-2 years'),
        (OLD_YEARS, 'More than 2 years'),
    )
    longevity = models.CharField(
        max_length=2,
        choices=LONGEVITY_CHOICES,
        default=THREE_MONTHS,
        verbose_name="How long have you been a contributor on this team?",
        help_text="A community can be comprised of many different teams that each work on separate subsystems, modules, applications, libraries, tools, documentation, user experience, graphical design, and more. Typically each Outreachy project involves working with a particular team in the community. If the Outreachy intern would work with the whole community rather than a particular team, consider the community to be a team for these questions.<br><br>How long have you been a contributor on this team?",
    )

    mentor_foss_contributions = models.CharField(
        max_length=PARAGRAPH_LENGTH,
        verbose_name="What contributions have you made to this team and this community?",
        help_text="If none, what contributions have you made to other FOSS communities?",
    )

    communication_channel_username = models.CharField(
        max_length=SENTENCE_LENGTH,
        blank=True,
        verbose_name="What is your username on the team communication channel?",
        help_text="What is your username on the team communication channel? (This information will be shared with applicants.)",
    )
    OUTREACHY = 'OUT'
    GOOGLE_SUMMER_OF_CODE = 'GSOC'
    RAILS_GIRLS = 'RAILS'
    OTHER_MENTOR_PROGRAM = 'UNK'
    NOT_MENTORED = 'NOT'
    MENTOR_CHOICES = (
        (OUTREACHY, 'Yes, I have mentored in a past Outreachy round'),
        (GOOGLE_SUMMER_OF_CODE, 'No, but I have mentored for Google Summer of Code or Google Code In'),
        (RAILS_GIRLS, 'No, but I have mentored for Rails Girls Summer of Code'),
        (OTHER_MENTOR_PROGRAM, 'No, but I have mentored with another mentorship program'),
        (NOT_MENTORED, 'No, I have never mentored before'),
    )
    mentored_before = models.CharField(
        max_length=5,
        choices=MENTOR_CHOICES,
        default=NOT_MENTORED,
        verbose_name="Have you been a mentor for Outreachy before?",
        help_text="Outreachy welcomes first time mentors, but this information allows the coordinator and other mentors to provide extra help to new mentors.",
    )

    mentorship_style = models.CharField(
        max_length=PARAGRAPH_LENGTH,
        verbose_name="What is your mentorship style?",
        help_text="Do you prefer short daily standups, longer weekly reports, or informal progress reports? Are you willing to try pair programming when your intern gets stuck? Do you like talking over video chat or answering questions via email? Give the applicants a sense of what it will be like to work with you during the internship.",
    )

    def __str__(self):
        return '{mentor} - {start:%Y %B} to {end:%Y %B} round - {community} - {title}'.format(
                mentor = self.mentor.public_name,
                start = self.project.project_round.participating_round.internstarts,
                end = self.project.project_round.participating_round.internends,
                community = self.project.project_round.community,
                title = self.project.short_title,
                )

    def get_preview_url(self):
        return reverse('mentorapproval-preview', kwargs={
            'community_slug': self.project.project_round.community.slug,
            'project_slug': self.project.slug,
            'username': self.mentor.account.username,
            })

    def get_action_url(self, action, current_user=None):
        kwargs = {
                'community_slug': self.project.project_round.community.slug,
                'project_slug': self.project.slug,
                'action': action,
                }
        if self.mentor.account != current_user:
            kwargs['username'] = self.mentor.account.username
        return reverse('mentorapproval-action', kwargs=kwargs)

    def is_approver(self, user):
        return self.project.project_round.community.is_coordinator(user)

    def get_approver_email_list(self):
        return self.project.project_round.community.get_coordinator_email_list()

    def is_submitter(self, user):
        return self.mentor.account_id == user.id

    def get_submitter_email_list(self):
        return [self.mentor.email_address()]

    @classmethod
    def objects_for_dashboard(cls, user):
        return cls.objects.filter(
                models.Q(
                    project__project_round__community__coordinatorapproval__approval_status=ApprovalStatus.APPROVED,
                    project__project_round__community__coordinatorapproval__coordinator__account=user,
                    )
                | models.Q(mentor__account=user)
                )

class CommunicationChannel(models.Model):
    project = models.ForeignKey(Project, on_delete=models.CASCADE)

    tool_name = models.CharField(
            max_length=SENTENCE_LENGTH,
            verbose_name="Communication tool name",
            help_text='The name of the communication tool your project uses. E.g. "a mailing list", "IRC", "Zulip", "Mattermost", or "Discourse"')

    url = models.CharField(
            max_length=200,
            validators=[validators.URLValidator(schemes=['http', 'https', 'irc'])],
            verbose_name="Communication channel URL",
            help_text='URL for the communication channel applicants will use to reach mentors and ask questions about this internship project. IRC URLs should be in the form irc://&lt;host&gt;[:port]/[channel]. Since many applicants have issues with IRC port blocking at their universities, IRC communication links will use <a href="https://kiwiirc.com/">Kiwi IRC</a> to direct applicants to a web-based IRC client. If this is a mailing list, the URL should be the mailing list subscription page.')

    instructions = CKEditorField(
            blank=True,
            verbose_name="Instructions on joining",
            help_text='(Optional) After following the communication channel link, are there any special instructions? For example: "Join the #outreachy channel and make sure to introduce yourself.')

    norms = CKEditorField(
            blank=True,
            verbose_name="Community norms",
            help_text="(Optional) What communication norms would a newcomer need to know about this communication channel? Example: newcomers to open source don't know they should Cc their mentor or the software maintainer when asking a question to a large mailing list. Think about what a newcomer would find surprising when communicating on this channel.")

    communication_help = models.URLField(
            blank=True,
            verbose_name="Communication tool documentation URL",
            help_text='(Optional) URL for the documentation for your communication tool. This should be user-focused documentation that explains the basic mechanisms of logging in and features. Suggestions: IRC - https://wiki.gnome.org/Outreachy/IRC; Zulip - https://chat.zulip.org/help/; Mattersmost - https://docs.mattermost.com/guides/user.html')

    def url_parsed(self):
        return urlsplit(self.url)


# This through table records whether a coordinator is approved for this community.
# Both the current coordinators and organizers (staff) can approve new coordinators.
class CoordinatorApproval(ApprovalStatus):
    # If a Project or a Comrade gets deleted, delete this through table.
    coordinator = models.ForeignKey(Comrade, on_delete=models.CASCADE)
    community = models.ForeignKey(Community, on_delete=models.CASCADE)

    def __str__(self):
        return '{coordinator} for {community}'.format(
                coordinator = self.coordinator.public_name,
                community = self.community,
                )

    def get_preview_url(self):
        return reverse('coordinatorapproval-preview', kwargs={
            'community_slug': self.community.slug,
            'username': self.coordinator.account.username,
            })

    def get_action_url(self, action, current_user=None):
        kwargs = {
                'community_slug': self.community.slug,
                'action': action,
                }
        if self.coordinator.account != current_user:
            kwargs['username'] = self.coordinator.account.username
        return reverse('coordinatorapproval-action', kwargs=kwargs)

    def is_approver(self, user):
        return user.is_staff or self.community.is_coordinator(user)

    def get_approver_email_list(self):
        return self.community.get_coordinator_email_list() + [email.organizers]

    def is_submitter(self, user):
        return self.coordinator.account_id == user.id

    def get_submitter_email_list(self):
        return [self.coordinator.email_address()]

    @classmethod
    def objects_for_dashboard(cls, user):
        if user.is_staff:
            return cls.objects.all()
        return cls.objects.filter(
                models.Q(
                    community__coordinatorapproval__approval_status=ApprovalStatus.APPROVED,
                    community__coordinatorapproval__coordinator__account=user,
                    )
                | models.Q(coordinator__account=user)
                )


# --------------------------------------------------------------------------- #
# initial application models
# --------------------------------------------------------------------------- #

def create_time_commitment_calendar(tcs, application_round):
    application_period_length = (application_round.internends - application_round.internstarts).days + 1
    calendar = [0]*(application_period_length)
    for tc in tcs:
        date = application_round.internstarts
        for i in range(application_period_length):
            if date >= tc['start_date'] and date <= tc['end_date']:
                calendar[i] = calendar[i] + tc['hours']
            date = date + datetime.timedelta(days=1)
    return calendar

# This class stores information about whether an applicant is eligible to
# participate in this round Automated checking will set the applicant to
# Approved or Rejected, but the Outreachy organizers can move the applicant to
# either state manually.  They start out in the Withdrawn state. We can set
# them to 'Pending' if they need to send us an email (say because of being a
# citizen of a U.S. export-regulated countries).
# Once the tool sets them to rejected, they won't be able to edit the information,
# which is fine.
class ApplicantApproval(ApprovalStatus):
    applicant = models.ForeignKey(Comrade, on_delete=models.CASCADE)
    application_round = models.ForeignKey(RoundPage, on_delete=models.CASCADE)
    project_contributions = models.ManyToManyField(Project, through='Contribution')
    submission_date = models.DateField(auto_now_add=True)
    ip_address = models.GenericIPAddressField(protocol="both")

    def is_approver(self, user):
        return user.is_staff

    def get_approver_email_list(self):
        return [email.organizers]

    def submission_and_editing_deadline(self):
        return self.application_round.appslate

    def get_preview_url(self):
        return reverse('applicant-review-detail', kwargs={'applicant_username': self.applicant.account.username})

    def get_submitter_email_list(self):
        return [self.applicant.email_address()]

    def is_over_18(self):
        if not self.workeligibility:
            return None
        if self.workeligibility.over_18:
            return True
        return False

    def is_eligible_to_work(self):
        if not self.workeligibility:
            return None
        if self.workeligibility.eligible_to_work:
            return True
        return False

    def is_not_under_export_control(self):
        if not self.workeligibility:
            return None
        if self.workeligibility.under_export_control:
            return False
        return True

    def is_not_under_sanctions(self):
        if not self.workeligibility:
            return None
        if self.workeligibility.us_sanctioned_country:
            return False
        return True

    def was_not_intern_with_gsoc_or_outreachy(self):
        if not self.priorfossexperience:
            return None
        if self.priorfossexperience.gsoc_or_outreachy_internship:
            return False
        return True

    def get_reason_for_status(self):
        if self.approval_status == self.APPROVED:
            return ''
        if self.reason_denied == 'GENERAL':
            if not self.workeligibility.over_18:
                return 'Younger than 18'

            if not self.workeligibility.eligible_to_work:
                return 'Not eligible to work'

            if self.workeligibility.under_export_control:
                return 'Under U.S. export control'

            if self.priorfossexperience and self.priorfossexperience.gsoc_or_outreachy_internship:
                return 'Participated in GSoC or Outreachy before'

            return 'Unknown'

        if self.reason_denied == 'SANCTIONED':
            return 'Under U.S. sanctions'

        if self.reason_denied == 'SELFIDENTIFY':
            return 'Self-identified their gender'

        if self.reason_denied == 'TIME':
            tcs = self.get_time_commitments()
            return 'Not enough days free: ' + str(tcs['longest_period_free']) + ' days free / ' + str(tcs['internship_total_days'].days) + ' days total, 49 days free required'

        if self.approval_status == self.PENDING:
            return 'Essay questions need review'

        return 'Unknown'

    def time_commitment_from_model(self, tc, hours):
        return {
                'start_date': tc.start_date,
                'end_date': tc.end_date,
                'hours': hours,
                }

    def get_time_commitments(self):
        current_round = RoundPage.objects.latest('internstarts')
        noncollege_school_time_commitments = NonCollegeSchoolTimeCommitment.objects.filter(applicant=self)
        school_time_commitments = SchoolTimeCommitment.objects.filter(applicant=self)
        volunteer_time_commitments = VolunteerTimeCommitment.objects.filter(applicant=self)
        employment_time_commitments = EmploymentTimeCommitment.objects.filter(applicant=self)
        tcs = [ self.time_commitment_from_model(d, d.hours_per_week)
                for d in volunteer_time_commitments or []
                if d ]
        ctcs = [ self.time_commitment_from_model(d, d.hours_per_week)
                for d in noncollege_school_time_commitments or []
                if d ]

        etcs = [ self.time_commitment_from_model(d, 0 if d.quit_on_acceptance else d.hours_per_week)
                for d in employment_time_commitments or []
                if d ]

        stcs = [ self.time_commitment_from_model(d, 40 * ((d.registered_credits - d.outreachy_credits - d.thesis_credits) / d.typical_credits))
                for d in school_time_commitments or []
                if d ]
        calendar = create_time_commitment_calendar(chain(tcs, ctcs, etcs, stcs), current_round)

        longest_period_free = 0
        free_period_start_day = 0
        counter = 0
        for key, group in groupby(calendar, lambda hours: hours <= 20):
            group_len = len(list(group))
            if key is True and group_len > longest_period_free:
                longest_period_free = group_len
                free_period_start_day = counter
            counter = counter + group_len
        # Catch the case where the person is never free during the internship period
        if longest_period_free == 0 and free_period_start_day == 0 and counter != 0:
            longest_period_free = None
            free_period_start_date = None
            free_period_end_date = None
        else:
            free_period_start_date = current_round.internstarts + datetime.timedelta(days=free_period_start_day)
            free_period_end_date = current_round.internstarts + datetime.timedelta(days=free_period_start_day + longest_period_free - 1)
        internship_total_days = current_round.internends - current_round.internstarts

        return {
                'longest_period_free': longest_period_free,
                'free_period_start_date': free_period_start_date,
                'free_period_end_date': free_period_end_date,
                'internship_total_days': internship_total_days,
                'school_time_commitments': school_time_commitments,
                'noncollege_school_time_commitments': noncollege_school_time_commitments,
                'volunteer_time_commitments': volunteer_time_commitments,
                'employment_time_commitments': employment_time_commitments,
                }

    def get_essay_ratings(self):
        ratings_list = []
        ratings = InitialApplicationReview.objects.filter(application=self)
        for r in ratings:
           ratings_list.append(r.get_essay_rating())
        return ratings_list

<<<<<<< HEAD
    def get_question_models(self):
        parts = (
            ('Work Eligibility', 'workeligibility'),
            ('Tax Form information', 'paymenteligibility'),
            ('Prior Experience with Free and Open Source Software', 'priorfossexperience'),
            ('Race and Ethnicity', 'applicantraceethnicityinformation'),
            ('Gender Identity', 'applicantgenderidentity'),
            ('Essay Questions', 'barrierstoparticipation'),
        )
        result = []
        for label, field in parts:
            try:
                result.append((label, getattr(self, field)))
            except ObjectDoesNotExist:
                pass
        return result
=======
    def get_all_red_flags(self):
        red_flags_list = []
        reviews = InitialApplicationReview.objects.filter(application=self)
        for r in reviews:
           red_flags_list.append(r.get_red_flags())
        return red_flags_list
>>>>>>> 76559884

    def __str__(self):
        return "{name} <{email}> - {status}".format(
                name=self.applicant.public_name,
                email=self.applicant.account.email,
                status=self.get_approval_status_display())

    class Meta:
        unique_together = (
                ('applicant', 'application_round'),
                )

def get_answers_for_all_booleans(obj):
    # getattr looks up the field's value on the object
    return [
        (f.verbose_name, "Yes" if getattr(obj, f.attname) else "No")
        for f in obj._meta.get_fields()
        if f.get_internal_type() == 'BooleanField'
    ]

class WorkEligibility(models.Model):
    applicant = models.OneToOneField(ApplicantApproval, on_delete=models.CASCADE, primary_key=True)

    over_18 = models.BooleanField(
            verbose_name='Will you be 18 years or older when the Outreachy internship starts?')

    student_visa_restrictions = models.BooleanField(
            verbose_name='Do you have a student visa that limits the dates that you can work 40 hours a week during the internship period?',
            help_text='Your student visa must allow you to work 40 hours a week for you to be eligible for Outreachy. If you are on a student visa in the United States of America, you might have limited dates when you can work 40 hours a week. We will work with you to shift your internship dates by up to five weeks. However, we cannot accommodate shortening the 12 week internship. Students on an F-1 visa might need to provide their university documentation to apply for CPT. Outreachy organizers can provide you CPT documentation once you are selected as an intern.')

    eligible_to_work = models.BooleanField(
            verbose_name='Are you eligible to work for 40 hours a week in ALL the countries you will be living in for the entire internship period, and five weeks after the internship period ends?',
            help_text='<p><b>Student visas</b>: Please note that in some countries, students studying abroad on a student visa may not be eligible to work full-time (40 hours a week). If you are on a student visa, please double check the hours and dates of the internship with your school counselors before applying.</p><p><b>Spouse visas</b>: In some countries, spousal visas may not allow spouses to work. Please contact your immigration officer if you have any questions about whether your visa allows you to work full-time (40 hours a week).</p><p><b>International Travel</b>: Outreachy interns are not required to work while they are traveling internationally. If you travel for more than 1 week, you may need to extend your internship. Internships can be extended for up to five weeks with prior approval from your mentor and the Outreachy Organizers.</p>')

    under_export_control = models.BooleanField(
            verbose_name='Are you a person or entity restricted by United States of America export controls or sanctions programs?',
            help_text='See the <a href="https://www.treasury.gov/resource-center/sanctions/Programs/Pages/Programs.aspx">US export control and sanctions list</a> for more information')

    us_sanctioned_country = models.BooleanField(
            verbose_name='Are you a citizen, resident, or national of Crimea, Cuba, Iran, North Korea, or Syria?',
            help_text="Outreachy's fiscal parent, Software Freedom Conservancy, is a 501(c)(3) charitable non-profit in the United States of America. As a U.S. non-profit, Conservancy must ensure that funds are not sent to countries under U.S. sanctions programs, such as Cuba, Iran, North Korea, or Syria. If you have citizenship with Cuba, Iran, North Korea, or Syria, please answer yes, even if you are not currently living in those countries. We will follow up with additional questions.")

    def get_answers(self):
        return get_answers_for_all_booleans(self)


class PaymentEligibility(models.Model):
    applicant = models.OneToOneField(ApplicantApproval, on_delete=models.CASCADE, primary_key=True)
    us_national_or_permanent_resident = models.BooleanField(
            verbose_name='Are you a national or permanent resident of the United States of America?',
            help_text='Outreachy is open to applicants around the world. This question is only to determine which tax form you will need to fill out.')

    living_in_us = models.BooleanField(
            verbose_name='Will you be living in the United States of America during the Outreachy internship period, or for up to five weeks after the internship period ends?',
            help_text='Note that the interval in this question extends past the end of internships.')

    def get_answers(self):
        return get_answers_for_all_booleans(self)


class PriorFOSSExperience(models.Model):
    applicant = models.OneToOneField(ApplicantApproval, on_delete=models.CASCADE, primary_key=True)

    gsoc_or_outreachy_internship = models.BooleanField(
            verbose_name='Have you been accepted as a Google Summer of Code intern, an Outreach Program for Women intern, or an Outreachy intern before?',
            help_text='Please say yes even if you did not successfully complete the internship.')

    prior_contributor = models.BooleanField(verbose_name='Have you contributed to free and open source software before?', help_text='<p>Outreachy welcomes applicants who are newcomers to free and open source software (FOSS). We also welcome applicants who have made contributions to FOSS, and want to take the next step in their FOSS career. Outreachy asks this questions to see if we are meeting our goal of promoting free software to people from groups under-represented in the technology industry.</p><p>Please exclude contributions that were made as part of a prior Outreachy application period.</p>')

    prior_paid_contributor = models.BooleanField(verbose_name='Have you ever been PAID to contribute to free and open source software before?', help_text='Please include paid internships, contract work, employment, stipends, or grants.')

    # A series of check boxes to say what areas they have contributed to free software before
    prior_contrib_coding = models.BooleanField(verbose_name='Programming')
    prior_contrib_forums = models.BooleanField(verbose_name='Participating in forums')
    prior_contrib_events = models.BooleanField(verbose_name='Organizing events')
    prior_contrib_issues = models.BooleanField(verbose_name='Reporting issues')
    prior_contrib_devops = models.BooleanField(verbose_name='Running project infrastructure')
    prior_contrib_docs = models.BooleanField(verbose_name='Documentation')
    prior_contrib_data = models.BooleanField(verbose_name='Data science')
    prior_contrib_translate = models.BooleanField(verbose_name='Translation')
    prior_contrib_illustration = models.BooleanField(verbose_name='Graphical design')
    prior_contrib_ux = models.BooleanField(verbose_name='User experience')
    prior_contrib_short_talk = models.BooleanField(verbose_name='Giving a short talk')
    prior_contrib_testing = models.BooleanField(verbose_name='Testing releases or quality assurance')
    prior_contrib_security = models.BooleanField(verbose_name='Improving security or pen testing')
    prior_contrib_marketing = models.BooleanField(verbose_name='Marketing for projects')
    prior_contrib_reviewer = models.BooleanField(verbose_name='Reviewing contributions')
    prior_contrib_mentor = models.BooleanField(verbose_name='Mentoring contributors')
    prior_contrib_accessibility = models.BooleanField(verbose_name='Improving or testing accessibility')
    prior_contrib_self_identify = models.CharField(max_length=SENTENCE_LENGTH,
            blank=True,
            verbose_name="If your contribution type is NOT listed above, how have you contributed to free and open source software before?")

    def get_prior_contribution_types(self):
        # getattr looks up the field's value on the object
        prior_contribs = [f.verbose_name.lower() for f in self._meta.get_fields() if f.get_internal_type() == 'BooleanField' and getattr(self, f.attname) and f.name.startswith('prior_contrib_')]
        if len(prior_contribs) == 0:
            return ''

        if self.prior_contrib_self_identify:
            prior_contribs.append(self.prior_contrib_self_identify)

        prior_contribs_string = ', '.join(prior_contribs[:-1])

        if len(prior_contribs) == 1:
            ending_joiner = ''
        else:
            ending_joiner = ' and '
        prior_contribs_string = prior_contribs_string + ending_joiner + prior_contribs[-1]

        return prior_contribs_string

    def get_answers(self):
        # getattr looks up the field's value on the object
        answers = [
            (f.verbose_name, "Yes" if getattr(self, f.attname) else "No")
            for f in self._meta.get_fields()
            if f.get_internal_type() == 'BooleanField' and not f.name.startswith('prior_contrib_')
        ]
        answers.append((
            'In the past, how have you contributed to free and open source software?',
            self.get_prior_contribution_types() or 'No prior contributions',
        ))
        return answers


class ApplicantGenderIdentity(models.Model):
    applicant = models.OneToOneField(ApplicantApproval, on_delete=models.CASCADE, primary_key=True)

    transgender = models.BooleanField(
            verbose_name='Do you identify as transgender?',
            help_text='If you are questioning whether you are transgender, please say yes.')

    genderqueer = models.BooleanField(
            verbose_name='Do you identify as genderqueer?',
            help_text='Do you identify as genderqueer, gender non-conforming, gender diverse, gender varient, or gender expansive? If you are questioning whether you identify with any of those terms, please say yes.')

    man = models.BooleanField()

    woman = models.BooleanField()

    demi_boy = models.BooleanField()

    demi_girl = models.BooleanField()

    trans_masculine = models.BooleanField()

    trans_feminine = models.BooleanField()

    non_binary = models.BooleanField()

    demi_non_binary = models.BooleanField()

    genderflux = models.BooleanField()

    genderfluid = models.BooleanField()

    demi_genderfluid = models.BooleanField()

    demi_gender = models.BooleanField()

    bi_gender = models.BooleanField()

    tri_gender = models.BooleanField()

    multigender = models.BooleanField()

    pangender = models.BooleanField()

    maxigender = models.BooleanField()

    aporagender = models.BooleanField()

    intergender = models.BooleanField()

    mavrique = models.BooleanField()

    gender_confusion = models.BooleanField()

    gender_indifferent = models.BooleanField()

    graygender = models.BooleanField()

    agender = models.BooleanField()

    genderless = models.BooleanField()

    gender_neutral = models.BooleanField()

    neutrois = models.BooleanField()

    androgynous = models.BooleanField()

    androgyne = models.BooleanField()

    prefer_not_to_say = models.BooleanField()

    self_identify = models.CharField(max_length=SENTENCE_LENGTH,
            blank=True,
            help_text="If your gender identity is NOT listed above, what is your gender identity? Please note that 'gender identity' is NOT your name. Gender identity is your gender.")

    # Iterate over the fields in self
    # if they're true, return a comma separated list of gender identities,
    # e.g. 'non-binary, agender and self-identify as ⚨'
    def __str__(self):
        # getattr looks up the field's value on the object
        gender_identities = [f.name.replace('_', ' ') for f in self._meta.get_fields() if f.get_internal_type() == 'BooleanField' and getattr(self, f.attname) and f.name != 'prefer_not_to_say']

        if self.self_identify:
            gender_identities.append('self-identifies as ' + self.self_identify)
        if self.prefer_not_to_say:
            gender_identities.append('prefers not to specify their gender identity')

        if not gender_identities:
            return ''

        gender_identity_string = ', '.join(gender_identities[:-1])

        if len(gender_identities) == 1:
            ending_joiner = ''
        else:
            ending_joiner = ' and '
        gender_identity_string = gender_identity_string + ending_joiner + gender_identities[-1]

        return gender_identity_string

    def get_answers(self):
        return [
            ('What is your gender identity?', str(self)),
        ]


class ApplicantRaceEthnicityInformation(models.Model):
    applicant = models.OneToOneField(ApplicantApproval, on_delete=models.CASCADE, primary_key=True)

    us_resident_demographics = models.BooleanField(
            verbose_name='Are you Black/African American, Hispanic/Latinx, Native American, Alaska Native, Native Hawaiian, or Pacific Islander?')

    def get_answers(self):
        return get_answers_for_all_booleans(self)


class BarriersToParticipation(models.Model):
    applicant = models.OneToOneField(ApplicantApproval, on_delete=models.CASCADE, primary_key=True)

    # NOTE: Make sure to change the text in applicant_review_detail.html template
    # if you change the verbose_name or help_text here.
    barriers_to_contribution = models.TextField(
            verbose_name='What barriers or concerns have kept you from contributing to free and open source software?',
            help_text="Please provide specific examples. Outreachy organizers strongly encourage you to write your personal stories. We want you to know that we won't judge your writing style, grammar or spelling.")

    systematic_bias = models.TextField(
            verbose_name='What systematic bias or discrimination have you faced while building your skills?',
            help_text="<p>Outreachy projects often require applicants to know some basic skills. Those skills might include programming, user experience, documentation, illustration and graphical design, or data science. You may have already learned some basic skills through university or college classes, specialized schools, online classes, online resources, or with a mentor, friend, family member or co-worker.</p><p>In these settings, have you faced systematic bias or discrimination? Have you been discouraged from accessing these resources because of your identity or background?</p><p>Please provide specific examples and (optionally) statistics.</p><p>Outreachy Organizers strongly encourage you to write your personal stories. We want you to know that we won't judge your writing style, grammar or spelling.</p>")

    lacking_representation = models.TextField(
            verbose_name='Does your learning environment have few people who share your identity or background? Please provide details.',
            help_text="<p>Contributing to free and open source software takes some skill. You may have already learned some basic skills through university or college classes, specialized schools, online classes, online resources, or with a mentor, friend, family member or co-worker.</p><p>Does any of your learning environments have few people who share your identity or background? How did your identity or background differ from the majority of people in this learning environment?</p><p>Outreachy Organizers strongly encourage you to write your personal stories. We want you to know that we won't judge your writing style, grammar or spelling.</p>")

    def get_answers(self):
        versions = Version.objects.get_for_object(self).reverse()
        return [
            (
                self._meta.get_field(attname).verbose_name,
                '\n\n'.join(
                    'On {:%Y-%m-%d at %I:%M%p} you wrote:\n{}'.format(
                        v.revision.date_created,
                        v.field_dict[attname])
                    for v in versions
                ),
            )
            for attname in ('lacking_representation', 'systematic_bias', 'barriers_to_contribution')
        ]

class TimeCommitmentSummary(models.Model):
    applicant = models.OneToOneField(ApplicantApproval, on_delete=models.CASCADE, primary_key=True)

    enrolled_as_student = models.BooleanField(
            verbose_name='Are you (or will you be) a university or college student during the internship period?',
            help_text='Will you be enrolled in a university or college during the Outreachy internship period? University and college students will be asked questions about the number of credits they are taking. Please state yes even if only a few days overlap with the internship period.')

    enrolled_as_noncollege_student = models.BooleanField(
            verbose_name='Are you enrolled in a coding school or self-paced online courses?',
            help_text='Will you be enrolled in a coding school or self-paced online classes during the Outreachy internship period? If you are taking classes without receiving credits, select this option.')

    employed = models.BooleanField(
            help_text='Will you be an employee (for any number of hours) during the Outreachy internship period?')

    contractor = models.BooleanField(
            help_text='Will you be a contractor during the Outreachy internship period?')

    volunteer_time_commitments = models.BooleanField(
            help_text='Will you have any volunteer positions (such as volunteering with a non-profit or community center, participating in a community band, or volunteering to organize an event) that require more than 10 hours a week during the Outreachy internship period? Do not count your Outreachy internship time as a volunteer position.')

    # FIXME: this field was never used in a view??
    other_time_commitments = models.TextField(
            max_length=THREE_PARAGRAPH_LENGTH,
            blank=True,
            help_text="(Optional) If you have other time commitments outside of school, work, or volunteer hours, please use this field to let your mentor know. Examples of other time commitments include vacation that lasts longer than a week, coding school time commitments, community or online classes, etc.")

class VolunteerTimeCommitment(models.Model):
    applicant = models.ForeignKey(ApplicantApproval, on_delete=models.CASCADE)
    start_date = models.DateField(help_text="Date your volunteer time commitments start. Use YYYY-MM-DD format.")
    end_date = models.DateField(help_text="Date your volunteer time commitments end. Use YYYY-MM-DD format.")
    hours_per_week = models.IntegerField(
            help_text="Maximum hours per week spent volunteering.",
            validators=[validators.MinValueValidator(1)],
            )
    description = models.TextField(
            max_length=THREE_PARAGRAPH_LENGTH,
            blank=True,
            help_text="Please describe what kind of volunteer position and duties you have.")

    def clean(self):
        if self.start_date and self.end_date and self.start_date > self.end_date:
            error_string = 'Volunteer role start date ' + self.start_date.strftime("%Y-%m-%d") + ' is after volunteer role end date ' + self.end_date.strftime("%Y-%m-%d")
            raise ValidationError({'start_date': error_string})

class EmploymentTimeCommitment(models.Model):
    applicant = models.ForeignKey(ApplicantApproval, on_delete=models.CASCADE)
    start_date = models.DateField(help_text="Start date of employment period. Use YYYY-MM-DD format.")
    end_date = models.DateField(help_text="End date of employment period. Use YYYY-MM-DD format.")
    hours_per_week = models.IntegerField(
            help_text="Number of hours per week required by your employment contract",
            validators=[validators.MinValueValidator(1)],
            )
    quit_on_acceptance = models.BooleanField(
            help_text="I will quit this job or contract if I am accepted as an Outreachy intern.")

    def clean(self):
        if self.start_date and self.end_date and self.start_date > self.end_date:
            error_string = 'Employment period start date ' + self.start_date.strftime("%Y-%m-%d") + ' is after employment period end date ' + self.end_date.strftime("%Y-%m-%d")
            raise ValidationError({'start_date': error_string})

class NonCollegeSchoolTimeCommitment(models.Model):
    applicant = models.ForeignKey(ApplicantApproval, on_delete=models.CASCADE)
    start_date = models.DateField(help_text="Date your coding school or online course starts. Use YYYY-MM-DD format.")
    end_date = models.DateField(help_text="Date your coding school or online course ends. Use YYYY-MM-DD format.")
    hours_per_week = models.IntegerField(
            help_text="Maximum hours per week spent on coursework, exercises, homework, and studying for this course.",
            validators=[validators.MinValueValidator(1)],
            )
    description = models.TextField(
            max_length=THREE_PARAGRAPH_LENGTH,
            blank=True,
            help_text="Please describe the course. Include the name and a link to the website of your coding school or organization offering online courses. Add the course name and a short description of course work.")

    def clean(self):
        if self.start_date and self.end_date and self.start_date > self.end_date:
            error_string = 'Coding school or online class start date ' + self.start_date.strftime("%Y-%m-%d") + ' is after class end date ' + self.end_date.strftime("%Y-%m-%d")
            raise ValidationError({'start_date': error_string})

class SchoolTimeCommitment(models.Model):
    applicant = models.ForeignKey(ApplicantApproval, on_delete=models.CASCADE)

    term_name = models.CharField(
            max_length=SENTENCE_LENGTH,
            verbose_name="Term name or term number",
            help_text="If your university uses term names (e.g. Winter 2018 term of your Sophomore year), enter your current term name, year in college, and term year. If your university uses term numbers (e.g. 7th semester), enter the term number.")
    
    start_date = models.DateField(
            verbose_name="Date classes start. Use YYYY-MM-DD format.",
            help_text="What is the first possible day of classes for all students?<br>If you started this term late (or will start this term late), use the date that classes start for all students, not the late registration date.<br>If students who are in different school years or different semester numbers start classes on different dates, use the first possible date that students in your year or semester start classes.<br>If you do not know when the term will start, use the start date of that term from last year.")
    
    end_date = models.DateField(
            verbose_name="Date all exams end. Use YYYY-MM-DD format.",
            help_text="This is the date your university advertises for the last possible date of any exam for any student in your semester. Use the last possible exam date, even if your personal exams end sooner.")
    
    typical_credits = models.IntegerField(
            validators=[validators.MinValueValidator(1)],
            verbose_name="Number of credits for a typical student",
            help_text="How many credits does a typical student register for?<br> If your university has different credit requirements for each semester for students in your major, use the number of credits that are listed on your syllabus or class schedule.")

    registered_credits = models.IntegerField(
            validators=[validators.MinValueValidator(1)],
            verbose_name="Number of credits you're registered for",
            help_text="What is the total number of credits you are enrolled for this term?<br>If you aren't registered yet, please provide an approximate number of credits?")

    outreachy_credits = models.PositiveIntegerField(
            verbose_name="Number of internship or project credits for Outreachy",
            help_text="If you are going to seek university credit for your Outreachy internship, how many credits will you earn?")

    thesis_credits = models.PositiveIntegerField(
            verbose_name="Number of graduate thesis or research credits",
            help_text="If you are a graduate student, how many credits will you earn for working on your thesis or research (not including the credits earned for the Outreachy internship)?")

    def clean(self):
        if self.start_date and self.end_date and self.start_date > self.end_date:
            error_string = 'School term (' + self.term_name + ') start date ' + self.start_date.strftime("%Y-%m-%d") + ' is after term end date ' + self.end_date.strftime("%Y-%m-%d")
            raise ValidationError({'start_date': error_string})

class SchoolInformation(models.Model):
    applicant = models.OneToOneField(ApplicantApproval, on_delete=models.CASCADE, primary_key=True)

    university_name = models.CharField(
            max_length=SENTENCE_LENGTH,
            help_text='University or college name')

    university_website = models.URLField(help_text="University or college website")

    degree_name = models.CharField(
            max_length=SENTENCE_LENGTH,
            help_text='What degree(s) are you pursuing?')

    def print_terms(school_info):
        print(school_info.applicant.get_approval_status_display(), " ", school_info.applicant.applicant.public_name, " <", school_info.applicant.applicant.account.email, ">")
        print(school_info.university_name)
        terms = SchoolTimeCommitment.objects.filter(applicant__applicant__account__email=school_info.applicant.applicant.account.email)
        for t in terms:
            print("Term: ", t.term_name, "; Start date: ", t.start_date, "; End date: ", t.end_date)
            print("Typical " + str(t.typical_credits) + "; registered " + str(t.registered_credits) + "; outreachy " + str(t.outreachy_credits) + "; thesis " + str(t.thesis_credits))

    def print_university_students(school_name):
        apps = SchoolInformation.objects.filter(university_name__icontains=school_name).orderby('applicant__approval_status')
        for a in apps.all():
            self.print_terms(a)
            print("")

    def print_country_university_students(country):
        apps = SchoolInformation.objects.filter(applicant__applicant__location__icontains=country).orderby('applicant__approval_status')
        for a in apps.all():
            self.print_terms(a)
            print("")

class ContractorInformation(models.Model):
    applicant = models.ForeignKey(ApplicantApproval, on_delete=models.CASCADE)

    typical_hours = models.IntegerField(
            validators=[validators.MinValueValidator(1)],
            verbose_name="Average number of hours spent on contractor business",
            help_text="During the past three months, what is the average number of hours/week you have spent on contracted work and unpaid business development or business marketing? You will be able to enter your known contract hours for the Outreachy internship period on the next page.")

    continuing_contract_work = models.NullBooleanField(
            verbose_name="Will you be doing contract work during the Outreachy internship period?")


class PromotionTracking(models.Model):
    applicant = models.OneToOneField(ApplicantApproval, on_delete=models.CASCADE, primary_key=True)

    BIT = 'BIT'
    GIRLSWHOCODE = 'GWC'
    NAJOBS = 'NAJ'
    POCIT = 'POCIT'
    WOMENWHOCODE = 'WWC'
    HYPATIA = 'HYP'
    LATINASINTECH = 'LAIT'
    LGBTQ = 'LGBTQ'
    RECURSE = 'RC'
    H4CK = 'H4CK'
    WITCH = 'WITCH'
    WIL = 'WIL'
    TAPIA = 'TAPIA'
    CONFERENCE = 'CONF'
    PRESENTATION = 'PRES'
    ALUM = 'ALUM'
    MENTOR = 'MENT'
    TEACHER = 'TEACH'
    CLASSMATE = 'STUD'
    FRIEND = 'PAL'
    TWITTER = 'TWIT'
    SEARCH = 'SEAR'
    OTHER = 'OTH'
    HEARD_CHOICES = (
        (BIT, 'Job board - Blacks in Tech'),
        (GIRLSWHOCODE, 'Job board - Girls Who Code'),
        (NAJOBS, 'Job board - Native American Jobs'),
        (POCIT, 'Job board - People of Color in Tech'),
        (WOMENWHOCODE, 'Job board - Women Who Code'),
        (HYPATIA, 'Community - Hypatia Software'),
        (LATINASINTECH, 'Community - Latinas in Tech group'),
        (LGBTQ, 'Community - LGBTQ in Tech slack'),
        (RECURSE, 'Community - Recurse Center'),
        (H4CK, 'Community - Trans*H4CK'),
        (WITCH, 'Community - Women in Tech Chat slack'),
        (WIL, 'Community - Women in Linux group'),
        (TAPIA, 'Conference - Richard Tapia Conference'),
        (CONFERENCE, 'Conference - other'),
        (PRESENTATION, 'Presentation by an Outreachy organizer, mentor, or coordinator'),
        (ALUM, 'From a former Outreachy intern'),
        (MENTOR, 'From an Outreachy mentor'),
        (TEACHER, 'From a teacher'),
        (CLASSMATE, 'From a classmate'),
        (FRIEND, 'From a friend'),
        (TWITTER, 'From Twitter'),
        (SEARCH, 'Found Outreachy from a web search'),
        (OTHER, 'Other'),
    )
    spread_the_word = models.CharField(
            verbose_name="How did you find out about Outreachy? (This will only be displayed to Outreachy Organizers.)",
            max_length=5,
            choices=HEARD_CHOICES,
            default=OTHER)


# --------------------------------------------------------------------------- #
# end initial application models
# --------------------------------------------------------------------------- #

# --------------------------------------------------------------------------- #
# reviewer models
# --------------------------------------------------------------------------- #

class ApplicationReviewer(ApprovalStatus):
    comrade = models.ForeignKey(Comrade)
    reviewing_round = models.ForeignKey(RoundPage)

class InitialApplicationReview(models.Model):
    application = models.ForeignKey(ApplicantApproval)
    reviewer = models.ForeignKey(ApplicationReviewer)

    STRONG = '+3'
    GOOD = '+2'
    MAYBE = '+1'
    UNCLEAR = '??'
    UNRATED = '0'
    NOBIAS = '-1'
    NOTUNDERSTOOD = '-2'
    SPAM = '-3'
    # Change essay choices in home/templates/home/snippet/applicant_review_essay_rating.html
    # if you update this text
    RATING_CHOICES = (
        (STRONG, '+3 - Essay shows a *strongly* compelling argument for how the applicant *both* faces discrimination/bias and is from a group underrepresented in the technology industry of their country'),
        (GOOD, '+2 - Essay shows a *strongly* compelling argument for how the applicant *either* faces discrimination/bias or they are from a group underrepresented in technology industry of their country'),
        (MAYBE, '+1 - Essay shows a *weak* argument for how the applicant either faces discrimination/bias or they are from a group underrepresented in technology industry of their country'),
        (UNCLEAR, '?? - Essay questions were too short or unclear to make a decision'),
        (UNRATED, 'Not rated'),
        (NOBIAS, '-1 - Essay questions did not show either discrimination/bias or underrepresentation'),
        (NOTUNDERSTOOD, '-2 - Essay questions were not understood'),
        (SPAM, '-3 - Essay answers were spam or trolling'),
    )
    essay_rating = models.CharField(
            max_length=2,
            choices=RATING_CHOICES,
            default=UNRATED)

    # Time commitments red flags
    review_school = models.BooleanField(default=False,
            verbose_name="School term info needs review or follow up")

    missing_school = models.BooleanField(default=False,
            verbose_name="Essay mentioned school, but no school term info was supplied")

    review_work = models.BooleanField(default=False,
            verbose_name="Work time commitments need review or follow up")

    missing_work = models.BooleanField(default=False,
            verbose_name="Essay mentioned work, but no work hours info was supplied")

    incorrect_dates = models.BooleanField(default=False,
            verbose_name="Dates on time commitments look incorrect")

    def get_essay_rating(self):
        if self.essay_rating == self.UNRATED:
            return ''

        return (self.essay_rating, self.reviewer.comrade.public_name)

    def get_red_flags(self):
        red_flags = []
        if self.review_school:
            red_flags.append('Review school terms')
        if self.missing_school:
            red_flags.append('Missing school terms')
        if self.review_work:
            red_flags.append('Review work commitments')
        if self.missing_work:
            red_flags.append('Missing work hours')
        if self.incorrect_dates:
            red_flags.append('Incorrect time commitment dates')

        return (red_flags, self.reviewer.comrade.public_name)

# --------------------------------------------------------------------------- #
# end reviewer models
# --------------------------------------------------------------------------- #

class Contribution(models.Model):
    applicant = models.ForeignKey(ApplicantApproval)
    project = models.ForeignKey(Project)

    date_started = models.DateField(verbose_name="Date contribution was started (in YYYY-MM-DD format)")
    date_merged = models.DateField(verbose_name="Date contribution was accepted or merged (in YYYY-MM-DD format)",
            help_text="If this contribution is still in progress, you can leave this field blank and edit it later.",
            blank=True,
            null=True)

    url = models.URLField(
            verbose_name="Contribution URL",
            help_text="A link to the publicly submitted contribution. The contribution can be work in progress. The URL could a link to a GitHub/GitLab issue or pull request, a link to the mailing list archives for a patch, a Gerrit pull request or issue, a contribution change log on a wiki, a review of graphical design work, a posted case study or user experience study, etc. If you're unsure what URL to put here, ask your mentor.")

    description = models.TextField(
            max_length=THREE_PARAGRAPH_LENGTH,
            help_text="Description of this contribution for review by the Outreachy coordinators and organizers during intern selection. If you used advanced tools to create this contribution, mention them here.")

    def get_application(self):
        try:
            return FinalApplication.objects.get(
                    project=self.project,
                    applicant=self.applicant)
        except FinalApplication.DoesNotExist:
            return None

    def get_submission_and_approval_deadline(self):
        return self.project.project_round.participating_round.internannounce

    def __str__(self):
        return '{applicant} contribution for {community} - {project}'.format(
                applicant = self.applicant.applicant.public_name,
                community = self.project.project_round.community,
                project = self.project.short_title,
                )

class FinalApplication(ApprovalStatus):
    applicant = models.ForeignKey(ApplicantApproval)
    project = models.ForeignKey(Project)

    experience = models.TextField(
            max_length=EIGHT_PARAGRAPH_LENGTH,
            verbose_name="Experience with this community",
            help_text="Please describe your experience with this free software community and project as a user and as a contributor.")

    foss_experience = models.TextField(
            max_length=EIGHT_PARAGRAPH_LENGTH,
            verbose_name="Experience with other communities",
            help_text="Please describe your experience with any other free software projects as a user and as a contributor.")

    relevant_projects = models.TextField(
            max_length=EIGHT_PARAGRAPH_LENGTH,
            verbose_name="Relevant Projects",
            help_text="Please describe any relevant projects (either personal, work, or school projects) that helped you gain skills you will use in this project. Talk about what knowledge you gained from working on them. Include links where possible.")

    applying_to_gsoc = models.TextField(
            max_length=EIGHT_PARAGRAPH_LENGTH,
            blank=True,
            verbose_name="(Optional) Please describe which Google Summer of Code communities and projects you are applying for, and provide mentor contact information",
            help_text='If you are a student at an accredited university or college, we highly encourage you to also apply to <a href="https://summerofcode.withgoogle.com/">Google Summer of Code</a> during the May to August internship round. Many Outreachy communities participate in both programs, and applying to Google Summer of Code increases your chances of being accepted as an intern. Please note that <a href="https://developers.google.com/open-source/gsoc/help/student-stipends">Google Summer of Code has stipend amounts that vary per country</a>.<br><br>Please keep the list of communities and projects you are applying to under Google Summer of Code up-to-date, since we often try to coordinate with Google Summer of Code mentors during the intern selection period.<br><br>If this application is for the December to March internship period, or you are not applying to Google Summer of Code, please leave this question blank.')

    community_specific_questions = models.TextField(
            max_length=EIGHT_PARAGRAPH_LENGTH,
            blank=True,
            verbose_name="(Optional) Community-specific Questions",
            help_text="Some communities or projects may want you to answer additional questions. Please check with your mentor and community coordinator to see if you need to provide any additional information after you save your project application.")

    timeline = models.TextField(
            max_length=EIGHT_PARAGRAPH_LENGTH,
            blank=True,
            verbose_name="Outreachy internship project timeline",
            help_text="Please work with your mentor to provide a timeline of the work you plan to accomplish on the project and what tasks you will finish at each step. Make sure take into account any time commitments you have during the Outreachy internship round. If you are still working on your contributions and need more time, you can leave this blank and edit your application later.")

    BIT = 'BIT'
    GIRLSWHOCODE = 'GWC'
    NAJOBS = 'NAJ'
    POCIT = 'POCIT'
    WOMENWHOCODE = 'WWC'
    HYPATIA = 'HYP'
    LATINASINTECH = 'LAIT'
    LGBTQ = 'LGBTQ'
    RECURSE = 'RC'
    H4CK = 'H4CK'
    WITCH = 'WITCH'
    WIL = 'WIL'
    TAPIA = 'TAPIA'
    CONFERENCE = 'CONF'
    PRESENTATION = 'PRES'
    ALUM = 'ALUM'
    MENTOR = 'MENT'
    TEACHER = 'TEACH'
    CLASSMATE = 'STUD'
    FRIEND = 'PAL'
    TWITTER = 'TWIT'
    SEARCH = 'SEAR'
    OTHER = 'OTH'
    HEARD_CHOICES = (
        (BIT, 'Job board - Blacks in Tech'),
        (GIRLSWHOCODE, 'Job board - Girls Who Code'),
        (NAJOBS, 'Job board - Native American Jobs'),
        (POCIT, 'Job board - People of Color in Tech'),
        (WOMENWHOCODE, 'Job board - Women Who Code'),
        (HYPATIA, 'Community - Hypatia Software'),
        (LATINASINTECH, 'Community - Latinas in Tech group'),
        (LGBTQ, 'Community - LGBTQ in Tech slack'),
        (RECURSE, 'Community - Recurse Center'),
        (H4CK, 'Community - Trans*H4CK'),
        (WITCH, 'Community - Women in Tech Chat slack'),
        (WIL, 'Community - Women in Linux group'),
        (TAPIA, 'Conference - Richard Tapia Conference'),
        (CONFERENCE, 'Conference - other'),
        (PRESENTATION, 'Presentation by an Outreachy organizer, mentor, or coordinator'),
        (ALUM, 'From a former Outreachy intern'),
        (MENTOR, 'From an Outreachy mentor'),
        (TEACHER, 'From a teacher'),
        (CLASSMATE, 'From a classmate'),
        (FRIEND, 'From a friend'),
        (TWITTER, 'From Twitter'),
        (SEARCH, 'Found Outreachy from a web search'),
        (OTHER, 'Other'),
    )
    spread_the_word = models.CharField(
            verbose_name="How did you find out about Outreachy? (This will only be displayed to Outreachy Organizers.)",
            max_length=5,
            choices=HEARD_CHOICES,
            default=OTHER)

    AMAZING = '5'
    STRONG = '4'
    GOOD = '3'
    UNLIKELY = '2'
    NOTGOOD = '1'
    UNRATED = '0'
    RATING_CHOICES = (
        (AMAZING, '5 - Amazing - multiple large, high-quality contributions'),
        (STRONG, '4 - Strong - at least one large, high-quality contribution'),
        (GOOD, '3 - Good - some smaller contributions of good quality'),
        (UNLIKELY, '2 - Inexperienced - smaller contributions that vary in quality'),
        (NOTGOOD, '1 - Struggling - applicant did not understand instructions or feedback'),
        (UNRATED, 'Not rated'),
    )
    rating = models.CharField(
            max_length=1,
            choices=RATING_CHOICES,
            default=UNRATED)

    def is_approver(self, user):
        approved_mentor = self.project.mentors_set.filter(approval_status=ApprovalStatus.APPROVED, mentor=user.comrade)
        if approved_mentor:
            return True
        return False

    def is_submitter(self, user):
        if user.comrade == self.applicant.applicant:
            return True
        return False

    # We have a separate view for mentors to see applicants
    def objects_for_dashboard(cls, user):
        return None

    def get_action_url(self, action, **kwargs):
        return reverse('application-action', kwargs={
            'round_slug': self.project.project_round.participating_round.slug,
            'community_slug': self.project.project_round.community.slug,
            'project_slug': self.project.slug,
            'username': self.applicant.applicant.account.username,
            'action': action,
            })

    def submission_and_approval_deadline(self):
        return self.project.application_deadline()

    def number_contributions(self):
        return Contribution.objects.filter(
                project=self.project,
                applicant=self.applicant).count()

    def get_intern_selection(self):
        try:
            return InternSelection.objects.get(
                    applicant=self.applicant,
                    project=self.project)
        except InternSelection.DoesNotExist:
            return None

    def get_intern_selection_conflicts(self):
        current_round = RoundPage.objects.latest('internstarts')
        return InternSelection.objects.filter(
                applicant=self.applicant,
                project__project_round__participating_round=current_round).exclude(
                        funding_source=InternSelection.NOT_FUNDED).exclude(
                                project=self.project)

    def __str__(self):
        return '{applicant} application for {community} - {project} - {id}'.format(
                applicant = self.applicant.applicant.public_name,
                community = self.project.project_round.community,
                project = self.project.short_title,
                id = self.pk,
                )
    class Meta:
        unique_together = (
                ('applicant', 'project'),
                )

class SignedContract(models.Model):
    text = models.TextField(max_length=100000, verbose_name="Contract text")
    legal_name = models.CharField(max_length=LONG_LEGAL_NAME,
            verbose_name="Legal name",
            help_text="Your name on your government identification. This is the name that you would use to sign a legal document.")
    ip_address = models.GenericIPAddressField(protocol="both")
    date_signed = models.DateField(verbose_name="Date contract was signed in YYYY-MM-DD format")

class InternSelection(models.Model):
    applicant = models.ForeignKey(ApplicantApproval)
    project = models.ForeignKey(Project)
    intern_contract = models.OneToOneField(SignedContract, null=True, blank=True, on_delete=models.SET_NULL)
    mentors = models.ManyToManyField(MentorApproval, through='MentorRelationship')

    GENERAL_FUNDED = 'GEN'
    ORG_FUNDED = 'ORG'
    NOT_FUNDED = 'NOT'
    UNDECIDED_FUNDING = 'UND'
    FUNDING_CHOICES = (
        (GENERAL_FUNDED, 'Funded by the Outreachy general fund'),
        (ORG_FUNDED, 'Funded by the community sponsors'),
        (NOT_FUNDED, 'Not funded (intern will not be selected for this round)'),
        (UNDECIDED_FUNDING, 'Funding source undecided'),
    )
    funding_source = models.CharField(
        max_length=3,
        choices=FUNDING_CHOICES,
        default=UNDECIDED_FUNDING,
        help_text="How will this intern be funded?",
    )
    # None = undecided, True = accepted, False = not accepted
    organizer_approved = models.NullBooleanField(
            help_text="Is this intern and funding information confirmed to be correct by the Outreachy organizers?",
            default=None)
    survey_opt_out = models.BooleanField(default=False)
    in_good_standing = models.BooleanField(default=True)

    class Meta:
        unique_together = (
                ('applicant', 'project'),
                )

    # Intern funding is decided by Outreachy coordinators
    # but Outreachy organizers have the final yes/no approval for interns.
    def is_approver(self, user):
        return user.is_staff

    def is_submitter(self, user):
        # Allow coordinators to withdraw an intern
        if self.project.project_round.community.is_coordinator(user):
            return True
        # Allow any approved mentor to withdraw an intern
        return self.mentorapproval_set.approved().filter(
                mentor__account=user).exists()

    def intern_name(self):
        return self.applicant.applicant.public_name

    def round(self):
        return self.project.project_round.participating_round

    def community_name(self):
        return self.project.project_round.community.name

    def project_name(self):
        return self.project.short_title

    def mentor_names(self):
        return " and ".join([m.mentor.public_name for m in self.mentors.all()])

    def mentor_emails(self):
        emails = []
        for m in self.mentors.all():
            emails.append(m.mentor.email_address())
        return emails

    def get_application(self):
        return FinalApplication.objects.get(
                project=self.project,
                applicant=self.applicant,
                )

    def needs_cpt(self):
        work_info = WorkEligibility.objects.get(
                applicant=self.applicant)
        return work_info.student_visa_restrictions

    def get_intern_selection_conflicts(self):
        if self.funding_source == self.NOT_FUNDED:
            return []
        return InternSelection.objects.filter(
                project__project_round__participating_round=self.project.project_round.participating_round,
                applicant=self.applicant,
                ).exclude(funding_source=self.NOT_FUNDED).exclude(project=self.project).all()

    def get_mentor_agreement_url(self):
        return reverse('select-intern', kwargs={
            'round_slug': self.project.project_round.participating_round.slug,
            'community_slug': self.project.project_round.community.slug,
            'project_slug': self.project.slug,
            'applicant_username': self.applicant.applicant.account.username,
            })

    def __str__(self):
        return self.mentor_names() + ' mentoring ' + self.applicant.applicant.public_name

class MentorRelationship(models.Model):
    intern_selection = models.ForeignKey(InternSelection)
    mentor = models.ForeignKey(MentorApproval)
    contract = models.OneToOneField(SignedContract)

    def intern_name(self):
        return self.intern_selection.applicant.applicant.public_name

    def round(self):
        return self.intern_selection.project.project_round.participating_round

    def community_name(self):
        return self.intern_selection.project.project_round.community.name

    def project_name(self):
        return self.intern_selection.project.short_title

    def mentor_name(self):
        return self.mentor.mentor.public_name

    def __str__(self):
        return self.mentor.mentor.public_name + ' mentoring ' + self.intern_selection.applicant.applicant.public_name
    class Meta:
        unique_together = (
                ('intern_selection', 'mentor'),
                )

# Track each person we sent a survey to
class AlumSurveyTracker(models.Model):
    # Track the alums we sent a survey invitation to
    # This can either be a person who was an intern before we had the website up
    # (in which case they'll be listed using an AlumInfo object)
    # or someone who has an account and was selected as an intern through the website.
    alumni_info = models.ForeignKey(AlumInfo, null=True, on_delete=models.CASCADE)
    intern_info = models.ForeignKey(InternSelection, null=True, on_delete=models.CASCADE)

    # Track the initial date we sent the survey out
    survey_date = models.DateTimeField(null=True, blank=True)

class AlumSurvey(models.Model):
    # This can either be a person who was an intern before we had the website up
    # (in which case they'll be listed using an AlumInfo object)
    # or someone who has an account and was selected as an intern through the website.

    survey_date = models.DateTimeField(default=datetime.date.today)
    survey_tracker = models.ForeignKey(AlumSurveyTracker)

    RECOMMEND1 = '1'
    RECOMMEND2 = '2'
    RECOMMEND3 = '3'
    RECOMMEND4 = '4'
    RECOMMEND5 = '5'
    RECOMMEND6 = '6'
    RECOMMEND7 = '7'
    RECOMMEND8 = '8'
    RECOMMEND9 = '9'
    RECOMMEND10 = '10'
    RECOMMENDATION_CHOICES = (
        (RECOMMEND1, '1 - never'),
        (RECOMMEND2, '2'),
        (RECOMMEND3, '3'),
        (RECOMMEND4, '4'),
        (RECOMMEND5, '5 - maybe'),
        (RECOMMEND6, '6'),
        (RECOMMEND7, '7'),
        (RECOMMEND8, '8'),
        (RECOMMEND9, '9'),
        (RECOMMEND10, '10 - enthusiastically'),
    )
    IMPACT0 = '0'
    IMPACT1 = '1'
    IMPACT2 = '2'
    IMPACT3 = '3'
    IMPACT4 = '4'
    IMPACT5 = '5'
    IMPACT6 = '6'
    IMPACT7 = '7'
    IMPACT8 = '8'
    IMPACT9 = '9'
    IMPACT10 = '10'
    IMPACT_CHOICES = (
        (IMPACT0, 'Decline to answer'),
        (IMPACT1, '1 - very negative impact'),
        (IMPACT2, '2'),
        (IMPACT3, '3 - negative impact'),
        (IMPACT4, '4'),
        (IMPACT5, '5 - no impact'),
        (IMPACT6, '6'),
        (IMPACT7, '7 - positive impact'),
        (IMPACT8, '8'),
        (IMPACT9, '9'),
        (IMPACT10, '10 - very positive impact'),
    )
    recommend_outreachy = models.CharField(
            max_length=2,
            verbose_name='(Required) How likely would you be to recommend a friend apply to Outreachy?',
            choices=RECOMMENDATION_CHOICES,
            default=RECOMMEND5)

    # If a question has multiple check boxes, we implement them as a series of BooleanFields.
    # The question text is a BooleanField starting with 'question'.
    # It's a bit of a hack because it creates extra database fields,
    # but it allows us to write simpler templates without hard-coding question text,
    # and we expect to create less than 1,000 survey objects per year.
    # In the template, question fields will have field.label_tag starting with 'Question'
    # We can test for this using {% if field.label_tag|truncatechars:8 == 'Question' %}
    # In order to display the checkboxes below the question text, we can test
    # if the field name starts with multi using
    # {% if field.label_tag|truncatechars:5 == 'Multi' %}
    question_event = models.BooleanField(verbose_name='During or after your Outreachy internship, have you:')
    multi_event_full_presentation = models.BooleanField(verbose_name='presented on a FOSS topic in a full-session talk, panel, workshop or another session at a conference, event, or meetup')
    multi_event_short_presentation = models.BooleanField(verbose_name='presented lightning talk or other short talk on a FOSS topic at a conference, event, or meetup')
    multi_event_organizer = models.BooleanField(verbose_name='helped organize a FOSS conference, event, or meetup')
    multi_event_attendee = models.BooleanField(verbose_name='attended a FOSS conference, event, or meetup')

    community_contact = models.BooleanField(verbose_name='(Required) In the last year, have you been in contact with your mentor or other FOSS community members you met during your Outreachy internship?')

    question_contribution = models.BooleanField(verbose_name='In the last year, have you contributed to any FOSS community by:')
    multi_contribution_forums = models.BooleanField(verbose_name='participating in project forums, mailing lists, or chat')
    multi_contribution_moderator = models.BooleanField(verbose_name='moderating or managing community forums')
    multi_contribution_issue_reporter = models.BooleanField(verbose_name='reporting issues or bugs')
    multi_contribution_tester = models.BooleanField(verbose_name='testing or creating tests')
    multi_contribution_coder = models.BooleanField(verbose_name='contributing code')
    multi_contribution_docs = models.BooleanField(verbose_name='documenting')
    multi_contribution_translator = models.BooleanField(verbose_name='translating')
    multi_contribution_artist = models.BooleanField(verbose_name='designing graphics or illustrations')
    multi_contribution_ux = models.BooleanField(verbose_name='improving user experience')
    multi_contribution_survey = models.BooleanField(verbose_name='creating user surveys')
    multi_contribution_reviewer = models.BooleanField(verbose_name='reviewing contributions')
    multi_contribution_mentor = models.BooleanField(verbose_name='mentoring')
    multi_contribution_coordinator = models.BooleanField(verbose_name='coordinating or admining for a mentorship program')
    multi_contribution_events = models.BooleanField(verbose_name='planning or volunteering to help with events')
    multi_contribution_full_talk = models.BooleanField(verbose_name='presenting in a full-session talk, panel, workshop or another session at a conference, event, or meetup')
    multi_contribution_short_talk = models.BooleanField(verbose_name='presenting a lightning talk or other short talk at a conference, event, or meetup')
    multi_contribution_leader = models.BooleanField(verbose_name='leading a project with more than one contributor')
    multi_contribution_maintainer = models.BooleanField(verbose_name='maintaining a project with more than one contributor')
    multi_contribution_advisor = models.BooleanField(verbose_name='advising the project or being a board member')
    multi_contribution_fundraiser = models.BooleanField(verbose_name='fund raising for the project')
    multi_contribution_donor = models.BooleanField(verbose_name='contributing financially to the project')
    multi_contribution_marketer = models.BooleanField(verbose_name='spreading the word about the project or helping with marketing')

    other_contribution = models.CharField(max_length=THREE_PARAGRAPH_LENGTH,
            blank=True,
            verbose_name='If you contributed to any FOSS community in another way, please let us know how you contributed:')

    question_contribution_target = models.BooleanField(verbose_name='In the last year, have you:')
    multi_contribution_target_interned_community = models.BooleanField(verbose_name='contributed to the FOSS community you interned with')
    multi_contribution_target_other = models.BooleanField(verbose_name='contributed to another FOSS community')

    question_profession = models.BooleanField(verbose_name='What is your current job or student status?')
    multi_profession_student = models.BooleanField(verbose_name='Full or part time student at a university')
    multi_profession_unemployed = models.BooleanField(verbose_name='Unemployed or taking a break from employment')
    multi_profession_consultant = models.BooleanField(verbose_name='Consultant or self-employed')
    multi_profession_employee = models.BooleanField(verbose_name='Full or part time work')

    impact_foss_appreciation = models.CharField(
            max_length=2,
            verbose_name='How much did your Outreachy internship impact your appreciation of FOSS?',
            choices=IMPACT_CHOICES,
            default=IMPACT0)

    impact_career = models.CharField(
            max_length=2,
            verbose_name='How much did your Outreachy internship impact your career?',
            choices=IMPACT_CHOICES,
            default=IMPACT0)

    impact_career = models.CharField(
            max_length=2,
            verbose_name='How much did your Outreachy internship impact your communication skills with a mentor or manager?',
            choices=IMPACT_CHOICES,
            default=IMPACT0)

    impact_career = models.CharField(
            max_length=2,
            verbose_name='How much did your Outreachy internship impact your collaboration skills with an international community?',
            choices=IMPACT_CHOICES,
            default=IMPACT0)

    impact_career = models.CharField(
            max_length=2,
            verbose_name='How much did your Outreachy internship impact your technical skills?',
            choices=IMPACT_CHOICES,
            default=IMPACT0)

    impact_career = models.CharField(
            max_length=2,
            verbose_name='How much did your Outreachy internship impact your skills as a contributor to a FOSS community?',
            choices=IMPACT_CHOICES,
            default=IMPACT0)

    STEM_JOB0 = '0'
    STEM_JOB1 = '1'
    STEM_JOB2 = '2'
    STEM_JOB_CHOICES = (
        (STEM_JOB0, "I'm not employed right now"),
        (STEM_JOB1, "No, I don't use STEM in my job"),
        (STEM_JOB2, 'Yes, I use STEM in my job'),
    )
    job_stem = models.CharField(
            max_length=2,
            verbose_name='(Required) Does your job involve science, technology, engineering, or mathematics (STEM)?',
            choices=STEM_JOB_CHOICES,
            default=STEM_JOB0)

    FOSS_USER_JOB0 = '0'
    FOSS_USER_JOB1 = '1'
    FOSS_USER_JOB2 = '2'
    FOSS_USER_JOB_CHOICES = (
        (FOSS_USER_JOB0, "I'm not employed right now"),
        (FOSS_USER_JOB1, "No, I don't use FOSS in my job"),
        (FOSS_USER_JOB2, 'Yes, I use FOSS in my job'),
    )
    job_foss_user = models.CharField(
            max_length=2,
            verbose_name='(Required) Does your job involve working with Free and Open Source Software (FOSS)?',
            choices=FOSS_USER_JOB_CHOICES,
            default=FOSS_USER_JOB0)

    FOSS_CONTRIB_JOB0 = '0'
    FOSS_CONTRIB_JOB1 = '1'
    FOSS_CONTRIB_JOB2 = '2'
    FOSS_CONTRIB_JOB_CHOICES = (
        (FOSS_CONTRIB_JOB0, "I'm not employed right now"),
        (FOSS_CONTRIB_JOB1, "No, I don't contribute to FOSS as part of my job"),
        (FOSS_CONTRIB_JOB2, 'Yes, I contribute to FOSS as part of my job'),
    )
    job_foss_contributor = models.CharField(
            max_length=2,
            verbose_name='(Required) Does your job involve contributing to Free and Open Source Software (FOSS)?',
            choices=FOSS_CONTRIB_JOB_CHOICES,
            default=FOSS_CONTRIB_JOB0)

    question_past_employers = models.BooleanField(verbose_name='After your Outreachy internship, were you ever an employee, intern, or contractor of the following companies, foundations, or projects:')
    multi_past_employer_automattic = models.BooleanField(verbose_name='Automattic')
    multi_past_employer_bloomberg = models.BooleanField(verbose_name='Bloomberg')
    multi_past_employer_cadasta = models.BooleanField(verbose_name='Cadasta')
    multi_past_employer_discourse = models.BooleanField(verbose_name='Civilized Discourse Construction Kit, Inc.')
    multi_past_employer_cncf = models.BooleanField(verbose_name='Cloud Native Computing Foundation')
    multi_past_employer_codethink = models.BooleanField(verbose_name='Codethink')
    multi_past_employer_codeweavers = models.BooleanField(verbose_name='Codeweavers')
    multi_past_employer_collabora = models.BooleanField(verbose_name='Collabora')
    multi_past_employer_cloudera = models.BooleanField(verbose_name='Cloudera')
    multi_past_employer_debian = models.BooleanField(verbose_name='Debian')
    multi_past_employer_dial = models.BooleanField(verbose_name='Digital Impact Alliance, at the United Nations Foundation')
    multi_past_employer_digitalocean = models.BooleanField(verbose_name='DigitalOcean')
    multi_past_employer_endless = models.BooleanField(verbose_name='Endless')
    multi_past_employer_eff = models.BooleanField(verbose_name='Electronic Frontier Foundation (EFF)')
    multi_past_employer_elego = models.BooleanField(verbose_name='Elego')
    multi_past_employer_ffmpeg = models.BooleanField(verbose_name='FFmpeg')
    multi_past_employer_fsf = models.BooleanField(verbose_name='Free Software Foundation (FSF)')
    multi_past_employer_github = models.BooleanField(verbose_name='GitHub')
    multi_past_employer_google = models.BooleanField(verbose_name='Google')
    multi_past_employer_goldman_sachs = models.BooleanField(verbose_name='Goldman Sachs')
    multi_past_employer_gnome = models.BooleanField(verbose_name='GNOME Foundation')
    multi_past_employer_hpe = models.BooleanField(verbose_name='Hewlett-Packard or Hewlet-Packard Enterprise')
    multi_past_employer_ibm = models.BooleanField(verbose_name='International Business Machines Corp (IBM)')
    multi_past_employer_igalia = models.BooleanField(verbose_name='Igalia')
    multi_past_employer_indeed = models.BooleanField(verbose_name='Indeed')
    multi_past_employer_intel = models.BooleanField(verbose_name='Intel Corporation')
    multi_past_employer_joomla = models.BooleanField(verbose_name='Joomla')
    multi_past_employer_kandra_labs = models.BooleanField(verbose_name='Kandra Labs')
    multi_past_employer_kde = models.BooleanField(verbose_name='KDE Eingetragener Verein (KDE e.V.).')
    multi_past_employer_libav = models.BooleanField(verbose_name='Libav')
    multi_past_employer_lightbend = models.BooleanField(verbose_name='Lightbend')
    multi_past_employer_linaro = models.BooleanField(verbose_name='Linaro')
    multi_past_employer_linux_australia = models.BooleanField(verbose_name='Linux Australia')
    multi_past_employer_linux_foundation = models.BooleanField(verbose_name='Linux Foundation')
    multi_past_employer_mapbox = models.BooleanField(verbose_name='Mapbox')
    multi_past_employer_mapzen = models.BooleanField(verbose_name='Mapzen')
    multi_past_employer_measurement_lab = models.BooleanField(verbose_name='Measurement Lab')
    multi_past_employer_microsoft = models.BooleanField(verbose_name='Microsoft')
    multi_past_employer_mifos = models.BooleanField(verbose_name='Mifos')
    multi_past_employer_mozilla = models.BooleanField(verbose_name='Mozilla')
    multi_past_employer_nescent = models.BooleanField(verbose_name='NESCent')
    multi_past_employer_node_js_foundation = models.BooleanField(verbose_name='Node.js Foundation')
    multi_past_employer_opendaylight_project = models.BooleanField(verbose_name='OpenDaylight Project')
    multi_past_employer_open_humans_foundation = models.BooleanField(verbose_name='Open Humans Foundation')
    multi_past_employer_openmrs = models.BooleanField(verbose_name='OpenMRS')
    multi_past_employer_open_source_matters = models.BooleanField(verbose_name='Open Source Matters')
    multi_past_employer_open_robotics = models.BooleanField(verbose_name='Open Robotics')
    multi_past_employer_open_technology_institute = models.BooleanField(verbose_name='Open Technology Institute')
    multi_past_employer_openitp = models.BooleanField(verbose_name='OpenITP')
    multi_past_employer_openstack_foundation = models.BooleanField(verbose_name='OpenStack Foundation')
    multi_past_employer_o_reilly = models.BooleanField(verbose_name="O'Reilly")
    multi_past_employer_owncloud = models.BooleanField(verbose_name='ownCloud')
    multi_past_employer_perl_foundation = models.BooleanField(verbose_name='Perl Foundation')
    multi_past_employer_python_software_foundation = models.BooleanField(verbose_name='Python Software Foundation')
    multi_past_employer_rackspace = models.BooleanField(verbose_name='Rackspace')
    multi_past_employer_red_hat = models.BooleanField(verbose_name='Red Hat')
    multi_past_employer_samsung = models.BooleanField(verbose_name='Samsung')
    multi_past_employer_shopify = models.BooleanField(verbose_name='Shopify')
    multi_past_employer_spi = models.BooleanField(verbose_name='Software in the Public Interest')
    multi_past_employer_tidelift = models.BooleanField(verbose_name='Tidelift')
    multi_past_employer_tor_project = models.BooleanField(verbose_name='Tor Project')
    multi_past_employer_typesafe = models.BooleanField(verbose_name='Typesafe')
    multi_past_employer_twitter = models.BooleanField(verbose_name='Twitter')
    multi_past_employer_videolan = models.BooleanField(verbose_name='VideoLAN')
    multi_past_employer_wikimedia_foundation = models.BooleanField(verbose_name='Wikimedia Foundation')
    multi_past_employer_xen_project = models.BooleanField(verbose_name='Xen Project')
    multi_past_employer_yocto_project = models.BooleanField(verbose_name='Yocto Project')

    question_achievments = models.BooleanField(verbose_name='After your Outreachy internship, did you participate in any of the following programs?')
    multi_achievement_abi = models.BooleanField(verbose_name='<a href="http://anitaborg.org/awards-grants/pass-it-on-awards-program/">Anita Borg Pass-It-On awards</a>')
    multi_achievement_ascend = models.BooleanField(verbose_name='<a href="http://ascendproject.org/about/index.html">Ascend Project</a>')
    multi_achievement_automattic = models.BooleanField(verbose_name='<a href="https://vip.wordpress.com/internships/">Automattic internships</a>')
    multi_achievement_bithub = models.BooleanField(verbose_name='<a href="https://whispersystems.org/blog/bithub/">Bithub</a>')
    multi_achievement_center_open_science = models.BooleanField(verbose_name='<a href="https://cos.io/jobs/#devintern">Center for Open Science internships</a>')
    multi_achievement_code_for_america = models.BooleanField(verbose_name='<a href="http://codeforamerica.org/fellows/apply/">Code for America Fellowship</a>')
    multi_achievement_consumer_bureau = models.BooleanField(verbose_name='<a href="http://www.consumerfinance.gov/jobs/technology-innovation-fellows/">Consumer Financial Protection Bureau, Technology and Innovation Fellowship</a>')
    multi_achievement_dataone = models.BooleanField(verbose_name='<a href="http://www.dataone.org/internships">DataONE Internships</a>')
    multi_achievement_drupal = models.BooleanField(verbose_name='<a href="https://assoc.drupal.org/grants">Drupal Community Cultivation Grants</a>')
    multi_achievement_gsoc = models.BooleanField(verbose_name='<a href="https://developers.google.com/open-source/gsoc/">Google Summer of Code</a>')
    multi_achievement_hp = models.BooleanField(verbose_name='<a href="http://go.hpcloud.com/scholarship-registration">HP Helion OpenStack scholarship</a>')
    multi_achievement_igalia = models.BooleanField(verbose_name='<a href="http://www.igalia.com/nc/igalia-247/news/item/announcing-igalias-summer-intern-positions/">Igalia Internships</a>')
    multi_achievement_knight_mozilla = models.BooleanField(verbose_name='<a href="http://opennews.org/fellowships/">Knight-Mozilla Fellowship</a>')
    multi_achievement_nlnet = models.BooleanField(verbose_name='<a href="http://www.nlnet.nl/foundation/can_do.html">NLnet Funding</a>')
    multi_achievement_opengov = models.BooleanField(verbose_name='<a href="http://sunlightfoundation.com/about/grants/opengovgrants/">OpenGov Grants</a>')
    multi_achievement_openitp = models.BooleanField(verbose_name='<a href="https://openitp.org/grants.html">OpenITP Grants</a>')
    multi_achievement_open_society = models.BooleanField(verbose_name='<a href="http://www.opensocietyfoundations.org/grants/open-society-fellowship">Open Society Fellowship</a>')
    multi_achievement_open_robotics = models.BooleanField(verbose_name='<a href="http://osrfoundation.org/jobs/">Open Robotics internships</a>')
    multi_achievement_perl = models.BooleanField(verbose_name='<a href="http://www.perlfoundation.org/rules_of_operation">Perl Foundation Grants</a>')
    multi_achievement_rgsoc = models.BooleanField(verbose_name='<a href="http://railsgirlssummerofcode.org/">Rails Girls Summer of Code</a>')
    multi_achievement_recurse = models.BooleanField(verbose_name='<a href="https://www.recurse.com/">Recurse Center (formerly known as Hacker School)</a>')
    multi_achievement_red_hat = models.BooleanField(verbose_name='<a href="http://jobs.redhat.com/job-categories/internships/">Red Hat internships</a>')
    multi_achievement_stripe = models.BooleanField(verbose_name='<a href="https://stripe.com/blog/stripe-open-source-retreat">Stripe Open Source Retreat</a>')
    multi_achievement_socis = models.BooleanField(verbose_name='<a href="http://sophia.estec.esa.int/socis/">Summer of Code in Space (SOCIS)</a>')
    multi_achievement_xorg_evoc = models.BooleanField(verbose_name='<a href="http://www.x.org/wiki/XorgEVoC/">Xorg Endless Vacation of Code</a>')
    multi_achievement_wikimedia = models.BooleanField(verbose_name='<a href="https://meta.wikimedia.org/wiki/Grants:IEG">Wikimedia Individual Engagement Grants</a>')
    multi_achievement_other = models.BooleanField(verbose_name='Other internship, fellowship, or grant program that involved FOSS, Open Science, Open Government, or Open Data')

    question_mentor = models.BooleanField(verbose_name='After your Outreachy internship, did you mentor for any of the following programs?')
    multi_mentor_gsoc = models.BooleanField(verbose_name='<a href="https://developers.google.com/open-source/gsoc/">Google Summer of Code</a>')
    multi_mentor_outreachy = models.BooleanField(verbose_name='<a href="https://outreachy.org">Outreachy</a>')
    multi_mentor_rgsoc = models.BooleanField(verbose_name='<a href="http://railsgirlssummerofcode.org/">Rails Girls Summer of Code</a>')
    multi_mentor_other = models.BooleanField(verbose_name='Other FOSS internship, fellowship, or grant program')

    other_achievement = models.CharField(max_length=TIMELINE_LENGTH,
            blank=True,
            verbose_name='We understand that your accomplishments after your Outreachy internship may not be captured by all the questions above. Please tell us about any other experiences or accomplishments related to your participation in Outreachy or in FOSS that can help us understand the impact Outreachy has on alums.')

    address1 = models.CharField(max_length=PARAGRAPH_LENGTH, blank=True, verbose_name="Address Line 1")
    address2 = models.CharField(max_length=PARAGRAPH_LENGTH, blank=True, verbose_name="Address Line 2/District/Neighborhood")
    city = models.CharField(max_length=PARAGRAPH_LENGTH, blank=True, verbose_name="Town/City")
    region = models.CharField(max_length=PARAGRAPH_LENGTH, blank=True, verbose_name="State/Province/Region/County/Territory/Prefecture/Republic")
    postal_code = models.CharField(max_length=PARAGRAPH_LENGTH, blank=True, verbose_name="Zip/Postal Code")
    country = models.CharField(max_length=PARAGRAPH_LENGTH, blank=True, verbose_name="Country")

    def intern_name(self):
        if self.survey_tracker.intern_info != None:
            return self.survey_tracker.intern_info.applicant.applicant.public_name
        if self.survey_tracker.alumni_info != None:
            return self.survey_tracker.alumni_info.name
        return None

    def community(self):
        if self.survey_tracker.intern_info != None:
            return self.survey_tracker.intern_info.project.project_round.community.name
        if self.survey_tracker.alumni_info != None:
            return self.survey_tracker.alumni_info.community
        return None

# Please keep this at the end of this file; it has to come after the
# models it mentions, so just keep it after all other definitions.
DASHBOARD_MODELS = (
        CoordinatorApproval,
        Participation,
        Project,
        MentorApproval,
        )<|MERGE_RESOLUTION|>--- conflicted
+++ resolved
@@ -2243,7 +2243,6 @@
            ratings_list.append(r.get_essay_rating())
         return ratings_list
 
-<<<<<<< HEAD
     def get_question_models(self):
         parts = (
             ('Work Eligibility', 'workeligibility'),
@@ -2260,14 +2259,13 @@
             except ObjectDoesNotExist:
                 pass
         return result
-=======
+
     def get_all_red_flags(self):
         red_flags_list = []
         reviews = InitialApplicationReview.objects.filter(application=self)
         for r in reviews:
            red_flags_list.append(r.get_red_flags())
         return red_flags_list
->>>>>>> 76559884
 
     def __str__(self):
         return "{name} <{email}> - {status}".format(
