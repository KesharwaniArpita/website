from __future__ import absolute_import, unicode_literals

from os import urandom
from base64 import urlsafe_b64encode
from collections import Counter
import datetime
from email.headerregistry import Address
import random
import os.path

from django.contrib.auth.models import User
from django.core import validators
from django.core.exceptions import ObjectDoesNotExist
from django.db import models
from django.forms import ValidationError
from django.shortcuts import redirect
from django.urls import reverse
from django.utils.functional import cached_property
from itertools import chain, groupby
from urllib.parse import urlsplit, urlparse

from ckeditor.fields import RichTextField as CKEditorField

from modelcluster.fields import ParentalKey

from languages.fields import LanguageField

from reversion.models import Version

from timezone_field.fields import TimeZoneField

from wagtail.wagtailcore.models import Orderable
from wagtail.wagtailcore.models import Page
from wagtail.wagtailcore.fields import RichTextField
from wagtail.wagtailcore.fields import StreamField
from wagtail.wagtailadmin.edit_handlers import FieldPanel
from wagtail.wagtailadmin.edit_handlers import InlinePanel
from wagtail.wagtailcore import blocks
from wagtail.wagtailadmin.edit_handlers import StreamFieldPanel
from wagtail.wagtailimages.edit_handlers import ImageChooserPanel
from wagtail.wagtailimages.blocks import ImageChooserBlock
from wagtail.contrib.table_block.blocks import TableBlock
from wagtail.contrib.wagtailroutablepage.models import RoutablePageMixin, route
from wagtail.wagtailembeds.blocks import EmbedBlock

from . import email
from .feeds import WagtailFeed

class HomePage(Page):
    body = StreamField([
        ('heading', blocks.CharBlock(template="home/blocks/heading.html")),
        ('paragraph', blocks.RichTextBlock()),
        ('image', ImageChooserBlock()),
        ('logo', ImageChooserBlock(template="home/blocks/logo.html")),
        ('date', blocks.DateBlock()),
        ('table', TableBlock(template="home/blocks/table.html")),
        ('quote', blocks.RichTextBlock(template="home/blocks/quote.html")),
    ])
    content_panels = Page.content_panels + [
        StreamFieldPanel('body', classname="full"),
    ]

class RichTextOnly(Page):
    body = RichTextField(blank=True)
    content_panels = Page.content_panels + [
        FieldPanel('body', classname="full"),
    ]

class RoundsIndexPage(Page):
    intro = RichTextField(blank=True)

    content_panels = Page.content_panels + [
        FieldPanel('intro', classname="full")
    ]

class DonatePage(Page):
    intro = RichTextField(blank=True, default='<p>Individual donations can be made via PayPal, check, or wire. Donations are tax deductible, and are handled by our 501(c)(3) non-profit parent organization, Software Freedom Conservancy. Individual donations are directed to the Outreachy general fund, unless otherwise specified.</p>')
    paypal_text = RichTextField(blank=True, default='<p><strong>PayPal</strong> To donate through PayPal, please click on the "Donate" button below.</p>')
    check_text = RichTextField(blank=True, default='<p><strong>Check</strong> We can accept check donations drawn in USD from banks in the USA. Please make the check payable to "Software Freedom Conservancy, Inc." and put "Directed donation: Outreachy" in the memo field. Please mail the check to: <br/><span class="offset1">Software Freedom Conservancy, Inc.</span><br/><span class="offset1">137 Montague ST Ste 380</span><br/><span class="offset1">Brooklyn, NY 11201</span><br/><span class="offset1">USA</span></p>')
    wire_text = RichTextField(blank=True, default='<p><strong>Wire</strong> Please write to <a href="mailto:accounting@sfconservancy.org">accounting@sfconservancy.org</a> and include the country of origin of your wire transfer and the native currency of your donation to receive instructions for a donation via wire.</p>')
    outro = RichTextField(blank=True, default='<p>If you are a corporation seeking to sponsor Outreachy, please see <a href="https://www.outreachy.org/sponsor/">our sponsor page.</a></p>')

    content_panels = Page.content_panels + [
        FieldPanel('intro', classname="full"),
        FieldPanel('paypal_text', classname="full"),
        FieldPanel('check_text', classname="full"),
        FieldPanel('wire_text', classname="full"),
        FieldPanel('outro', classname="full"),
    ]

class StatsRoundFifteen(Page):
    unused = RichTextField(blank=True)
    content_panels = Page.content_panels + [
        FieldPanel('unused', classname="full"),
    ]

class BlogIndex(RoutablePageMixin, Page):
    feed_generator = WagtailFeed()

    @route(r'^feed/$')
    def feed(self, request):
        return self.feed_generator(request, self)

# All dates in RoundPage below, if an exact time matters, actually represent
# the given date at 4PM UTC.
DEADLINE_TIME = datetime.time(hour=16, tzinfo=datetime.timezone.utc)

def get_deadline_date_for(dt):
    """
    Takes a timezone-aware datetime and returns the date which is
    comparable to dates in RoundPage deadlines. If the datetime has
    not reached the deadline time of 4PM UTC, then this is the
    previous day's date.

    This is handy for comparing an arbitrary point in time against
    any of the deadlines in RoundPage, like the following example to
    find rounds where the intern announcement deadline has passed but
    the internship end deadline has not:

    >>> import datetime
    >>> now = datetime.datetime.now(datetime.timezone.utc)
    >>> today = get_deadline_date_for(now)
    >>> RoundPage.objects.filter(
    ...     internannounce__lte=today,
    ...     internends__gt=today,
    ... )
    <PageQuerySet [...]>
    """
    if dt.timetz() < DEADLINE_TIME:
        return dt.date() - datetime.timedelta(days=1)
    return dt.date()


class Deadline(datetime.date):
    """
    An extension of datetime.date which adds extra methods that are useful when
    the date represents a deadline. This class also stores an extra ``today``
    value that's used to determine whether the deadline has already passed.
    """

    def __new__(cls, base, today):
        # datetime.date does magic with __new__ instead of __init__, which
        # forces us to do it too. But if you pretend like this is just a weird
        # way of writing __init__, I hope it's clear enough.
        self = super(Deadline, cls).__new__(cls, base.year, base.month, base.day)
        self.today = today
        return self

    def __add__(self, other):
        new = super(Deadline, self).__add__(other)
        return Deadline(new, self.today)

    def __sub__(self, other):
        new = super(Deadline, self).__sub__(other)

        if type(new) is datetime.date:
            return Deadline(new, self.today)

        # If it isn't a date, it's probably a timedelta, which we don't need to
        # do anything with.
        return new

    def deadline(self):
        """
        Returns this deadline with time and timezone set from
        ``DEADLINE_TIME``.
        """
        return datetime.datetime.combine(self, DEADLINE_TIME)

    def has_passed(self):
        """
        Returns whether this deadline is in the past.
        """
        return self <= self.today


class NoDeadline(object):
    """
    Like ``Deadline``, but for situations where there is no expiration date.
    This class can't act like a ``date`` or implement the ``deadline`` method.
    But it does work if the caller only needs to know whether the deadline has
    passed yet, because the answer is always: no, it hasn't.

    There's no need to construct instances of this class. Instead of using
    ``NoDeadline()``, just use ``NoDeadline``.
    """

    @staticmethod
    def has_passed():
        return False


class AugmentDeadlines(object):
    """
    Mixin to transparently make date fields return Deadline objects instead.
    """

    def __init__(self, *args, **kwargs):
        now = datetime.datetime.now(DEADLINE_TIME.tzinfo)
        self.today = get_deadline_date_for(now)
        super(AugmentDeadlines, self).__init__(*args, **kwargs)

    def __getattribute__(self, name):
        """
        Extend all fields that are plain dates to return an instance of
        Deadline instead, where the Deadline's idea of ``today`` is set from
        ``self.today``. For example:

        >>> rp = RoundPage(internstarts=datetime.date(2019, 1, 1))
        >>> rp.internstarts.deadline()
        datetime.datetime(2019, 1, 1, 16, 0, tzinfo=datetime.timezone.utc)
        >>> rp.today = datetime.date(2018, 12, 1)
        >>> rp.internstarts.has_passed()
        False
        >>> rp.today = datetime.date(2019, 1, 1)
        >>> rp.internstarts.has_passed()
        True

        Any Python class can override what ``obj.field`` means by implementing
        this method, which then gets called like
        ``obj.__getattribute__("field")``. See:

        https://docs.python.org/3/reference/datamodel.html#object.__getattribute__
        """
        # Call the default implementation first...
        value = super(AugmentDeadlines, self).__getattribute__(name)

        if name != "today" and type(value) is datetime.date:
            # This is a plain date; augment it with the Deadline extras. Note
            # that accessing ``self.today`` triggers a recursive call to this
            # function with name="today", so we have to be very careful: that
            # call must not reach this same statement or it will recurse
            # forever.
            return Deadline(value, self.today)

        # This was not a date, so return it as-is.
        return value


class RoundPage(AugmentDeadlines, Page):
    roundnumber = models.IntegerField()
    pingnew = models.DateField("Date to start pinging new orgs")
    pingold = models.DateField("Date to start pinging past orgs")
    orgreminder = models.DateField("Date to remind orgs to submit their home pages")
    landingdue = models.DateField("Date community landing pages are due")
    initial_applications_open = models.DateField("Date initial applications open")
    initial_applications_close = models.DateField("Date initial applications close")
    contributions_open = models.DateField("Date contributions open")
    contributions_close = models.DateField("Date contributions close")
    appsopen = models.DateField("Date applications open")
    lateorgs = models.DateField("Last date to add community landing pages")
    lateprojects = models.DateField("Last date to add projects")
    appslate = models.DateField("Date extended applications are due")
    mentor_intern_selection_deadline = models.DateField("Date mentors must select their intern by")
    coordinator_funding_deadline = models.DateField("Date coordinators must mark funding sources for interns by")
    internapproval = models.DateField("Date interns are approved by the Outreachy organizers")
    internannounce = models.DateField("Date interns are announced")
    internstarts = models.DateField("Date internships start")
    week_two_chat_text_date = models.DateTimeField("Date and time of outreachy week two chat (text only)")
    week_two_chat_text_url = models.URLField(blank=True, verbose_name="URL of the real-time text chat")
    week_four_chat_text_date = models.DateTimeField("Date and time of Outreachy week four chat about what we're stuck on")
    week_four_stuck_chat_url = models.URLField(blank=True, verbose_name="URL of the week four chat on what we're stuck on")
    week_six_chat_text_date = models.DateTimeField("Date and time of Outreachy week six chat to explain why your project passion to a newcomer")
    week_six_audience_chat_url = models.URLField(blank=True, verbose_name="URL of the week six chat to explain your project to a newcomer")
    week_eight_chat_text_date = models.DateTimeField("Date and time of Outreachy week eight chat to talk about difficulties scoping project tasks")
    week_eight_timeline_chat_url = models.URLField(blank=True, verbose_name="URL of the week eight chat to talk about project timeline modifications")
    week_ten_chat_text_date = models.DateTimeField("Date and time of Outreachy week ten chat to talk about career opportunities")
    week_ten_career_chat_url = models.URLField(blank=True, verbose_name="URL of the week ten chat to talk about career opportunities")
    week_twelve_chat_text_date = models.DateTimeField("Date and time of Outreachy week twelve chat to wrap up the Outreachy internship")
    week_twelve_wrapup_chat_url = models.URLField(blank=True, verbose_name="URL of the week twelve chat to wrap up the Outreachy internship")
    initialfeedback = models.DateField("Date initial feedback is due")
    initialpayment = models.IntegerField(default=1000)
    midfeedback = models.DateField("Date mid-point feedback is due")
    midpayment = models.IntegerField(default=2000)
    internends = models.DateField("Date internships end")
    finalfeedback = models.DateField("Date final feedback is due")
    finalpayment = models.IntegerField(default=2500)
    sponsordetails = RichTextField(default='<p>Outreachy is hosted by the <a href="https://sfconservancy.org/">Software Freedom Conservancy</a> with special support from Red Hat, GNOME, and <a href="http://otter.technology">Otter Tech</a>. We invite companies and free and open source communities to sponsor internships in the next round.</p>')

    content_panels = Page.content_panels + [
        FieldPanel('roundnumber'),
        FieldPanel('pingnew'),
        FieldPanel('pingold'),
        FieldPanel('orgreminder'),
        FieldPanel('landingdue'),
        FieldPanel('initial_applications_open'),
        FieldPanel('initial_applications_close'),
        FieldPanel('contributions_open'),
        FieldPanel('contributions_close'),
        FieldPanel('appsopen'),
        FieldPanel('lateorgs'),
        FieldPanel('lateprojects'),
        FieldPanel('appslate'),
        FieldPanel('mentor_intern_selection_deadline'),
        FieldPanel('coordinator_funding_deadline'),
        FieldPanel('internapproval'),
        FieldPanel('internannounce'),
        FieldPanel('internstarts'),
        FieldPanel('initialfeedback'),
        FieldPanel('midfeedback'),
        FieldPanel('internends'),
        FieldPanel('finalfeedback'),
        FieldPanel('sponsordetails', classname="full"),
        FieldPanel('initialpayment'),
        FieldPanel('midpayment'),
        FieldPanel('finalpayment'),
        FieldPanel('week_two_chat_text_date'),
        FieldPanel('week_two_chat_text_url'),
        FieldPanel('week_four_chat_text_date'),
        FieldPanel('week_four_stuck_chat_url'),
        FieldPanel('week_six_chat_text_date'),
        FieldPanel('week_six_audience_chat_url'),
        FieldPanel('week_eight_chat_text_date'),
        FieldPanel('week_eight_timeline_chat_url'),
        FieldPanel('week_ten_chat_text_date'),
        FieldPanel('week_ten_career_chat_url'),
        FieldPanel('week_twelve_chat_text_date'),
        FieldPanel('week_twelve_wrapup_chat_url'),
    ]

    def official_name(self):
        return(self.internstarts.strftime("%B %Y") + " to " + self.internends.strftime("%B %Y") + " Outreachy internships")

    def project_soft_deadline(self):
        return self.lateprojects - datetime.timedelta(days=7)

<<<<<<< HEAD
    def LateApplicationsDeadline(self):
        return(self.appslate + datetime.timedelta(days=7))
=======
    def has_project_submission_and_approval_deadline_passed(self):
        return self.lateprojects.has_passed()
>>>>>>> 5dfd84e0

    def has_intern_announcement_deadline_passed(self):
        return self.internannounce.has_passed()

    def intern_agreement_deadline(self):
        return(self.internannounce + datetime.timedelta(days=7))

    def intern_initial_feedback_opens(self):
        return(self.initialfeedback - datetime.timedelta(days=7))

    def intern_midpoint_feedback_opens(self):
        return(self.midfeedback - datetime.timedelta(days=7))

    def intern_not_started_deadline(self):
        return(self.initialfeedback - datetime.timedelta(days=1))

    def intern_sfc_initial_payment_notification_deadline(self):
        return(self.initialfeedback)

    def initial_stipend_payment_deadline(self):
        return self.initialfeedback + datetime.timedelta(days=30)

    def midpoint_stipend_payment_deadline(self):
        return self.midfeedback + datetime.timedelta(days=30)

    def final_stipend_payment_deadline(self):
        return self.finalfeedback + datetime.timedelta(days=30)

    # There is a concern about paying interns who are in a country
    # where they are not eligible to work in (usually due to visa restrictions).
    # We need to ask interns whether they will be traveling after their internship
    # when they would normally be paid. Internships may be extended by up to five weeks.
    # Payment isn't instantaneous, but this is a little better than just saying
    # "Are you eligible to work in all the countries you are residing in
    # during the internship period?"
    def sfc_payment_last_date(self):
        return self.internends + datetime.timedelta(days=7*5)

    def has_initial_application_period_started(self):
        return self.initial_applications_open.has_passed()

    def has_initial_application_deadline_passed(self):
        return self.initial_applications_close.has_passed()

    def has_contribution_period_started(self):
        return self.contributions_open.has_passed()

    def has_contribution_deadline_passed(self):
        return self.contributions_close.has_passed()

    def has_application_period_started(self):
        return self.appsopen.has_passed()

    # Interns get a five week extension at most.
    def has_internship_ended(self):
        return (self.internends + datetime.timedelta(days=7 * 5)).has_passed()

    def is_internship_active(self):
        if self.internstarts.has_passed():
            if not self.has_internship_ended():
                return True
        return False

    # The travel stipend policy changed for the December 2017 round
    # so that the travel stipend would be good for two years.
    # Rounds older than that are no longer valid.
    # Find the set of rounds after December 2017 where
    # the intern start date + 2 years is greater than or equal to today's date.
    def travel_stipend_deadline(self):
        return self.internstarts + datetime.timedelta(days=365*2)

    def is_travel_stipend_active(self):
        return not self.travel_stipend_deadline().has_passed()

    def has_application_deadline_passed(self):
        return self.appslate.has_passed()

    def has_intern_announcement_deadline_passed(self):
        return self.internannounce.has_passed()

    def has_internship_start_date_passed(self):
        return self.internstarts.has_passed()

    # Outreachy internships can be extended for up to five weeks past the official end date.
    # In some cases, we've changed or added an intern after the official announcement date.
    # The very latest we could do that would be five weeks after the official start date.
    def has_last_day_to_add_intern_passed(self):
        return (self.internstarts + datetime.timedelta(days=5 * 7)).has_passed()

    def gsoc_round(self):
        # The internships would start before August
        # for rounds aligned with GSoC
        # GSoC traditionally starts either in May or June
        return(self.internstarts.month < 8)

    def get_approved_communities(self):
        approved_participations = Participation.objects.filter(participating_round=self, approval_status=Participation.APPROVED).order_by('community__name')
        return [p.community for p in approved_participations]

    def get_approved_communities_and_projects(self):
        approved_participations = Participation.objects.filter(participating_round=self, approval_status=Participation.APPROVED).order_by('community__name')
        return [(p.community, p.project_set.approved()) for p in approved_participations]

    def number_approved_communities_with_projects(self):
        return Participation.objects.filter(participating_round=self,
                approval_status=ApprovalStatus.APPROVED,
                project__isnull=False).distinct().count()

    def number_approved_projects(self):
        return Project.objects.filter(project_round__participating_round=self,
                approval_status=ApprovalStatus.APPROVED,
                project_round__approval_status=ApprovalStatus.APPROVED).distinct().count()

    def get_new_projects(self):
        # Find all approved projects
        projects = Project.objects.filter(project_round__participating_round=self,
                approval_status=ApprovalStatus.APPROVED,
                project_round__approval_status=ApprovalStatus.APPROVED).order_by('project_round__community__name').distinct()

        new_projects = []
        now = datetime.datetime.now(datetime.timezone.utc)
        week_ago = now - datetime.timedelta(weeks=1)
        # Find all projects that were in the submitted state within the last week
        for p in projects:
            versions = Version.objects.get_for_object(p)
            for v in versions:
                if v.revision.date_created < week_ago:
                    break
                if v.field_dict['approval_status'] == ApprovalStatus.PENDING:
                    new_projects.append(p)
                    break
        return new_projects
    # for p in new_projects:
    #   print(p.project_round.community.name, '"' + p.short_title + '" - ', ', '.join([s.skill for s in p.projectskill_set.all()]))
    #   print("New @outreachy internship project:", p.project_round.community.name, '"' + p.short_title + '" - ', ', '.join([s.skill for s in p.projectskill_set.all()]), 'https://www.outreachy.org/apply/project-selection/#' + p.project_round.community.slug + '-' + p.slug)

    def number_funded_interns(self):
        participations = Participation.objects.filter(
                participating_round=self,
                approval_status=Participation.APPROVED,
                project__isnull=False).distinct()
        funded = 0
        for p in participations:
            funded += p.interns_funded()
        return funded

    def is_coordinator(self, user):
        return CoordinatorApproval.objects.filter(
            coordinator__account=user,
            approval_status=ApprovalStatus.APPROVED,
            community__participation__approval_status=ApprovalStatus.APPROVED,
            community__participation__participating_round=self,
        ).exists()

    def is_mentor(self, user):
        try:
            return user.comrade.get_mentored_projects().approved().filter(
                project_round__participating_round=self,
                project_round__approval_status=ApprovalStatus.APPROVED,
            ).exists()
        except Comrade.DoesNotExist:
            return False

    def is_reviewer(self, user):
        return self.applicationreviewer_set.approved().filter(
            comrade__account=user,
        ).exists()

    def get_intern_selections(self):
        return InternSelection.objects.filter(
                project__project_round__participating_round=self,
                project__approval_status=Project.APPROVED,
                project__project_round__approval_status=Participation.APPROVED).exclude(
                        funding_source=InternSelection.NOT_FUNDED).order_by('project__project_round__community__name', 'project__short_title')

    def get_general_funding_intern_selections(self):
        return self.get_intern_selections().filter(
                funding_source=InternSelection.GENERAL_FUNDED)

    def get_pending_intern_selections(self):
        return self.get_intern_selections().filter(
                organizer_approved=None)

    def get_approved_intern_selections(self):
        return self.get_intern_selections().filter(
                organizer_approved=True)

    def get_rejected_intern_selections(self):
        return self.get_intern_selections().filter(
                organizer_approved=False)

    def get_approved_interns_with_unsigned_contracts(self):
        return self.get_approved_intern_selections().filter(
                intern_contract=None)

    def get_in_good_standing_intern_selections(self):
        return self.get_approved_intern_selections().filter(
                in_good_standing=True)

    def get_interns_with_open_initial_feedback(self):
        interns = []
        # interns may not give feedback, but we only want to send a reminder email
        # if their mentor hasn't given feedback yet.
        for i in self.get_in_good_standing_intern_selections():
            if i.is_initial_feedback_on_intern_open():
                interns.append(i)
        return interns

    def get_interns_with_open_midpoint_feedback(self):
        interns = []
        for i in self.get_in_good_standing_intern_selections():
            if i.is_midpoint_feedback_on_intern_open():
                interns.append(i)
        return interns

    def get_interns_with_open_final_feedback(self):
        interns = []
        for i in self.get_in_good_standing_intern_selections():
            if i.is_final_feedback_on_intern_open():
                interns.append(i)
        return interns

    def get_communities_with_unused_funding(self):
        participations = Participation.objects.filter(
                participating_round=self,
                approval_status=Participation.APPROVED)
        communities = []
        for p in participations:
            funded = p.interns_funded()
            if funded < 1:
                continue
            intern_count = InternSelection.objects.filter(
                    project__project_round=p,
                    project__approval_status=Project.APPROVED,
                    funding_source=InternSelection.ORG_FUNDED).count()
            if intern_count < funded:
                communities.append((p.community, intern_count, funded))
        communities.sort(key=lambda x: x[0].name)
        return communities

    def travel_stipend_starts(self):
        return self.internannounce

    def travel_stipend_ends(self):
        return self.internstarts + datetime.timedelta(days=365)

    # Interns have up to 90 days to submit their travel stipend request
    def has_travel_stipend_ended(self):
        return (self.travel_stipend_ends() + datetime.timedelta(days=90)).has_passed()

    # Travel stipends are good for travel starting the day the internship is announced
    # Until one year after their internship begins.
    def is_travel_stipend_valid(self):
        return not self.travel_stipend_ends().has_passed()

    def get_common_skills_counter(self):
        approved_projects = Project.objects.filter(project_round__participating_round=self, approval_status=Project.APPROVED)
        skills = []
        for p in approved_projects:
            for s in p.projectskill_set.all():
                if 'python' in s.skill.lower():
                    skills.append('Python')
                elif 'javascript' in s.skill.lower() or 'JS' in s.skill:
                    skills.append('JavaScript')
                elif 'html' in s.skill.lower() or 'css' in s.skill.lower():
                    skills.append('HTML/CSS')
                elif 'java' in s.skill.lower():
                    skills.append('Java')
                elif 'django' in s.skill.lower():
                    skills.append('Django')
                elif 'c program' in s.skill.lower() or 'c language' in s.skill.lower() or 'c code' in s.skill.lower() or 'programming in c' in s.skill.lower() or s.skill == 'C':
                    skills.append('C programming')
                elif 'c++' in s.skill.lower():
                    skills.append('C++')
                elif 'rust' in s.skill.lower():
                    skills.append('Rust')
                elif 'ruby on rails' in s.skill.lower():
                    skills.append('Ruby on Rails')
                elif 'ruby' in s.skill.lower():
                    skills.append('Ruby')
                elif 'operating systems' in s.skill.lower() or 'kernel' in s.skill.lower():
                    skills.append('Operating Systems knowledge')
                elif 'linux' in s.skill.lower():
                    skills.append('Linux')
                elif 'web development' in s.skill.lower():
                    skills.append('Web development')
                elif 'gtk' in s.skill.lower() or 'gobject' in s.skill.lower():
                    skills.append('GTK programming')
                elif 'git' in s.skill.lower():
                    skills.append('Git')
                elif 'writing' in s.skill.lower() or 'documentation' in s.skill.lower():
                    skills.append('Documentation')
                else:
                    skills.append(s.skill)

                # A lot of projects list Android in conjunction with another skill
                if 'android' in s.skill.lower():
                    skills.append('Android')
                # Some projects list both Git or mercurial
                if 'mercurial' in s.skill.lower():
                    skills.append('Mercurial')
                # Some projects list both JavaScipt and node.js
                if 'node.js' in s.skill.lower():
                    skills.append('node.js')
        return Counter(skills)

    # Statistics functions
    def get_common_skills(self):
        skill_counter = self.get_common_skills_counter()
        return skill_counter.most_common(20)

    def number_accepted_initial_applications(self):
        return ApplicantApproval.objects.filter(
                approval_status=ApplicantApproval.APPROVED,
                application_round=self).count()

    def number_contributors(self):
        return ApplicantApproval.objects.filter(
                application_round=self,
                approval_status=ApprovalStatus.APPROVED,
                contribution__isnull=False).distinct().count()

    def get_statistics_on_eligibility_check(self):
        count_all = ApplicantApproval.objects.filter(
                application_round=self).count()
        count_approved = ApplicantApproval.objects.filter(
                approval_status=ApplicantApproval.APPROVED,
                application_round=self).count()
        count_rejected_all = ApplicantApproval.objects.filter(
                approval_status=ApplicantApproval.REJECTED,
                application_round=self).count()
        count_rejected_time = ApplicantApproval.objects.filter(
                approval_status=ApplicantApproval.REJECTED,
                reason_denied="TIME",
                application_round=self).count()
        count_rejected_general = ApplicantApproval.objects.filter(
                approval_status=ApplicantApproval.REJECTED,
                reason_denied="GENERAL",
                application_round=self).count()
        count_rejected_essay = ApplicantApproval.objects.filter(
                approval_status=ApplicantApproval.REJECTED,
                reason_denied__contains="ALIGNMENT",
                application_round=self).count()
        if count_rejected_all == 0:
            return (count_all, count_approved, 0, 0, 0)
        return (count_all, count_approved, count_rejected_essay * 100 / count_rejected_all, count_rejected_time * 100 / count_rejected_all, count_rejected_general * 100 / count_rejected_all)

    def get_countries_stats(self):
        all_apps = ApplicantApproval.objects.filter(
                application_round=self,
                approval_status=ApplicantApproval.APPROVED)
        countries = []
        cities = []
        for a in all_apps:
            city, country = a.applicant.get_city_country()
            if city != '':
                cities.append(city)
            if country != '':
                countries.append(country)

        return Counter(countries).most_common(25)

    def get_contributor_demographics(self):
        applicants = ApplicantApproval.objects.filter(
                application_round=self,
                approval_status=ApprovalStatus.APPROVED,
                contribution__isnull=False).distinct().count()

        us_apps = ApplicantApproval.objects.filter(
                models.Q(paymenteligibility__us_national_or_permanent_resident=True) | models.Q(paymenteligibility__living_in_us=True),
                application_round=self,
                approval_status=ApprovalStatus.APPROVED,
                contribution__isnull=False).distinct().count()

        us_people_of_color_apps = ApplicantApproval.objects.filter(
                applicantraceethnicityinformation__us_resident_demographics=True,
                application_round=self,
                approval_status=ApprovalStatus.APPROVED,
                contribution__isnull=False).distinct().count()
        if us_apps == 0:
            return (applicants, 0, 0)

        return (applicants, (us_apps - us_people_of_color_apps) * 100 / us_apps, us_people_of_color_apps * 100 / us_apps)

    def get_contributor_gender_stats(self):
        all_apps = ApplicantApproval.objects.filter(
                application_round=self,
                approval_status=ApprovalStatus.APPROVED,
                contribution__isnull=False).distinct().count()

        if all_apps == 0:
            return (0, 0, 0)

        cis_apps = ApplicantGenderIdentity.objects.filter(
                transgender=False,
                genderqueer=False,
                demi_boy=False,
                demi_girl=False,
                trans_masculine=False,
                trans_feminine=False,
                non_binary=False,
                demi_non_binary=False,
                genderflux=False,
                genderfluid=False,
                demi_genderfluid=False,
                demi_gender=False,
                bi_gender=False,
                tri_gender=False,
                multigender=False,
                pangender=False,
                maxigender=False,
                aporagender=False,
                intergender=False,
                mavrique=False,
                gender_confusion=False,
                gender_indifferent=False,
                graygender=False,
                agender=False,
                genderless=False,
                gender_neutral=False,
                neutrois=False,
                androgynous=False,
                androgyne=False,
                applicant__application_round=self,
                applicant__approval_status=ApprovalStatus.APPROVED,
                applicant__contribution__isnull=False).distinct().count()

        trans_folks_apps = ApplicantGenderIdentity.objects.filter(
                transgender=True,
                applicant__application_round=self,
                applicant__approval_status=ApprovalStatus.APPROVED,
                applicant__contribution__isnull=False).distinct().count()

        genderqueer_folks_apps = ApplicantGenderIdentity.objects.filter(
                genderqueer=True,
                applicant__application_round=self,
                applicant__approval_status=ApprovalStatus.APPROVED,
                applicant__contribution__isnull=False).distinct().count()

        return (cis_apps * 100 / all_apps, trans_folks_apps * 100 / all_apps, genderqueer_folks_apps * 100 / all_apps)

    def get_contributor_applicant_funding_status(self):
        eligible = ApplicantApproval.objects.filter(
                approval_status=ApplicantApproval.APPROVED,
                application_round=self).count()

        contributed = ApplicantApproval.objects.filter(
                application_round=self,
                approval_status=ApprovalStatus.APPROVED,
                contribution__isnull=False).distinct().count()

        applied = ApplicantApproval.objects.filter(
                application_round=self,
                approval_status=ApprovalStatus.APPROVED,
                finalapplication__isnull=False).distinct().count()

        funded = 0
        participations = Participation.objects.filter(
                approval_status=Participation.APPROVED,
                participating_round=self)
        for p in participations:
            funded = funded + p.interns_funded()

        return (eligible, contributed, applied, funded)

    def serve(self, request, *args, **kwargs):
        # If the project selection page (views.current_round_page) would
        # consider this a current_round, redirect there.
        if self.pingnew.has_passed() and not self.contributions_close.has_passed():
            return redirect('project-selection')

        # Only show this page if we shouldn't be showing the project selection page.
        return super(RoundPage, self).serve(request, *args, **kwargs)

    def get_context(self, request, *args, **kwargs):
        context = super(RoundPage, self).get_context(request, *args, **kwargs)
        context['role'] = Role(request.user, self)
        return context

class CohortPage(Page):
    round_start = models.DateField("Round start date")
    round_end = models.DateField("Round end date")
    content_panels = Page.content_panels + [
            FieldPanel('round_start'),
            FieldPanel('round_end'),
            InlinePanel('participant', label="Intern or alumns information", help_text="Please add information about the alumn or intern"),
    ]

class AlumInfo(Orderable):
    page = ParentalKey(CohortPage, related_name='participant')
    name = models.CharField(max_length=255, verbose_name="Name")
    email = models.EmailField(verbose_name="Email")
    picture = models.ForeignKey(
            'wagtailimages.Image',
            null=True,
            blank=True,
            on_delete=models.SET_NULL,
            related_name='+'
            )
    gravitar = models.BooleanField(max_length=255, verbose_name="Use gravitar image associated with email?")
    location = models.CharField(max_length=255, blank=True, verbose_name="Location (optional)")
    nick = models.CharField(max_length=255, blank=True, verbose_name="Chat/Forum/IRC username (optional)")
    blog = models.URLField(blank=True, verbose_name="Blog URL (optional)")
    rss = models.URLField(blank=True, verbose_name="RSS URL (optional)")
    community = models.CharField(max_length=255, verbose_name="Community name")
    project = models.CharField(max_length=255, verbose_name="Project description")
    mentors = models.CharField(max_length=255, verbose_name="Mentor name(s)")
    survey_opt_out = models.BooleanField(default=False)
    panels = [
            FieldPanel('name'),
            FieldPanel('email'),
            ImageChooserPanel('picture'),
            FieldPanel('gravitar'),
            FieldPanel('location'),
            FieldPanel('nick'),
            FieldPanel('blog'),
            FieldPanel('rss'),
            FieldPanel('community'),
            FieldPanel('project'),
            FieldPanel('mentors'),
            FieldPanel('survey_opt_out'),
    ]

    def round_string(self):
        return '{start:%b %Y} to {end:%b %Y}'.format(
                start=self.page.round_start,
                end=self.page.round_end)

    def __str__(self):
        return '{start:%b %Y} to {end:%b %Y}: {name}'.format(
                start=self.page.round_start,
                end=self.page.round_end,
                name=self.name)

# We can't remove this old function because the default value
# for the token field used mentor_id and so an old migration
# refers to mentor_id
# FIXME - squash migrations after applied to server
def mentor_id():
    # should be a multiple of three
    return urlsafe_b64encode(urandom(9))

# There are several project descriptions on the last round page
# that are far too long. This feels about right.
SENTENCE_LENGTH=100
# Current maximum description paragraph on round 15 page is 684.
PARAGRAPH_LENGTH=800
THREE_PARAGRAPH_LENGTH=3000
EIGHT_PARAGRAPH_LENGTH=8000
# Longest application last round was 28,949 characters
TIMELINE_LENGTH=30000
LONG_LEGAL_NAME=800
SHORT_NAME=100

def make_comrade_photo_filename(instance, original_name):
    # Use the underlying User object's primary key rather than any
    # human-readable name, because if the person changes any of their
    # names, we don't want to be revealing their old names in these
    # URLs. It's usually considered bad style to include database IDs in
    # URLs, for a variety of good reasons, but it seems like the best we
    # can do here.
    base = instance.account.id
    # Incorporate a pseudo-random number to make it harder to guess the
    # URL to somebody's old photo once they've replaced it.
    randbase = 100000000
    unique = random.randrange(randbase, 10 * randbase)
    # Preserve the original filename's extension as that usually signals
    # the file's type.
    extension = os.path.splitext(original_name)[1]
    return "comrade/{pk}/{unique}{ext}".format(pk=base, unique=unique, ext=extension)

# From Wordnik:
# comrade: A person who shares one's interests or activities; a friend or companion.
# user: One who uses addictive drugs.
class Comrade(models.Model):
    account = models.OneToOneField(User, primary_key=True)
    public_name = models.CharField(max_length=LONG_LEGAL_NAME, verbose_name="Name (public)", help_text="Your full name, which will be publicly displayed on the Outreachy website. This is typically your given name, followed by your family name. You may use a pseudonym or abbreviate your given or family names if you have concerns about privacy.")

    nick_name = models.CharField(max_length=SHORT_NAME, verbose_name="Nick name (internal)", help_text="The short name used in emails to you. You would use this name when introducing yourself to a new person, such as 'Hi, I'm (nick name)'. Emails will be addressed 'Hi (nick name)'. This name will be shown to organizers, coordinators, mentors, and volunteers.")

    legal_name = models.CharField(max_length=LONG_LEGAL_NAME, verbose_name="Legal name (private)", help_text="Your name on your government identification. This is the name that you would use to sign a legal document. This will be used only by Outreachy organizers on any private legal contracts. Other applicants, coordinators, mentors, and volunteers will not see this name.")

    photo = models.ImageField(blank=True, upload_to=make_comrade_photo_filename,
            help_text="File limit size is 1MB. For best display, use a square photo at least 200x200 pixels.")

    # Reference: https://uwm.edu/lgbtrc/support/gender-pronouns/
    PRONOUN_RAW = (
            ['she', 'her', 'her', 'hers', 'herself', 'http://pronoun.is/she'],
            ['he', 'him', 'his', 'his', 'himself', 'http://pronoun.is/he'],
            ['they', 'them', 'their', 'theirs', 'themself', 'http://pronoun.is/they'],
            ['fae', 'faer', 'faer', 'faers', 'faerself', 'http://pronoun.is/fae'],
            ['ey', 'em', 'eir', 'eirs', 'eirself', 'http://pronoun.is/ey'],
            ['per', 'per', 'pers', 'pers', 'perself', 'http://pronoun.is/per'],
            ['ve', 'ver', 'vis', 'vis', 'verself', 'http://pronoun.is/ve'],
            ['xe', 'xem', 'xyr', 'xyrs', 'xemself', 'http://pronoun.is/xe'],
            ['ze', 'hir', 'hir', 'hirs', 'hirself', 'http://pronoun.is/ze'],
            )
    PRONOUN_CHOICES = [
            (raw[0], '{subject}/{Object}/{possessive_pronoun}'.format(subject=raw[0], Object=raw[1], possessive_pronoun=raw[3]))
            for raw in PRONOUN_RAW
            ]
    pronouns = models.CharField(
            max_length=4,
            choices=PRONOUN_CHOICES,
            default='they',
            help_text="Your preferred pronoun. This will be used in emails from Outreachy organizers directly to you. The format is subject/object/possessive pronoun. Example: '__(subject)__ interned with Outreachy. The mentor liked working with __(object)__. The opportunity was __(possessive pronoun)__ to grab.",
            )

    pronouns_to_participants = models.BooleanField(
            verbose_name = "Share pronouns with Outreachy participants",
            help_text = "If this box is checked, applicant pronouns will be shared with coordinators, mentors and volunteers. If the box is checked, coordinator and mentor pronouns will be shared with applicants.<br>If the box is unchecked, no pronouns will be displayed.<br>If you don't want to share your pronouns, all Outreachy organizer email that Cc's another participant will use they/them/their pronouns for you.",
            default=True,
            )

    pronouns_public = models.BooleanField(
            verbose_name = "Share pronouns publicly",
            help_text = "Mentor, coordinator, and accepted interns' pronouns will be displayed publicly on the Outreachy website to anyone who is not logged in. Sharing pronouns can be a way for people to proudly display their gender identity and connect with other Outreachy participants, but other people may prefer to keep their pronouns private.<br>If this box is unchecked, Outreachy participants will be instructed to use they/them pronouns on public community channels. They will still know what your pronouns are if you check the previous box.",
            default=False,
            )

    timezone = TimeZoneField(blank=True, verbose_name="(Optional) Your timezone", help_text="The timezone in your current location. Shared with other Outreachy participants to help facilitate communication.")

    location = models.CharField(
            max_length=SENTENCE_LENGTH,
            blank=True,
            help_text="(Optional) Location - city, state/province, and country.<br>This field is unused for mentors and coordinators. Applicant's location will be shared with their mentors. If selected as an intern, this location will be publicly displayed on the Outreachy website.<br>If you are concerned about keeping your location private, you can share less information, such as just the country, or a larger town nearby.")

    nick = models.CharField(
            max_length=SENTENCE_LENGTH,
            blank=True,
            verbose_name="Forum, chat, or IRC username",
            help_text="(Optional) The username or 'nick' you typically use when communicating on professional channels. If you don't have one yet, leave this blank and update it later.<br>For mentors and coordinators, this will be displayed to applicants. Applicants' username/nick will be shared with their mentors and coordinators. Accepted interns' username/nick will be displayed on the Outreachy website.")

    github_url = models.URLField(blank=True,
            verbose_name="GitHub profile URL",
            help_text="(Optional) The full URL to your profile on GitHub.<br>For mentors and coordinators, this will be displayed to applicants. Applicants' GitHub URLs will be shared with their mentors and coordinators. Accepted interns' GitHub URLs will be displayed on the Outreachy website.")

    gitlab_url = models.URLField(blank=True,
            verbose_name="GitLab profile URL",
            help_text="(Optional) The full URL to your profile on GitLab.<br>For mentors and coordinators, this will be displayed to applicants. Applicants' GitLab URLs will be shared with their mentors and coordinators. Accepted interns' GitLab URLs will be displayed on the Outreachy website.")

    blog_url = models.URLField(blank=True,
            verbose_name="Blog URL",
            help_text="(Optional) The full URL to your blog.<br>For mentors and coordinators, this will be displayed to applicants. Applicants' blog URLs will be shared with their mentors and coordinators. Accepted interns' blog URLs will be displayed on the Outreachy website.")

    blog_rss_url = models.URLField(blank=True,
            verbose_name="Blog RSS URL",
            help_text="(Optional) The full URL to the RSS or ATOM feed for your blog.<br>For mentors and coordinators, this is unused. Applicants' blog RSS URLs will be unused. Accepted interns' blog RSS URLs will be used to create an aggregated feed of all Outreachy intern blogs, which will be displayed on the Outreachy website or Outreachy planetaria.")

    twitter_url = models.URLField(blank=True,
            verbose_name="Twitter profile URL",
            help_text="(Optional) The full URL to your Twitter profile.<br>For mentors and coordinators, this will be displayed to applicants, who may try to contact you via Twitter. Applicants' Twitter URLs will be shared with their mentors and coordinators. Accepted interns' Twitter URLs will be used to create an Outreachy Twitter list for accepted interns for that round. Accepted interns' Twitter URLs will not be displayed on the Outreachy website.")

    primary_language = LanguageField(blank=True, verbose_name="(Optional) Primary language", help_text="The spoken/written language you are most comfortable using. Shared with other Outreachy participants to help facilitate communication. Many Outreachy participants have English as a second language, and we want them to find others who speak their native language.")
    second_language = LanguageField(blank=True, verbose_name="(Optional) Second language", help_text="The second language you are most fluent in.")
    third_language = LanguageField(blank=True, verbose_name="(Optional) Third language", help_text="The next language you are most fluent in.")
    fourth_language = LanguageField(blank=True, verbose_name="(Optional) Fourth language", help_text="The next language you are most fluent in.")

    agreed_to_code_of_conduct = models.CharField(
            max_length=LONG_LEGAL_NAME,
            verbose_name = "Type your legal name to indicate you agree to the Code of Conduct")

    def __str__(self):
        return self.public_name + ' <' + self.account.email + '> (' + self.legal_name + ')'

    def email_address(self):
        return Address(self.public_name, addr_spec=self.account.email)

    def get_pronouns_html(self):
        return "<a href=http://pronoun.is/{short_name}>{pronouns}</a>".format(
                short_name=self.pronouns,
                pronouns=self.get_pronouns_display(),
                )

    # Having a text location field was a disaster.
    def get_city_country(self):
        us_state_abbrevs = ['AL', 'AK', 'AZ', 'AR', 'CA', 'CO', 'CT', 'DE', 'FL', 'GA', 'HI', 'ID', 'IL', 'IN', 'IA', 'KS', 'KY', 'LA', 'ME', 'MD', 'MA', 'MI', 'MN', 'MS', 'MO', 'MT', 'NE', 'NV', 'NH', 'NJ', 'NM', 'NY', 'NC', 'ND', 'OH', 'OK', 'OR', 'PA', 'RI', 'SC', 'SD', 'TN', 'TX', 'UT', 'VT', 'VA', 'WA', 'WV', 'WI', 'WY', 'AS', 'DC', 'FM', 'GU', 'MH', 'MP', 'PW', 'PR', 'VI', ]
        us_states = [ 'alabama', 'alaska', 'arizona', 'arkansas', 'california', 'colorado', 'connecticut', 'delaware', 'florida', 'georgia', 'hawaii', 'idaho', 'illinois', 'indiana', 'iowa', 'kansas', 'kentucky', 'louisiana', 'maine', 'maryland', 'massachusetts', 'michigan', 'minnesota', 'mississippi', 'missouri', 'montana', 'nebraska', 'nevada', 'new hampshire', 'new jersey', 'new mexico', 'new york', 'north carolina', 'north dakota', 'ohiooH', 'oklahoma', 'oregon', 'pennsylvania', 'rhode island', 'south carolina', 'south dakota', 'tennessee', 'texas', 'utah', 'vermont', 'virginia', 'washington', 'west virginia', 'wisconsin', 'wyoming', 'american samoa', 'district of columbia', 'federated states of micronesia', 'guam', 'marshall islands', 'northern mariana islands', 'palau', 'puerto rico', 'virgin islands', ]

        us_cities = [
                'boston',
                'los angeles',
                'san francisco',
                'new york city',
                'united states',
                'philadelphia',
                'madison',
                ]
        us_timezones = [
                'America/Los_Angeles',
                'America/Chicago',
                'America/New_York',
                'US/Eastern',
                'US/Central',
                'US/Pacific',
                ]

        indian_cities = [
                'india',
                'india.',
                'new delhi',
                'hyderabad',
                'bangalore',
                'delhi',
                'mumbai',
                'hyderabad',
                'chennai',
                'noida',
                'kerala',
                'pune',
                'jaipur',
                'maharashtra',
                'new delhi india',
                'bengaluru',
                ]
        location = self.location.split(',')
        if location == '':
            city = ''
        else:
            city = location[0].strip().lower()

        country = ''
        if len(location) >= 3:
            country = location[-1].strip().lower()
        elif len(location) == 2:
            country = location[-1].strip().lower()
            if country.upper() in us_state_abbrevs or country in us_states:
                country = 'usa'

        scrubbed_city = ''
        if country:
            if country == 'usa' or country == 'united states' or country == 'united states of america' or country == 'us' or country in us_states:
                country = 'usa'
            if country == 'india.' or country == 'delhi and india':
                country = 'india'
        elif city == 'buenos aires' or city.startswith('argentina'):
            country = 'argentina'
        # Brazilians like to use dashes instead of commas??
        elif city.startswith('são paulo') or city.startswith('curitiba') or city == 'brazil' or city == 'brasil':
            country = 'brazil'
        elif city == 'yaounde':
            country = 'cameroon'
        # There's a Vancouver, WA, but it's more likely to be Canada
        elif city == 'vancouver' or city == 'canada':
            country = 'canada'
        elif city == 'egypt':
            country = 'egypt'
        elif city == 'berlin':
            country = 'germany'
        elif city in indian_cities:
            country = 'india'
        elif city == 'israel':
            country = 'israel'
        elif city == 'mombasa' or city == 'nairobi' or city == 'kenya':
            country = 'kenya'
        elif city == 'mexico city' or city == 'mexico':
            country = 'mexico'
        elif city.startswith('lagos') or city == 'port harcourt' or city == 'ibadan' or city == 'nigeria':
            country = 'nigeria'
        # technically there's a saint petersberg FL, but it's more likely to be Russia
        elif city == 'moscow' or city == 'saint petersburg' or city == 'saint-petersburg' or city == 'russia':
            country = 'russia'
        elif city == 'istanbul' or city == 'turkey':
            country = 'turkey'
        elif city == 'kazakhstan' or city == 'united arab emirates':
            country = 'united arab emirates'
        elif city in us_cities or city in us_states:
            country = 'usa'
        elif self.timezone:
            timezone = self.timezone.zone
            if timezone == 'America/Argentina/Buenos_Aires':
                country = 'argentina'
            if 'Australia' in timezone:
                country = 'australia'
            elif timezone == 'America/Sao_Paulo':
                country = 'brazil'
            elif timezone.startswith('Canada') or timezone == 'America/Toronto':
                country = 'canada'
            elif timezone == 'Africa/Cairo':
                country = 'egypt'
            elif timezone == 'Europe/Berlin':
                country = 'germany'
            elif timezone == 'Africa/Nairobi' or timezone == 'Africa/Lagos':
                country = 'kenya'
            elif timezone == 'Asia/Kolkata' or timezone == 'Indian/Mayotte':
                country = 'india'
            elif timezone == 'Europe/Rome':
                country = 'italy'
            elif timezone == 'Europe/Dublin':
                country = 'ireland'
            elif timezone == 'Indian/Antananarivo':
                country = 'madagascar'
            elif timezone == 'Europe/Bucharest':
                country = 'romania'
            elif timezone == 'Europe/Moscow':
                country = 'russia'
            elif timezone == 'Europe/London':
                country = 'uk'
            elif timezone == 'Europe/Kiev':
                country = 'ukraine'
            elif timezone in us_timezones:
                country = 'usa'

        return (city.title(), country.title())

    def get_mentored_projects(self):
        """
        Returns all projects for which this person has ever been approved as a
        mentor, regardless of whether the project itself or its community were
        approved. You can apply additional filters to the return value if you
        want to be more specific.
        """
        return Project.objects.filter(
            mentorapproval__mentor=self,
            mentorapproval__approval_status=ApprovalStatus.APPROVED,
        )

    def get_intern_selection(self):
        try:
            return InternSelection.objects.get(
                applicant__applicant=self,
                funding_source__in=(InternSelection.ORG_FUNDED, InternSelection.GENERAL_FUNDED),
                organizer_approved=True)
        except InternSelection.DoesNotExist:
            return None

class ApprovalStatusQuerySet(models.QuerySet):
    def approved(self):
        return self.filter(approval_status=ApprovalStatus.APPROVED)

    def pending(self):
        return self.filter(approval_status=ApprovalStatus.PENDING)

    def withdrawn(self):
        return self.filter(approval_status=ApprovalStatus.WITHDRAWN)

    def rejected(self):
        return self.filter(approval_status=ApprovalStatus.REJECTED)

class ApprovalStatus(models.Model):
    PENDING = 'P'
    APPROVED = 'A'
    WITHDRAWN = 'W'
    REJECTED = 'R'
    APPROVAL_STATUS_CHOICES = (
        (PENDING, 'Pending'),
        (APPROVED, 'Approved'),
        (WITHDRAWN, 'Withdrawn'),
        (REJECTED, 'Rejected'),
    )
    approval_status = models.CharField(
            max_length=1,
            choices=APPROVAL_STATUS_CHOICES,
            default=WITHDRAWN)

    reason_denied = models.CharField(
            max_length=THREE_PARAGRAPH_LENGTH,
            blank=True,
            help_text="""
            Please explain why you are withdrawing this request. This
            explanation will only be shown to Outreachy organizers and
            approved people within this community.
            """)

    objects = ApprovalStatusQuerySet.as_manager()

    class Meta:
        abstract = True

    def submission_and_approval_deadline(self):
        """
        Override in subclasses to return a Deadline if people ought not to be
        editing or approving this request because a deadline has passed.
        """
        return NoDeadline

    def is_approver(self, user):
        """
        Override in subclasses to return True if the given user has
        permission to approve or reject this request, False otherwise.
        """
        raise NotImplementedError

    def is_submitter(self, user):
        """
        Override in subclasses to return True if the given user has
        permission to withdraw or re-submit this request, False
        otherwise.
        """
        raise NotImplementedError

    @classmethod
    def objects_for_dashboard(cls, user):
        """
        Override in subclasses to return all instances of this model for
        which the given user is either an approver or a submitter.
        """
        raise NotImplementedError

    def get_action_url(self, action, **kwargs):
        """
        Override in subclasses to return the URL for the view which
        performs the specified action. In some subclasses, there may be
        optional extra parameters which control how the URL is
        constructed.
        """
        raise NotImplementedError

    def get_submit_url(self, **kwargs):
        return self.get_action_url('submit', **kwargs)

    def get_withdraw_url(self, **kwargs):
        return self.get_action_url('withdraw', **kwargs)

    def get_approve_url(self, **kwargs):
        return self.get_action_url('approve', **kwargs)

    def get_reject_url(self, **kwargs):
        return self.get_action_url('reject', **kwargs)

    def is_pending(self):
        return self.approval_status == self.PENDING

    def is_approved(self):
        return self.approval_status == self.APPROVED

    def is_withdrawn(self):
        return self.approval_status == self.WITHDRAWN

    def is_rejected(self):
        return self.approval_status == self.REJECTED

class Community(models.Model):
    name = models.CharField(
            max_length=50, verbose_name="Community name")
    slug = models.SlugField(
            max_length=50,
            unique=True,
            help_text="Community URL slug: https://www.outreachy.org/communities/SLUG/")

    description = models.CharField(
            max_length=PARAGRAPH_LENGTH,
            verbose_name="Short description of community",
            help_text="This should be three sentences for someone who has never heard of your community or the technologies involved. Do not put any links in the short description (use the long description instead).")

    long_description = CKEditorField(
            blank=True,
            verbose_name="(Optional) Longer description of community.",
            help_text="Please avoid adding educational requirements for interns to your community description. Outreachy interns come from a variety of educational backgrounds. Schools around the world may not teach the same topics. If interns need to have specific skills, your mentors need to add application tasks to test those skills.")

    website = models.URLField(
            blank=True,
            verbose_name="(Optional) Please provide the URL for your FOSS community's website")

    tutorial = CKEditorField(
            blank=True,
            verbose_name="(Optional) Description of your first time contribution tutorial",
            help_text="If your applicants need to complete a tutorial before working on contributions with mentors, please provide a description and the URL for the tutorial. For example, the Linux kernel asks applicants to complete a tutorial for compiling and installing a custom kernel, and sending in a simple whitespace change patch. Once applicants complete this tutorial, they can start to work with mentors on more complex contributions.")

    rounds = models.ManyToManyField(RoundPage, through='Participation')

    class Meta:
        verbose_name_plural = "communities"

    def __str__(self):
        return self.name

    def get_preview_url(self):
        return reverse('community-read-only', kwargs={'community_slug': self.slug})

    def is_coordinator(self, user):
        return self.coordinatorapproval_set.approved().filter(
                coordinator__account=user).exists()

    def get_coordinator_email_list(self):
        return [ca.coordinator.email_address()
                for ca in self.coordinatorapproval_set.approved()]

    def get_coordinator_names(self):
        return [ca.coordinator.public_name
                for ca in self.coordinatorapproval_set.approved()]

class Notification(models.Model):
    community = models.ForeignKey(Community)
    comrade = models.ForeignKey(Comrade)
    # Ok, look, this is silly, and we don't actually need the date,
    # but I don't know what view to use to modify a through field on a model.
    date_of_signup = models.DateField("Date user signed up for notifications", auto_now_add=True)
    class Meta:
        unique_together = (
                ('community', 'comrade'),
                )

class NewCommunity(Community):
    community = models.OneToOneField(Community, primary_key=True, parent_link=True)

    SMOL = '3'
    TINY = '5'
    MEDIUM = '10'
    SIZABLE = '20'
    BIG = '50'
    LARGER = '100'
    GINORMOUS = '999'
    COMMUNITY_SIZE_CHOICES = (
        (SMOL, '1-2 people'),
        (TINY, '3-5 people'),
        (MEDIUM, '6-10 people'),
        (SIZABLE, '11-20 people'),
        (BIG, '21-50 people'),
        (LARGER, '50-100 people'),
        (GINORMOUS, 'More than 100 people'),
    )
    community_size = models.CharField(
        max_length=3,
        choices=COMMUNITY_SIZE_CHOICES,
        default=SMOL,
        verbose_name="How many people are contributing to this FOSS community regularly?",
    )

    THREE_MONTHS = '3M'
    SIX_MONTHS = '6M'
    ONE_YEAR = '1Y'
    TWO_YEARS = '2Y'
    OLD_YEARS = 'OL'
    LONGEVITY_CHOICES = (
        (THREE_MONTHS, '0-2 months'),
        (SIX_MONTHS, '3-5 months'),
        (ONE_YEAR, '6-11 months'),
        (TWO_YEARS, '1-2 years'),
        (OLD_YEARS, 'More than 2 years'),
    )
    longevity = models.CharField(
        max_length=2,
        choices=LONGEVITY_CHOICES,
        default=THREE_MONTHS,
        verbose_name="How long has this FOSS community accepted public contributions?",
    )

    participating_orgs = models.CharField(max_length=THREE_PARAGRAPH_LENGTH,
            verbose_name="What different organizations and companies participate in this FOSS community?",
            help_text="If there are many organizations, list the top five organizations who make large contributions.")

    approved_license = models.BooleanField(
            default=False,
            help_text='I assert that all Outreachy internship projects under my community will be released under either an <a href="https://opensource.org/licenses/alphabetical">OSI-approved open source license</a> that is also identified by the FSF as a <a href="https://www.gnu.org/licenses/license-list.html">free software license</a>, OR a <a href="https://creativecommons.org/share-your-work/public-domain/freeworks/">Creative Commons license approved for free cultural works</a>')
    unapproved_license_description = CKEditorField(
            blank=True,
            help_text="(Optional) If your FOSS community uses a license that is not an OSI-approved and FSF-approved license OR a Creative Commons license, please provide a description and links to the non-free licenses.")

    no_proprietary_software = models.BooleanField(help_text='I assert all Outreachy internship projects under my community will forward the interests of free and open source software, not proprietary software.')
    proprietary_software_description = CKEditorField(
            blank=True,
            help_text="(Optional) If any internship project under your community furthers the interests of proprietary software, please explain.")

    approved_advertising = models.BooleanField(
            default=False,
            help_text='I assert that my community resources do not advertise the services of only one company. Community resources are where users and developers seek help for your FOSS project. Community resources can include the community website, mailing lists, forums, documentation, or community introduction emails. It is fine to advertise the services of multiple companies or to identify sponsor companies generally.')
    unapproved_advertising_description = CKEditorField(
            blank=True,
            help_text="(Optional) If your community resources advertise the services of only one community, please explain.")

    governance = models.URLField(blank=True, verbose_name="(Optional) Please provide the URL for a description of your community's governance model")
    code_of_conduct = models.URLField(blank=True, verbose_name="(Optional) Please provide the URL for to your community's Code of Conduct")
    cla = models.URLField(blank=True, verbose_name="(Optional) Please provide the URL for your community's Contributor License Agreement (CLA)")
    dco = models.URLField(blank=True, verbose_name="(Optional) Please provide the URL for your community's Developer Certificate of Origin (DCO) agreement")

    class Meta:
        verbose_name_plural = 'new communities'

class Participation(ApprovalStatus):
    community = models.ForeignKey(Community)
    participating_round = models.ForeignKey(RoundPage)

    def __str__(self):
        return '{start:%Y %B} to {end:%Y %B} round - {community}'.format(
                community = self.community.name,
                start = self.participating_round.internstarts,
                end = self.participating_round.internends,
                )

    def interns_funded(self):
        total_funding = self.sponsorship_set.aggregate(total=models.Sum('amount'))['total'] or 0
        # Use integer division so it rounds down.
        return total_funding // 6500

    # Plain text string to use in email to Outreachy organizers
    # to confirm this community's participation in the round
    def intern_funding_details(self):
        details = ''
        for sponsor in self.sponsorship_set.all():
            if sponsor.funding_secured:
                secured = ' (confirmed)'
            else:
                secured = ' (unconfirmed, will know by ' + str(sponsor.funding_decision_date) + ')'
            details = details + '\n' + sponsor.name + ' $' + str(sponsor.amount) + secured
        return details

    def get_absolute_url(self):
        return reverse('community-landing', kwargs={
            'round_slug': self.participating_round.slug,
            'community_slug': self.community.slug,
        })

    def get_preview_url(self):
        return self.community.get_preview_url()

    def get_action_url(self, action):
        return reverse('participation-action', kwargs={
            'round_slug': self.participating_round.slug,
            'community_slug': self.community.slug,
            'action': action,
        })

    def submission_and_approval_deadline(self):
        return self.participating_round.lateorgs

    def is_approver(self, user):
        return user.is_staff

    def get_approver_email_list(self):
        return [email.organizers]

    def is_submitter(self, user):
        return self.community.is_coordinator(user)

    # This function should only be used before the contribution period is open.
    # There are a few people who should be approved to see
    # all the details of all projects for a community
    # before the contribution period opens:
    def approved_to_see_all_project_details(self, user):
        """
        This function controls whether the project details
        on the community landing page are visible
        on /<round_slug>/communities/<community_slug>/

        The rules are:
         - Staff (Outreachy organizers) should see all projects all the time

         - Anyone with an approved initial application should be able to see
           it if the contribution period is open.

         - If the contribution period isn't open, the people who should
           see project overviews are approved coordinators for communities
           approved to participate in this round, approved coordinators for
           communities that have pending participation for this round, and
           approved mentors with approved projects.

        """
        # - staff
        if user.is_staff:
            return True

        # Is the contribution period open and everyone should see the projects?
        # Note in the template, links are still hidden if the
        # initial application is pending or rejected
        if self.participating_round.has_contribution_period_started():
            return True

        # Remaining conditions all require this person to be logged in
        if not user.is_authenticated:
            return False

        role = Role(user, self.participating_round)

        # - an approved coordinator for any approved community
        if role.is_coordinator:
            return True

        # - an approved mentor with an approved project for any approved community
        if role.is_mentor:
            return True

        # - an approved coordinator for this pending community
        return self.community.is_coordinator(user)

    def approved_to_see_project_overview(self, user):
        """
        This function controls whether the project overview (title & skills)
        are displayed on /apply/project-selection/

        The rules are:
         - Staff (Outreachy organizers) should see all projects all the time

         - Anyone should be able to see it if the initial application period is open.
           This builds up excitement in applicants and gets them to complete an
           initial application.

         - If the initial application period isn't open, the people who should
           see project overviews are approved coordinators for communities
           approved to participate in this round, approved coordinators for
           communities that have pending participation for this round, and
           approved mentors with approved projects.

        """
        # - staff
        if user.is_staff:
            return True

        # Is the initial application period open?
        # Note in the template, links are still hidden if the
        # initial application is pending or rejected
        if self.participating_round.has_initial_application_period_started():
            return True

        # Remaining conditions all require this person to be logged in
        if not user.is_authenticated:
            return False

        role = Role(user, self.participating_round)

        # - an approved coordinator for any approved community
        if role.is_coordinator:
            return True

        # - an approved mentor with an approved project for any approved community
        if role.is_mentor:
            return True

        # - an approved coordinator for this pending community
        return self.community.is_coordinator(user)

    # Note that is is more than just the submitter!
    # We want to notify mentors as well as coordinators
    def get_submitter_email_list(self):
        emails = self.community.get_coordinator_email_list()
        mentors = Comrade.objects.filter(
                mentorapproval__project__project_round=self,
                mentorapproval__project__approval_status=ApprovalStatus.APPROVED,
                mentorapproval__approval_status=ApprovalStatus.APPROVED).distinct()
        for m in mentors:
            emails.append(m.email_address())
        # Coordinators might get duplicate emails if they're mentors,
        # but Address isn't hashable, so we can't make a set and then a list.
        return emails

    @classmethod
    def objects_for_dashboard(cls, user):
        if user.is_staff:
            return cls.objects.all()
        return cls.objects.filter(
                community__coordinatorapproval__approval_status=ApprovalStatus.APPROVED,
                community__coordinatorapproval__coordinator__account=user,
                )

    def is_mentor(self, user):
        try:
            return user.comrade.get_mentored_projects().approved().filter(
                project_round=self,
            ).exists()
        except Comrade.DoesNotExist:
            return False

class Sponsorship(models.Model):
    participation = models.ForeignKey(Participation, on_delete=models.CASCADE)

    coordinator_can_update = models.BooleanField(
            help_text="""
            Can a community coordinator update this information, or is
            it provided by the Outreachy organizers?
            """)

    name = models.CharField(
            max_length=SENTENCE_LENGTH,
            verbose_name='Organization or company full legal name',
            help_text='The full sponsor name to be used on invoices.')

    amount = models.PositiveIntegerField(
            verbose_name="Sponsorship amount",
            help_text="Sponsorship for each intern is $6,500.")

    funding_secured = models.BooleanField(
            default=False,
            help_text="""
            Check this box if funding has been confirmed by the sponsoring organization.
            <br>Leave the box unchecked if the funding is tentative.
            """)

    funding_decision_date = models.DateField(
            default=datetime.date.today,
            help_text='Date by which you will know if this funding is confirmed.')

    additional_information = CKEditorField(
            blank=True,
            help_text="""
            Anything else the Outreachy organizers should know about
            this sponsorship.
            """)

    def __str__(self):
        return "{name} sponsorship for {community}".format(
                name=self.name,
                community=self.participation.community)

class Project(ApprovalStatus):
    project_round = models.ForeignKey(Participation, verbose_name="Outreachy round and community")
    mentors = models.ManyToManyField(Comrade, through='MentorApproval')

    THREE_MONTHS = '3M'
    SIX_MONTHS = '6M'
    ONE_YEAR = '1Y'
    TWO_YEARS = '2Y'
    OLD_YEARS = 'OL'
    LONGEVITY_CHOICES = (
        (THREE_MONTHS, '0-2 months'),
        (SIX_MONTHS, '3-5 months'),
        (ONE_YEAR, '6-11 months'),
        (TWO_YEARS, '1-2 years'),
        (OLD_YEARS, 'More than 2 years'),
    )
    longevity = models.CharField(
        max_length=2,
        choices=LONGEVITY_CHOICES,
        default=THREE_MONTHS,
        verbose_name="How long has your team been accepting publicly submitted contributions?",
        help_text="A community can be comprised of many different teams that each work on separate subsystems, modules, applications, libraries, tools, documentation, user experience, graphical design, and more. Typically each Outreachy project involves working with a particular team in the community. If the Outreachy intern would work with the whole community rather than a particular team, consider the community to be a team for these questions.<br><br>How long has your team been accepting publicly submitted contributions?",
    )

    SMOL = '3'
    TINY = '5'
    MEDIUM = '10'
    SIZABLE = '20'
    BIG = '50'
    LARGER = '100'
    GINORMOUS = '999'
    COMMUNITY_SIZE_CHOICES = (
        (SMOL, '1-2 people'),
        (TINY, '3-5 people'),
        (MEDIUM, '6-10 people'),
        (SIZABLE, '11-20 people'),
        (BIG, '21-50 people'),
        (LARGER, '50-100 people'),
        (GINORMOUS, 'More than 100 people'),
    )
    community_size = models.CharField(
        max_length=3,
        choices=COMMUNITY_SIZE_CHOICES,
        default=SMOL,
        verbose_name="How many regular contributors does your team have?",
    )

    intern_tasks = CKEditorField(
            max_length=THREE_PARAGRAPH_LENGTH,
            blank=True,
            help_text='(Optional) Description of possible internship tasks. What smaller tasks will they start on? What is the main task or tasks for the internship? Do you have any optional stretch goals?')

    intern_benefits = CKEditorField(
            max_length=PARAGRAPH_LENGTH,
            blank=True,
            help_text="(Optional) How will the intern benefit from working with your team on this project? Imagine you're pitching this internship to a promising candidate. What would you say to convince them to apply? For example, what technical and non-technical skills will they learn from working on this project? How will this help them further their career in open source?")

    community_benefits = CKEditorField(
            blank=True,
            max_length=PARAGRAPH_LENGTH,
            help_text='(Optional) How will this internship project benefit the FOSS community that is funding it?')

    approved_license = models.BooleanField(
            default=False,
            help_text='I assert that this Outreachy internship project will released under either an <a href="https://opensource.org/licenses/alphabetical">OSI-approved open source license</a> that is also identified by the FSF as a <a href="https://www.gnu.org/licenses/license-list.html">free software license</a>, OR a <a href="https://creativecommons.org/share-your-work/public-domain/freeworks/">Creative Commons license approved for free cultural works</a>')
    unapproved_license_description = CKEditorField(
            blank=True,
            help_text="(Optional) If this Outreachy internship project will be released under a license that is not an OSI-approved and FSF-approved license OR a Creative Commons license, please provide a description and links to the non-free licenses.")

    no_proprietary_software = models.BooleanField(
            default=False,
            help_text='I assert that this Outreachy internship project will forward the interests of free and open source software, not proprietary software.')
    proprietary_software_description = CKEditorField(
            blank=True,
            help_text="(Optional) If this internship project furthers the interests of proprietary software, please explain.")

    short_title = models.CharField(
            max_length=SENTENCE_LENGTH,
            verbose_name="Project short title",
            help_text='Short title for this internship project proposal. This should be 100 characters or less, starting with a verb like "Create", "Improve", "Extend", "Survey", "Document", etc. Assume the applicant has never heard of your technology before and keep it simple. The short title will be used in your project page URL, so keep it short.')
    slug = models.SlugField(
            max_length=50,
            verbose_name="Project URL slug")
    long_description = CKEditorField(
            blank=True,
            help_text='Description of the internship project.<br><br>Please do not place educational restrictions (such as needing a degree) on this project. Outreachy applicants are judged on their demonstrated skills, not on their educational background. If your project requires knowledge that would normally be learned during a degree, your project contribution tasks should test applicants for that knowledge.<br><br>You should exclude applicant skills and communication channels. Those will be added in the next step.<br><br>You should also exclude discussion of internship tasks, internship benefits, repository URLs, issue tracker URLs, newcomer tags, or application period contribution tasks. Those are collected in the optional fields below.')

    minimum_system_requirements = CKEditorField(
            help_text="What are the minimum computer requirements to contribute to this project during the application period? Examples: Operating system, CPU, memory, and hard drive space. <br><br>Many Outreachy applicants have older laptops. Many of them are working with ten year old systems (e.g. 1.6 GHz dual core with 2 GB of RAM). Please evaluate whether your project could better support contributors with older systems.",
            default="<p>No system requirements provided.</p>")

    repository = models.URLField(blank=True, help_text="(Optional) URL for your team's repository or contribution mechanism")
    issue_tracker = models.URLField(blank=True, help_text="(Optional) URL for your team's issue tracker")
    newcomer_issue_tag = models.CharField(
            blank=True,
            max_length=SENTENCE_LENGTH,
            help_text="(Optional) What tag is used for newcomer-friendly issues for your team or for this internship project? Please use a tag and not a URL.")

    contribution_tasks = CKEditorField(
            verbose_name="How can applicants make a contribution to your project?",
            help_text='Instructions for how applicants can make contributions during the Outreachy application period.<br><br>Make sure to include links to getting started tutorials or documentation, how applicants can find contribution tasks on your project website or issue tracker, who they should ask for tasks, and everything they need to know to get started.')

    CLOSED = 'NOW'
    ONTIME = 'REG'
    LATE = 'LAT'
    DEADLINE_CHOICES = (
            (CLOSED, 'Immediately close this project to new applicants'),
            (ONTIME, 'Open applications until the application period ends'),
            (LATE, 'Extend applications through the late application deadline'),
            )
    deadline = models.CharField(
            max_length=3,
            choices=DEADLINE_CHOICES,
            verbose_name="Project deadline",
            help_text="If you have too many applicants, and your most promising applicants have recorded both a contribution and a final application, you may want to close your project to new applicants.<br>If you have too few applicants, you may want to extend your project's application deadline by one week.",
            )

    needs_more_applicants = models.BooleanField(
            default=False,
            verbose_name="Does your project need more applicants?",
            help_text='Check this box to advertise this project as needing more applicants. This is typically used by projects without a lot of strong applicants two weeks before the application deadline.<br><br>You should uncheck this box if you already have many strong applicants who have filled out a final application.')

    new_contributors_welcome = models.BooleanField(
        default=True,
        verbose_name="Is your project open to new contributors?",
        choices=(
            (True, "My project is open to new contributors"),
            (False, "My project already has many strong applicants"),
        ),
    )

    class Meta:
        unique_together = (
                ('slug', 'project_round'),
                )
        ordering = ['slug']

    def __str__(self):
        return '{start:%Y %B} to {end:%Y %B} round - {community} - {title}'.format(
                start = self.project_round.participating_round.internstarts,
                end = self.project_round.participating_round.internends,
                community = self.project_round.community,
                title = self.short_title,
                )

    def get_preview_url(self):
        return reverse('project-read-only', kwargs={
            'round_slug': self.project_round.participating_round.slug,
            'community_slug': self.project_round.community.slug,
            'project_slug': self.slug,
        })

    def get_project_selection_url(self):
        return reverse('project-selection') + '#' + self.project_round.community.slug + '-' + self.slug

    def get_landing_url(self):
        return reverse('community-landing', kwargs={'round_slug': self.project_round.participating_round.slug, 'community_slug': self.project_round.community.slug}) + '#' + self.slug

    def get_contributions_url(self):
        return reverse('contributions', kwargs={'round_slug': self.project_round.participating_round.slug, 'community_slug': self.project_round.community.slug, 'project_slug': self.slug})

    def get_applicants_url(self):
        return reverse('project-applicants', kwargs={'round_slug': self.project_round.participating_round.slug, 'community_slug': self.project_round.community.slug, 'project_slug': self.slug})

    def get_action_url(self, action):
        return reverse('project-action', kwargs={
            'round_slug': self.project_round.participating_round.slug,
            'community_slug': self.project_round.community.slug,
            'project_slug': self.slug,
            'action': action,
        })

    def submission_and_approval_deadline(self):
        return self.project_round.participating_round.lateprojects

    def has_intern_announcement_deadline_passed(self):
        return self.project_round.participating_round.internannounce.has_passed()

    def is_approver(self, user):
        return self.project_round.community.is_coordinator(user)

    def get_approver_email_list(self):
        return self.project_round.community.get_coordinator_email_list()

    def is_submitter(self, user):
        # Everyone is allowed to propose new projects.
        if self.id is None:
            return True
        # XXX: Should coordinators also be allowed to edit projects?
        return self.is_mentor(user)

    def is_mentor(self, user):
        return self.mentorapproval_set.approved().filter(
                mentor__account=user).exists()

    def get_submitter_email_list(self):
        return [ma.mentor.email_address()
                for ma in self.mentorapproval_set.approved()]

    def required_skills(self):
        return ProjectSkill.objects.filter(project=self, required=ProjectSkill.STRONG)

    def preferred_skills(self):
        return ProjectSkill.objects.filter(project=self, required=ProjectSkill.OPTIONAL)

    def bonus_skills(self):
        return ProjectSkill.objects.filter(project=self, required=ProjectSkill.BONUS)

    def get_applicants_and_contributions_list(self):
        applicants = ApplicantApproval.objects.filter(
                contribution__project = self,
                approval_status=ApprovalStatus.APPROVED).annotate(
                        number_contributions=models.Count('contribution'))

        for a in applicants:
            try:
                fa = a.finalapplication_set.get(project=self)
                a.submitted_application = True
                if fa.rating == fa.UNRATED:
                    a.rating = "Unrated"
                else:
                    a.rating = fa.rating
                a.rating_tip = fa.get_rating_display()
                if a.finalapplication_set.filter(project=self, approval_status = ApprovalStatus.WITHDRAWN):
                    a.withdrew_application = True
                else:
                    a.withdrew_application = False

                if a.finalapplication_set.filter(project=self).exclude(applying_to_gsoc=""):
                    a.applying_to_gsoc = True
                else:
                    a.applying_to_gsoc = False
            except:
                a.submitted_application = False

        return applicants

    def get_applications(self):
        return FinalApplication.objects.filter(project = self, applicant__approval_status=ApprovalStatus.APPROVED)

    def get_sorted_applications(self):
        return FinalApplication.objects.filter(project = self, applicant__approval_status=ApprovalStatus.APPROVED).order_by("-rating")

    def get_gsoc_applications(self):
        return FinalApplication.objects.filter(project = self, applicant__approval_status=ApprovalStatus.APPROVED).exclude(applying_to_gsoc="")

    def get_withdrawn_applications(self):
        return FinalApplication.objects.filter(project = self, approval_status=ApprovalStatus.WITHDRAWN)

    def get_approved_mentors(self):
        return self.mentorapproval_set.filter(approval_status=ApprovalStatus.APPROVED)

    def get_mentor_email_list(self):
        emails = []
        mentors = Comrade.objects.filter(
                mentorapproval__project=self,
                mentorapproval__approval_status=ApprovalStatus.APPROVED).distinct()
        for m in mentors:
            emails.append(m.email_address())
        # Coordinators might get duplicate emails if they're mentors,
        # but Address isn't hashable, so we can't make a set and then a list.
        return emails

    def get_mentor_names(self):
        return " and ".join([m.public_name for m in self.mentors.all()])


    @classmethod
    def objects_for_dashboard(cls, user):
        return cls.objects.filter(
                models.Q(
                    project_round__community__coordinatorapproval__approval_status=ApprovalStatus.APPROVED,
                    project_round__community__coordinatorapproval__coordinator__account=user,
                    )
                | models.Q(
                    mentorapproval__approval_status=ApprovalStatus.APPROVED,
                    mentorapproval__mentor__account=user,
                    )
                )

class ProjectSkill(models.Model):
    project = models.ForeignKey(Project, verbose_name="Project")

    skill = models.CharField(max_length=SENTENCE_LENGTH, verbose_name="Skill description", help_text="What is one skill an the applicant needs to have in order to contribute to this internship project, or what skill will they need to be willing to learn?")

    TEACH_YOU = 'WTU'
    CONCEPTS = 'CON'
    EXPERIMENTATION = 'EXP'
    FAMILIAR = 'FAM'
    CHALLENGE = 'CHA'
    EXPERIENCE_CHOICES = (
            (TEACH_YOU, 'Mentors are willing to teach this skill to applicants with no experience at all'),
            (CONCEPTS, 'Applicants should have read about the skill'),
            (EXPERIMENTATION, 'Applicants should have used this skill in class or personal projects'),
            (FAMILIAR, 'Applicants should be able to expand on their skills with the help of mentors'),
            (CHALLENGE, 'Applicants who are experienced in this skill will have the chance to expand it further'),
            )
    experience_level = models.CharField(
            max_length=3,
            choices=EXPERIENCE_CHOICES,
            default=TEACH_YOU,
            verbose_name="Expected skill experience level",
            help_text="Choose this carefully! Many Outreachy applicants choose not to apply for an internship project unless they meet 100% of the project skill criteria.",
            )

    BONUS = 'BON'
    OPTIONAL = 'OPT'
    STRONG = 'STR'
    REQUIRED_CHOICES = (
            (BONUS, "It would be nice if applicants had this skill, but it will not impact intern selection"),
            (OPTIONAL, "Mentors will prefer applicants who have this skill"),
            (STRONG, "Mentors will only accept applicants who have this skill as an intern"),
            )
    required = models.CharField(
            max_length=3,
            choices=REQUIRED_CHOICES,
            default=BONUS,
            verbose_name="Skill impact on intern selection",
            help_text="Is this skill a hard requirement, a preference, or an optional bonus? Choose this carefully! Many Outreachy applicants choose not to apply for an internship project unless they meet 100% of the project skill criteria.",
            )

    def get_skill_level_display(self):
        if self.experience_level == self.TEACH_YOU:
            return "1"
        if self.experience_level == self.CONCEPTS:
            return "2"
        if self.experience_level == self.EXPERIMENTATION:
            return "3"
        if self.experience_level == self.FAMILIAR:
            return "4"
        if self.experience_level == self.CHALLENGE:
            return "5"

    def __str__(self):
        return '{start:%Y %B} to {end:%Y %B} round - {community} - {title} - {skill}'.format(
                start = self.project.project_round.participating_round.internstarts,
                end = self.project.project_round.participating_round.internends,
                community = self.project.project_round.community,
                title = self.project.short_title,
                skill = self.skill,
                )

def mentor_read_instructions(value):
    if value is False:
        raise ValidationError('Please read this to understand your duties as mentor.')

def mentor_read_contract(value):
    if value is False:
        raise ValidationError('Please read the mentor contract to ensure you will be comfortable signing this legal document.')

# This through table records whether a mentor is approved for this project.
# If a mentor creates a project, we set them as approved. The coordinator then reviews the Project.
# If a co-mentor signs up to join a project, we set them as unapproved.
# We want the coordinator to review any co-mentors to ensure
# we don't have a random person signing up who can now see
# final applications with applicant contact info, location, and pronouns.
class MentorApproval(ApprovalStatus):
    # If a Project or a Comrade gets deleted, delete this through table.
    mentor = models.ForeignKey(Comrade, on_delete=models.CASCADE)
    project = models.ForeignKey(Project, on_delete=models.CASCADE)

    # TODO
    # Add information about how to contact the mentor for this project
    # e.g. I'm <username> on IRC
    # This will require a new MentorApprovalUpdate view and permissions
    # FIXME add a validator for this field that requires it to be checked
    instructions_read = models.BooleanField(
            default=False,
            validators=[mentor_read_instructions],
            verbose_name="Understands mentor instructions",
            help_text='I have read the <a href="/mentor/#mentor">mentor duties</a> and <a href="/mentor/mentor-faq/">mentor FAQ</a>.')

    understands_intern_time_commitment = models.BooleanField(
            default=False,
            validators=[mentor_read_instructions],
            help_text='I understand that Outreachy mentors are required to spend a minimum of 5 hours a week mentoring their intern during the three month internship period')

    understands_applicant_time_commitment = models.BooleanField(
            default=False,
            validators=[mentor_read_instructions],
            help_text='I understand that Outreachy mentors often spend 5-10 hours a week helping applicants during the six week application period')

    understands_mentor_contract = models.BooleanField(
            default=False,
            validators=[mentor_read_contract],
            help_text='I understand that Outreachy mentors will need to sign a <a href="/generic-mentor-contract-export/">mentor contract</a> after they accept an applicant as an intern')

    THREE_MONTHS = '3M'
    SIX_MONTHS = '6M'
    ONE_YEAR = '1Y'
    TWO_YEARS = '2Y'
    OLD_YEARS = 'OL'
    LONGEVITY_CHOICES = (
        (THREE_MONTHS, '0-2 months'),
        (SIX_MONTHS, '3-5 months'),
        (ONE_YEAR, '6-11 months'),
        (TWO_YEARS, '1-2 years'),
        (OLD_YEARS, 'More than 2 years'),
    )
    longevity = models.CharField(
        max_length=2,
        choices=LONGEVITY_CHOICES,
        default=THREE_MONTHS,
        verbose_name="How long have you been a contributor on this team?",
        help_text="A community can be comprised of many different teams that each work on separate subsystems, modules, applications, libraries, tools, documentation, user experience, graphical design, and more. Typically each Outreachy project involves working with a particular team in the community. If the Outreachy intern would work with the whole community rather than a particular team, consider the community to be a team for these questions.<br><br>How long have you been a contributor on this team?",
    )

    mentor_foss_contributions = models.CharField(
        max_length=PARAGRAPH_LENGTH,
        verbose_name="What contributions have you made to this team and this community?",
        help_text="If none, what contributions have you made to other FOSS communities?",
    )

    communication_channel_username = models.CharField(
        max_length=SENTENCE_LENGTH,
        blank=True,
        verbose_name="What is your username on the team communication channel?",
        help_text="What is your username on the team communication channel? (This information will be shared with applicants.)",
    )
    OUTREACHY = 'OUT'
    GOOGLE_SUMMER_OF_CODE = 'GSOC'
    RAILS_GIRLS = 'RAILS'
    OTHER_MENTOR_PROGRAM = 'UNK'
    NOT_MENTORED = 'NOT'
    MENTOR_CHOICES = (
        (OUTREACHY, 'Yes, I have mentored in a past Outreachy round'),
        (GOOGLE_SUMMER_OF_CODE, 'No, but I have mentored for Google Summer of Code or Google Code In'),
        (RAILS_GIRLS, 'No, but I have mentored for Rails Girls Summer of Code'),
        (OTHER_MENTOR_PROGRAM, 'No, but I have mentored with another mentorship program'),
        (NOT_MENTORED, 'No, I have never mentored before'),
    )
    mentored_before = models.CharField(
        max_length=5,
        choices=MENTOR_CHOICES,
        default=NOT_MENTORED,
        verbose_name="Have you been a mentor for Outreachy before?",
        help_text="Outreachy welcomes first time mentors, but this information allows the coordinator and other mentors to provide extra help to new mentors.",
    )

    mentorship_style = models.CharField(
        max_length=PARAGRAPH_LENGTH,
        verbose_name="What is your mentorship style?",
        help_text="Do you prefer short daily standups, longer weekly reports, or informal progress reports? Are you willing to try pair programming when your intern gets stuck? Do you like talking over video chat or answering questions via email? Give the applicants a sense of what it will be like to work with you during the internship.",
    )

    def __str__(self):
        return '{mentor} - {start:%Y %B} to {end:%Y %B} round - {community} - {title}'.format(
                mentor = self.mentor.public_name,
                start = self.project.project_round.participating_round.internstarts,
                end = self.project.project_round.participating_round.internends,
                community = self.project.project_round.community,
                title = self.project.short_title,
                )

    def get_preview_url(self):
        return reverse('mentorapproval-preview', kwargs={
            'round_slug': self.project.project_round.participating_round.slug,
            'community_slug': self.project.project_round.community.slug,
            'project_slug': self.project.slug,
            'username': self.mentor.account.username,
            })

    def get_action_url(self, action, current_user=None):
        kwargs = {
            'round_slug': self.project.project_round.participating_round.slug,
            'community_slug': self.project.project_round.community.slug,
            'project_slug': self.project.slug,
            'action': action,
            }
        if self.mentor.account != current_user:
            kwargs['username'] = self.mentor.account.username
        return reverse('mentorapproval-action', kwargs=kwargs)

    def submission_and_approval_deadline(self):
        return self.project.project_round.participating_round.internends + datetime.timedelta(days=7*5)

    def is_approver(self, user):
        return self.project.project_round.community.is_coordinator(user)

    def get_approver_email_list(self):
        return self.project.project_round.community.get_coordinator_email_list()

    def is_submitter(self, user):
        return self.mentor.account_id == user.id

    def get_submitter_email_list(self):
        return [self.mentor.email_address()]

    @classmethod
    def objects_for_dashboard(cls, user):
        return cls.objects.filter(
                models.Q(
                    project__project_round__community__coordinatorapproval__approval_status=ApprovalStatus.APPROVED,
                    project__project_round__community__coordinatorapproval__coordinator__account=user,
                    )
                | models.Q(mentor__account=user)
                )

class CommunicationChannel(models.Model):
    project = models.ForeignKey(Project, on_delete=models.CASCADE)

    tool_name = models.CharField(
            max_length=SENTENCE_LENGTH,
            verbose_name="Communication tool name",
            help_text='The name of the communication tool your project uses. E.g. "a mailing list", "IRC", "Zulip", "Mattermost", or "Discourse"')

    url = models.CharField(
            max_length=200,
            validators=[validators.URLValidator(schemes=['http', 'https', 'irc'])],
            verbose_name="Communication channel URL",
            help_text='URL for the communication channel applicants will use to reach mentors and ask questions about this internship project. IRC URLs should be in the form irc://&lt;host&gt;[:port]/[channel]. Since many applicants have issues with IRC port blocking at their universities, IRC communication links will use <a href="https://kiwiirc.com/">Kiwi IRC</a> to direct applicants to a web-based IRC client. If this is a mailing list, the URL should be the mailing list subscription page.')

    instructions = CKEditorField(
            blank=True,
            verbose_name="Instructions on joining",
            help_text='(Optional) After following the communication channel link, are there any special instructions? For example: "Join the #outreachy channel and make sure to introduce yourself.')

    norms = CKEditorField(
            blank=True,
            verbose_name="Community norms",
            help_text="(Optional) What communication norms would a newcomer need to know about this communication channel? Example: newcomers to open source don't know they should Cc their mentor or the software maintainer when asking a question to a large mailing list. Think about what a newcomer would find surprising when communicating on this channel.")

    communication_help = models.URLField(
            blank=True,
            verbose_name="Communication tool documentation URL",
            help_text='(Optional) URL for the documentation for your communication tool. This should be user-focused documentation that explains the basic mechanisms of logging in and features. Suggestions: IRC - https://wiki.gnome.org/Outreachy/IRC; Zulip - https://chat.zulip.org/help/; Mattersmost - https://docs.mattermost.com/guides/user.html')

    def url_parsed(self):
        return urlsplit(self.url)


# This through table records whether a coordinator is approved for this community.
# Both the current coordinators and organizers (staff) can approve new coordinators.
class CoordinatorApproval(ApprovalStatus):
    # If a Project or a Comrade gets deleted, delete this through table.
    coordinator = models.ForeignKey(Comrade, on_delete=models.CASCADE)
    community = models.ForeignKey(Community, on_delete=models.CASCADE)

    def __str__(self):
        return '{coordinator} for {community}'.format(
                coordinator = self.coordinator.public_name,
                community = self.community,
                )

    def get_preview_url(self):
        return reverse('coordinatorapproval-preview', kwargs={
            'community_slug': self.community.slug,
            'username': self.coordinator.account.username,
            })

    def get_action_url(self, action, current_user=None):
        kwargs = {
                'community_slug': self.community.slug,
                'action': action,
                }
        if self.coordinator.account != current_user:
            kwargs['username'] = self.coordinator.account.username
        return reverse('coordinatorapproval-action', kwargs=kwargs)

    def is_approver(self, user):
        return user.is_staff or self.community.is_coordinator(user)

    def get_approver_email_list(self):
        return self.community.get_coordinator_email_list() + [email.organizers]

    def is_submitter(self, user):
        return self.coordinator.account_id == user.id

    def get_submitter_email_list(self):
        return [self.coordinator.email_address()]

    @classmethod
    def objects_for_dashboard(cls, user):
        if user.is_staff:
            return cls.objects.all()
        return cls.objects.filter(
                models.Q(
                    community__coordinatorapproval__approval_status=ApprovalStatus.APPROVED,
                    community__coordinatorapproval__coordinator__account=user,
                    )
                | models.Q(coordinator__account=user)
                )


# --------------------------------------------------------------------------- #
# initial application models
# --------------------------------------------------------------------------- #

def create_time_commitment_calendar(tcs, application_round):
    application_period_length = (application_round.internends - application_round.internstarts).days + 1
    calendar = [0]*(application_period_length)
    for tc in tcs:
        date = application_round.internstarts
        for i in range(application_period_length):
            if date >= tc['start_date'] and date <= tc['end_date']:
                calendar[i] = calendar[i] + tc['hours']
            date = date + datetime.timedelta(days=1)
    return calendar

class ApplicationReviewer(ApprovalStatus):
    comrade = models.ForeignKey(Comrade)
    reviewing_round = models.ForeignKey(RoundPage)

# This class stores information about whether an applicant is eligible to
# participate in this round Automated checking will set the applicant to
# Approved or Rejected, but the Outreachy organizers can move the applicant to
# either state manually.  They start out in the Withdrawn state. We can set
# them to 'Pending' if they need to send us an email (say because of being a
# citizen of a U.S. export-regulated countries).
# Once the tool sets them to rejected, they won't be able to edit the information,
# which is fine.
class ApplicantApproval(ApprovalStatus):
    applicant = models.ForeignKey(Comrade, on_delete=models.CASCADE)
    application_round = models.ForeignKey(RoundPage, on_delete=models.CASCADE)
    project_contributions = models.ManyToManyField(Project, through='Contribution')
    submission_date = models.DateField(auto_now_add=True)
    ip_address = models.GenericIPAddressField(protocol="both")
    review_owner = models.ForeignKey(ApplicationReviewer, blank=True, null=True)

    def is_approver(self, user):
        return user.is_staff

    def get_approver_email_list(self):
        return [email.organizers]

    def submission_and_editing_deadline(self):
        return self.application_round.initial_applications_close

    def get_preview_url(self):
        return reverse('applicant-review-detail', kwargs={'applicant_username': self.applicant.account.username})

    def get_submitter_email_list(self):
        return [self.applicant.email_address()]

    def is_over_18(self):
        if not self.workeligibility:
            return None
        if self.workeligibility.over_18:
            return True
        return False

    def is_eligible_to_work(self):
        if not self.workeligibility:
            return None
        if self.workeligibility.eligible_to_work:
            return True
        return False

    def is_not_under_export_control(self):
        if not self.workeligibility:
            return None
        if self.workeligibility.under_export_control:
            return False
        return True

    def is_not_under_sanctions(self):
        if not self.workeligibility:
            return None
        if self.workeligibility.us_sanctioned_country:
            return False
        return True

    def was_not_intern_with_gsoc_or_outreachy(self):
        if not self.priorfossexperience:
            return None
        if self.priorfossexperience.gsoc_or_outreachy_internship:
            return False
        return True

    def get_reason_for_status(self):
        if self.approval_status == self.APPROVED:
            return ''
        if self.reason_denied == 'GENERAL':
            if not self.workeligibility.over_18:
                return 'Younger than 18'

            if not self.workeligibility.eligible_to_work:
                return 'Not eligible to work'

            if self.workeligibility.under_export_control:
                return 'Under U.S. export control'

            if self.priorfossexperience and self.priorfossexperience.gsoc_or_outreachy_internship:
                return 'Participated in GSoC or Outreachy before'

            return 'Unknown'

        if self.reason_denied == 'SANCTIONED':
            return 'Under U.S. sanctions'

        if self.reason_denied == 'SELFIDENTIFY':
            return 'Self-identified their gender'

        if self.reason_denied == 'TIME':
            tcs = self.get_time_commitments()
            return 'Not enough days free: ' + str(tcs['longest_period_free']) + ' days free / ' + str(tcs['internship_total_days'].days) + ' days total, 49 days free required'

        if self.reason_denied[:5] == 'ALIGN':
            return 'Essay answers not aligned with Outreachy program goals'

        if self.barrierstoparticipation and self.barrierstoparticipation.applicant_should_update:
            return 'Revisions to essay requested'

        # Not everyone filled out the school information model
        try:
            if self.schoolinformation and self.schoolinformation.applicant_should_update:
                tcs = self.get_time_commitments()
                time_string = str(tcs['longest_period_free']) + ' days free / ' + str(tcs['internship_total_days'].days) + ' days total, 49 days free required'

                return 'Revisions to school info requested: ' + time_string
        except SchoolInformation.DoesNotExist:
            pass

        if self.approval_status == self.PENDING:
            return 'Essay review'

        return 'Unknown'

    def get_reviewer_comments(self):
        reviews = InitialApplicationReview.objects.filter(application=self)
        if not reviews:
            return []
        comments = []
        for r in reviews:
            comments.append((r.reviewer.comrade.public_name, r.comments))
        return comments

    def time_commitment_from_model(self, tc, hours):
        return {
                'start_date': tc.start_date,
                'end_date': tc.end_date,
                'hours': hours,
                }

    def get_time_commitments(self):
        current_round = self.application_round

        nearby_date = datetime.timedelta(days=30)
        relevant = models.Q(
            applicant=self,
            start_date__lte=current_round.internends + nearby_date,
            end_date__gte=current_round.internstarts - nearby_date,
        )

        noncollege_school_time_commitments = NonCollegeSchoolTimeCommitment.objects.filter(relevant)
        school_time_commitments = SchoolTimeCommitment.objects.filter(relevant).order_by('start_date')
        volunteer_time_commitments = VolunteerTimeCommitment.objects.filter(relevant)
        employment_time_commitments = EmploymentTimeCommitment.objects.filter(relevant)

        tcs = [ self.time_commitment_from_model(d, d.hours_per_week)
                for d in volunteer_time_commitments or []
                if d ]
        ctcs = [ self.time_commitment_from_model(d, 0 if d.quit_on_acceptance else d.hours_per_week)
                for d in noncollege_school_time_commitments or []
                if d ]

        etcs = [ self.time_commitment_from_model(d, 0 if d.quit_on_acceptance else d.hours_per_week)
                for d in employment_time_commitments or []
                if d ]

        stcs = [ self.time_commitment_from_model(d, 40)
                for d in school_time_commitments or []
                if d ]
        calendar = create_time_commitment_calendar(chain(tcs, ctcs, etcs, stcs), current_round)

        longest_period_free = 0
        free_period_start_day = 0
        counter = 0
        for key, group in groupby(calendar, lambda hours: hours <= 20):
            group_len = len(list(group))
            if key is True and group_len > longest_period_free:
                longest_period_free = group_len
                free_period_start_day = counter
            counter = counter + group_len
        # Catch the case where the person is never free during the internship period
        if longest_period_free == 0 and free_period_start_day == 0 and counter != 0:
            longest_period_free = None
            free_period_start_date = None
            free_period_end_date = None
        else:
            free_period_start_date = current_round.internstarts + datetime.timedelta(days=free_period_start_day)
            free_period_end_date = current_round.internstarts + datetime.timedelta(days=free_period_start_day + longest_period_free - 1)
        internship_total_days = current_round.internends - current_round.internstarts

        return {
                'longest_period_free': longest_period_free,
                'free_period_start_date': free_period_start_date,
                'free_period_end_date': free_period_end_date,
                'internship_total_days': internship_total_days,
                'school_time_commitments': school_time_commitments,
                'noncollege_school_time_commitments': noncollege_school_time_commitments,
                'volunteer_time_commitments': volunteer_time_commitments,
                'employment_time_commitments': employment_time_commitments,
                }

    def overlapping_school_terms(self):
        school_time_commitments = SchoolTimeCommitment.objects.filter(applicant=self)
        for term in school_time_commitments:
            if term.start_date <= self.application_round.internends and self.application_round.internstarts <= term.end_date:
                return True
        return False

    def get_essay_ratings(self):
        ratings_list = []
        ratings = InitialApplicationReview.objects.filter(application=self)
        for r in ratings:
           ratings_list.append(r.get_essay_rating())
        return ratings_list

    def get_question_models(self):
        parts = (
            ('Work Eligibility', 'workeligibility'),
            ('Tax Form information', 'paymenteligibility'),
            ('Prior Experience with Free and Open Source Software', 'priorfossexperience'),
            ('Race and Ethnicity', 'applicantraceethnicityinformation'),
            ('Gender Identity', 'applicantgenderidentity'),
            ('Essay Questions', 'barrierstoparticipation'),
        )
        result = []
        for label, field in parts:
            try:
                result.append((label, getattr(self, field)))
            except ObjectDoesNotExist:
                pass
        return result

    def get_all_red_flags(self):
        red_flags_list = []
        reviews = InitialApplicationReview.objects.filter(application=self)
        for r in reviews:
           red_flags_list.append(r.get_red_flags())
        return red_flags_list

    def get_possible_reviewers(self):
        return ApplicationReviewer.objects.filter(
                reviewing_round=self.application_round,
                approval_status=ApprovalStatus.APPROVED)

    def get_projects_contributed_to(self):
        return self.project_contributions.distinct().order_by(
            '-deadline',
            'project_round__community__name',
            'short_title',
        )

    def get_projects_applied_to(self):
        # FinalApplication sets the combination of applicant and project to be
        # unique. Since we've restricted results to a single applicant, each
        # matching FinalApplication will contribute exactly one Project. As a
        # result, this query does not need distinct().
        return Project.objects.filter(finalapplication__applicant=self)

    def __str__(self):
        return "{name} <{email}> - {status}".format(
                name=self.applicant.public_name,
                email=self.applicant.account.email,
                status=self.get_approval_status_display())

    class Meta:
        unique_together = (
                ('applicant', 'application_round'),
                )

def get_answers_for_all_booleans(obj):
    # getattr looks up the field's value on the object
    return [
        (f, "Yes" if getattr(obj, f.attname) else "No")
        for f in obj._meta.get_fields()
        if f.get_internal_type() == 'BooleanField'
    ]

class WorkEligibility(models.Model):
    applicant = models.OneToOneField(ApplicantApproval, on_delete=models.CASCADE, primary_key=True)

    over_18 = models.BooleanField(
            verbose_name='Will you be 18 years or older when the Outreachy internship starts?')

    student_visa_restrictions = models.BooleanField(
            verbose_name='Do you have a student visa that limits the dates that you can work 40 hours a week during the internship period?',
            help_text='Your student visa must allow you to work 40 hours a week for you to be eligible for Outreachy. If you are on a student visa in the United States of America, you might have limited dates when you can work 40 hours a week. We will work with you to shift your internship dates by up to five weeks. However, we cannot accommodate shortening the 12 week internship. Students on an F-1 visa might need to provide their university documentation to apply for CPT. Outreachy organizers can provide you CPT documentation once you are selected as an intern.')

    eligible_to_work = models.BooleanField(
            verbose_name='Are you eligible to work for 40 hours a week in ALL the countries you will be living in for the entire internship period, and five weeks after the internship period ends?',
            help_text='<p><b>Student visas</b>: Please note that in some countries, students studying abroad on a student visa may not be eligible to work full-time (40 hours a week). If you are on a student visa, please double check the hours and dates of the internship with your school counselors before applying.</p><p><b>Spouse visas</b>: In some countries, spousal visas may not allow spouses to work. Please contact your immigration officer if you have any questions about whether your visa allows you to work full-time (40 hours a week).</p><p><b>International Travel</b>: Outreachy interns are not required to work while they are traveling internationally. If you travel for more than 1 week, you may need to extend your internship. Internships can be extended for up to five weeks with prior approval from your mentor and the Outreachy Organizers.</p>')

    under_export_control = models.BooleanField(
            verbose_name='Are you a person or entity restricted by United States of America export controls or sanctions programs?',
            help_text='See the <a href="https://www.treasury.gov/resource-center/sanctions/Programs/Pages/Programs.aspx">US export control and sanctions list</a> for more information')

    us_sanctioned_country = models.BooleanField(
            verbose_name='Are you a citizen, resident, or national of Crimea, Cuba, Iran, North Korea, or Syria?',
            help_text="Outreachy's fiscal parent, Software Freedom Conservancy, is a 501(c)(3) charitable non-profit in the United States of America. As a U.S. non-profit, Conservancy must ensure that funds are not sent to countries under U.S. sanctions programs, such as Cuba, Iran, North Korea, or Syria. If you have citizenship with Cuba, Iran, North Korea, or Syria, please answer yes, even if you are not currently living in those countries. We will follow up with additional questions.")

    def get_answers(self):
        return get_answers_for_all_booleans(self)


class PaymentEligibility(models.Model):
    applicant = models.OneToOneField(ApplicantApproval, on_delete=models.CASCADE, primary_key=True)
    us_national_or_permanent_resident = models.BooleanField(
            verbose_name='Are you a national or permanent resident of the United States of America?',
            help_text='Outreachy is open to applicants around the world. This question is only to determine which tax form you will need to fill out.')

    living_in_us = models.BooleanField(
            verbose_name='Will you be living in the United States of America during the Outreachy internship period, or for up to five weeks after the internship period ends?',
            help_text='Note that the interval in this question extends past the end of internships.')

    def get_answers(self):
        return get_answers_for_all_booleans(self)


class PriorFOSSExperience(models.Model):
    applicant = models.OneToOneField(ApplicantApproval, on_delete=models.CASCADE, primary_key=True)

    gsoc_or_outreachy_internship = models.BooleanField(
            verbose_name='Have you been accepted as a Google Summer of Code intern, an Outreach Program for Women intern, or an Outreachy intern before?',
            help_text='Please say yes even if you did not successfully complete the internship.')

    prior_contributor = models.BooleanField(verbose_name='Have you contributed to free and open source software before?', help_text='<p>Outreachy welcomes applicants who are newcomers to free and open source software (FOSS). We also welcome applicants who have made contributions to FOSS, and want to take the next step in their FOSS career. Outreachy asks this questions to see if we are meeting our goal of promoting free software to people from groups under-represented in the technology industry.</p><p>Please exclude contributions that were made as part of a prior Outreachy application period.</p>')

    prior_paid_contributor = models.BooleanField(verbose_name='Have you ever been PAID to contribute to free and open source software before?', help_text='Please include paid internships, contract work, employment, stipends, or grants.')

    # A series of check boxes to say what areas they have contributed to free software before
    prior_contrib_coding = models.BooleanField(verbose_name='Programming')
    prior_contrib_forums = models.BooleanField(verbose_name='Participating in forums')
    prior_contrib_events = models.BooleanField(verbose_name='Organizing events')
    prior_contrib_issues = models.BooleanField(verbose_name='Reporting issues')
    prior_contrib_devops = models.BooleanField(verbose_name='Running project infrastructure')
    prior_contrib_docs = models.BooleanField(verbose_name='Documentation')
    prior_contrib_data = models.BooleanField(verbose_name='Data science')
    prior_contrib_translate = models.BooleanField(verbose_name='Translation')
    prior_contrib_illustration = models.BooleanField(verbose_name='Graphical design')
    prior_contrib_ux = models.BooleanField(verbose_name='User experience')
    prior_contrib_short_talk = models.BooleanField(verbose_name='Giving a short talk')
    prior_contrib_testing = models.BooleanField(verbose_name='Testing releases or quality assurance')
    prior_contrib_security = models.BooleanField(verbose_name='Improving security or pen testing')
    prior_contrib_marketing = models.BooleanField(verbose_name='Marketing for projects')
    prior_contrib_reviewer = models.BooleanField(verbose_name='Reviewing contributions')
    prior_contrib_mentor = models.BooleanField(verbose_name='Mentoring contributors')
    prior_contrib_accessibility = models.BooleanField(verbose_name='Improving or testing accessibility')
    prior_contrib_self_identify = models.CharField(max_length=SENTENCE_LENGTH,
            blank=True,
            verbose_name="If your contribution type is NOT listed above, how have you contributed to free and open source software before?")

    def get_prior_contribution_types(self):
        # getattr looks up the field's value on the object
        prior_contribs = [f.verbose_name.lower() for f in self._meta.get_fields() if f.get_internal_type() == 'BooleanField' and getattr(self, f.attname) and f.name.startswith('prior_contrib_')]
        if len(prior_contribs) == 0:
            return ''

        if self.prior_contrib_self_identify:
            prior_contribs.append(self.prior_contrib_self_identify)

        prior_contribs_string = ', '.join(prior_contribs[:-1])

        if len(prior_contribs) == 1:
            ending_joiner = ''
        else:
            ending_joiner = ' and '
        prior_contribs_string = prior_contribs_string + ending_joiner + prior_contribs[-1]

        return prior_contribs_string

    def get_answers(self):
        # getattr looks up the field's value on the object
        answers = [
            (f, "Yes" if getattr(self, f.attname) else "No")
            for f in self._meta.get_fields()
            if f.get_internal_type() == 'BooleanField' and not f.name.startswith('prior_contrib_')
        ]
        answers.append((
            { 'verbose_name': 'In the past, how have you contributed to free and open source software?' },
            self.get_prior_contribution_types() or 'No prior contributions',
        ))
        return answers


class ApplicantGenderIdentity(models.Model):
    applicant = models.OneToOneField(ApplicantApproval, on_delete=models.CASCADE, primary_key=True)

    transgender = models.BooleanField(
            verbose_name='Do you identify as transgender?',
            help_text='If you are questioning whether you are transgender, please say yes.')

    genderqueer = models.BooleanField(
            verbose_name='Do you identify as genderqueer?',
            help_text='Do you identify as genderqueer, gender non-conforming, gender diverse, gender varient, or gender expansive? If you are questioning whether you identify with any of those terms, please say yes.')

    man = models.BooleanField()

    woman = models.BooleanField()

    demi_boy = models.BooleanField()

    demi_girl = models.BooleanField()

    trans_masculine = models.BooleanField()

    trans_feminine = models.BooleanField()

    non_binary = models.BooleanField()

    demi_non_binary = models.BooleanField()

    genderflux = models.BooleanField()

    genderfluid = models.BooleanField()

    demi_genderfluid = models.BooleanField()

    demi_gender = models.BooleanField()

    bi_gender = models.BooleanField()

    tri_gender = models.BooleanField()

    multigender = models.BooleanField()

    pangender = models.BooleanField()

    maxigender = models.BooleanField()

    aporagender = models.BooleanField()

    intergender = models.BooleanField()

    mavrique = models.BooleanField()

    gender_confusion = models.BooleanField()

    gender_indifferent = models.BooleanField()

    graygender = models.BooleanField()

    agender = models.BooleanField()

    genderless = models.BooleanField()

    gender_neutral = models.BooleanField()

    neutrois = models.BooleanField()

    androgynous = models.BooleanField()

    androgyne = models.BooleanField()

    prefer_not_to_say = models.BooleanField()

    self_identify = models.CharField(max_length=SENTENCE_LENGTH,
            blank=True,
            help_text="If your gender identity is NOT listed above, what is your gender identity? Please note that 'gender identity' is NOT your name. Gender identity is your gender.")

    # Iterate over the fields in self
    # if they're true, return a comma separated list of gender identities,
    # e.g. 'non-binary, agender and self-identify as ⚨'
    def __str__(self):
        # getattr looks up the field's value on the object
        gender_identities = [f.name.replace('_', ' ') for f in self._meta.get_fields() if f.get_internal_type() == 'BooleanField' and getattr(self, f.attname) and f.name != 'prefer_not_to_say']

        if self.self_identify:
            gender_identities.append('self-identifies as ' + self.self_identify)
        if self.prefer_not_to_say:
            gender_identities.append('prefers not to specify their gender identity')

        if not gender_identities:
            return ''

        gender_identity_string = ', '.join(gender_identities[:-1])

        if len(gender_identities) == 1:
            ending_joiner = ''
        else:
            ending_joiner = ' and '
        gender_identity_string = gender_identity_string + ending_joiner + gender_identities[-1]

        return gender_identity_string

    def get_answers(self):
        return [
            ({ 'verbose_name': 'What is your gender identity?' }, str(self)),
        ]


class ApplicantRaceEthnicityInformation(models.Model):
    applicant = models.OneToOneField(ApplicantApproval, on_delete=models.CASCADE, primary_key=True)

    us_resident_demographics = models.BooleanField(
            verbose_name='Are you Black/African American, Hispanic/Latinx, Native American, Alaska Native, Native Hawaiian, or Pacific Islander?')

    def get_answers(self):
        return get_answers_for_all_booleans(self)


class BarriersToParticipation(models.Model):
    applicant = models.OneToOneField(ApplicantApproval, on_delete=models.CASCADE, primary_key=True)

    # NOTE: Update home/templates/home/eligibility.html if you change the text here:
    barriers_to_contribution = models.TextField(
            verbose_name='What barriers or concerns have kept you from contributing to free and open source software?',
            help_text="Please provide specific examples. Outreachy organizers strongly encourage you to write your personal stories. We want you to know that we won't judge your writing style, grammar or spelling.")

    systemic_bias = models.TextField(
            verbose_name='What systemic bias or discrimination have you faced while building your skills?',
            help_text="<p>Outreachy projects often require applicants to know some basic skills. Those skills might include programming, user experience, documentation, illustration and graphical design, or data science. You may have already learned some basic skills through university or college classes, specialized schools, online classes, online resources, or with a mentor, friend, family member or co-worker.</p><p>In these settings, have you faced systemic bias or discrimination? Have you been discouraged from accessing these resources because of your identity or background?</p><p>Please provide specific examples and (optionally) statistics.</p><p>Outreachy Organizers strongly encourage you to write your personal stories. We want you to know that we won't judge your writing style, grammar or spelling.</p>")

    lacking_representation = models.TextField(
            verbose_name='Does your learning environment have few people who share your identity or background? Please provide details.',
            help_text="<p>Contributing to free and open source software takes some skill. You may have already learned some basic skills through university or college classes, specialized schools, online classes, online resources, or with a mentor, friend, family member or co-worker.</p><p>Does any of your learning environments have few people who share your identity or background? How did your identity or background differ from the majority of people in this learning environment?</p><p>Examples of the types of identities or backgrounds to consider include (but are not limited to):</p><ul><li>age</li><li>body size</li><li>caste</li><li>disability</li><li>ethnicity</li><li>gender identity and expression</li><li>socio-economic status</li><li>nationality</li><li>personal appearance</li><li>race</li><li>religion</li><li>sexual identity and orientation</li></ul></p><p>Outreachy Organizers strongly encourage you to write your personal stories. We want you to know that we won't judge your writing style, grammar or spelling.</p>")

    employment_bias = models.TextField(
            verbose_name='What systemic bias or discrimination would you face if you applied for a job in the technology industry of your country?',
            help_text="<p>Think about when you have applied for a job in the technology industry of your country. Do you think you have faced discrimination on the basis of your background or identity? If you have not applied for a job yet, do you think you may be discriminated against on the basis of your background or identity?</p><p>Please provide specific examples and (optionally) statistics.</p><p>Outreachy Organizers strongly encourage you to write your personal stories. We want you to know that we won't judge your writing style, grammar or spelling.</p>")

    applicant_should_update = models.BooleanField(default=False)

    def get_original_answers(self):
        versions = Version.objects.get_for_object(self).reverse()
        original_answers = [
            (
                self._meta.get_field(attname),
                '\n\n'.join(
                    'On {:%Y-%m-%d at %I:%M%p} you wrote:\n{}'.format(
                        v.revision.date_created,
                        v.field_dict[attname])
                    for v in [versions[0]]
                ),
            )
            for attname in ('lacking_representation', 'systemic_bias', 'employment_bias', 'barriers_to_contribution')
        ]
        new_answers = []
        for new_field, answers in self.get_answers():
            for index, a in enumerate(original_answers):
                original_field = a[0]
                if new_field['verbose_name'] == original_field.verbose_name:
                    if a[1].split('you wrote:\n', 1)[1] == answers:
                        new_answers.append(
                                (original_field,
                                    a[1],
                                    ))
                    else:
                        new_answers.append(
                                (original_field,
                                    a[1] + '\n\n' + 'Updated Essay:\n\n' + answers,
                                    ))
        return new_answers

    def get_answers(self):
        return [
                (
                { 'verbose_name':
                    'Does your learning environment have few people who share your identity or background? Please provide details.',
                    }, self.lacking_representation),
                (
                { 'verbose_name':
                    'What systemic bias or discrimination have you faced while building your skills?',
                    }, self.systemic_bias),
                (
                { 'verbose_name':
                    'What systemic bias or discrimination would you face if you applied for a job in the technology industry of your country?',
                    }, self.employment_bias),
                (
                { 'verbose_name':
                    'What barriers or concerns have kept you from contributing to free and open source software?',
                    }, self.barriers_to_contribution),
        ]

class TimeCommitmentSummary(models.Model):
    applicant = models.OneToOneField(ApplicantApproval, on_delete=models.CASCADE, primary_key=True)

    enrolled_as_student = models.BooleanField(
            verbose_name='Are you (or will you be) a university or college student during the internship period?',
            help_text='Will you be enrolled in a university or college during the Outreachy internship period? Please state yes even if only a few days overlap with the internship period.')

    enrolled_as_noncollege_student = models.BooleanField(
            verbose_name='Are you enrolled in a coding school or self-paced online courses?',
            help_text='Will you be enrolled in a coding school or self-paced online classes during the Outreachy internship period?')

    employed = models.BooleanField(
            help_text='Will you be an employee (for any number of hours) during the Outreachy internship period?')

    contractor = models.BooleanField(
            help_text='Will you be a contractor during the Outreachy internship period?')

    volunteer_time_commitments = models.BooleanField(
            help_text='Will you have any volunteer positions (such as volunteering with a non-profit or community center, participating in a community band, or volunteering to organize an event) that require more than 10 hours a week during the Outreachy internship period? Do not count your Outreachy internship time as a volunteer position.')

    # FIXME: this field was never used in a view??
    other_time_commitments = models.TextField(
            max_length=THREE_PARAGRAPH_LENGTH,
            blank=True,
            help_text="(Optional) If you have other time commitments outside of school, work, or volunteer hours, please use this field to let your mentor know. Examples of other time commitments include vacation that lasts longer than a week, coding school time commitments, community or online classes, etc.")

class VolunteerTimeCommitment(models.Model):
    applicant = models.ForeignKey(ApplicantApproval, on_delete=models.CASCADE)
    start_date = models.DateField(help_text="Date your volunteer time commitments start.")
    end_date = models.DateField(help_text="Date your volunteer time commitments end.")
    hours_per_week = models.IntegerField(
            help_text="Maximum hours per week spent volunteering.",
            validators=[validators.MinValueValidator(1)],
            )
    description = models.TextField(
            max_length=THREE_PARAGRAPH_LENGTH,
            blank=True,
            help_text="Please describe what kind of volunteer position and duties you have.")

    def clean(self):
        if self.start_date and self.end_date and self.start_date > self.end_date:
            error_string = 'Volunteer role start date ' + self.start_date.strftime("%Y-%m-%d") + ' is after volunteer role end date ' + self.end_date.strftime("%Y-%m-%d")
            raise ValidationError({'start_date': error_string})

class EmploymentTimeCommitment(models.Model):
    applicant = models.ForeignKey(ApplicantApproval, on_delete=models.CASCADE)
    start_date = models.DateField(help_text="Start date of employment period.")
    end_date = models.DateField(help_text="End date of employment period.")
    hours_per_week = models.IntegerField(
            help_text="Number of hours per week required by your employment contract",
            validators=[validators.MinValueValidator(1)],
            )
    job_title = models.CharField(
            max_length=SENTENCE_LENGTH)
    job_description = models.TextField(
            max_length=THREE_PARAGRAPH_LENGTH,
            help_text="Please tell us about the work you do and your job duties.")
    quit_on_acceptance = models.BooleanField(
            help_text="I will quit this job or contract if I am accepted as an Outreachy intern.")

    def clean(self):
        if self.start_date and self.end_date and self.start_date > self.end_date:
            error_string = 'Employment period start date ' + self.start_date.strftime("%Y-%m-%d") + ' is after employment period end date ' + self.end_date.strftime("%Y-%m-%d")
            raise ValidationError({'start_date': error_string})

class NonCollegeSchoolTimeCommitment(models.Model):
    applicant = models.ForeignKey(ApplicantApproval, on_delete=models.CASCADE)
    start_date = models.DateField(help_text="Date your coding school or online course starts.")
    end_date = models.DateField(help_text="Date your coding school or online course ends.")
    hours_per_week = models.IntegerField(
            help_text="Maximum hours per week spent on coursework, exercises, homework, and studying for this course.",
            validators=[validators.MinValueValidator(1)],
            )
    description = models.TextField(
            max_length=THREE_PARAGRAPH_LENGTH,
            blank=True,
            help_text="Please describe the course. Include the name and a link to the website of your coding school or organization offering online courses. Add the course name and a short description of course work.")
    quit_on_acceptance = models.BooleanField(
            help_text="I will quit this coding school or stop this self-paced online course if I am accepted as an Outreachy intern.")

    def clean(self):
        if self.start_date and self.end_date and self.start_date > self.end_date:
            error_string = 'Coding school or online class start date ' + self.start_date.strftime("%Y-%m-%d") + ' is after class end date ' + self.end_date.strftime("%Y-%m-%d")
            raise ValidationError({'start_date': error_string})

class OfficialSchool(models.Model):
    university_name = models.CharField(
            max_length=SENTENCE_LENGTH,
            help_text='University or college name')

    university_website = models.URLField(
            help_text="University or college website")

class OfficialSchoolTerm(models.Model):
    school = models.ForeignKey(OfficialSchool, on_delete=models.CASCADE)
    term_name = models.CharField(
            max_length=SENTENCE_LENGTH,
            verbose_name="Term name or term number",
            help_text="If the university uses term names (e.g. Winter 2018 term of Sophomore year), enter the current term name, year in college, and term year. If the university uses term numbers (e.g. 7th semester), enter the term number.")

    academic_calendar = models.URLField(
            blank=True,
            verbose_name="Link to the official academic calendar for this school term",
            help_text="If necessary, save a file to a cloud hosting service and add the link to it here.")

    start_date = models.DateField(
            verbose_name="Date classes start.",
            help_text="What is the first possible day of classes for all students?<br>If students who are in different school years or different semester numbers start classes on different dates, use the first possible date that students in that year or semester start classes.<br>If you do not know when the term will start, use the start date of that term from last year.")

    end_date = models.DateField(
            verbose_name="Date all exams end.",
            help_text="This is the date the university advertises for the last possible date of any exam for any student in the semester.")

    def overlaps(self, other):
        return self.start_date <= other.end_date and other.start_date <= self.end_date

class SchoolTimeCommitment(models.Model):
    applicant = models.ForeignKey(ApplicantApproval, on_delete=models.CASCADE)

    term_name = models.CharField(
            max_length=SENTENCE_LENGTH,
            verbose_name="Term name or term number",
            help_text="If your university uses term names (e.g. Winter 2018 term of your Sophomore year), enter your current term name, year in college, and term year. If your university uses term numbers (e.g. 7th semester), enter the term number.")

    start_date = models.DateField(
            verbose_name="Date classes start.",
            help_text="What is the first possible day of classes for all students?<br>If you started this term late (or will start this term late), use the date that classes start for all students, not the late registration date.<br>If students who are in different school years or different semester numbers start classes on different dates, use the first possible date that students in your year or semester start classes.<br>If you do not know when the term will start, use the start date of that term from last year.<br>If you don't see a calendar pop-up, please use the date format YYYY-MM-DD.")

    end_date = models.DateField(
            verbose_name="Date all exams end.",
            help_text="This is the date your university advertises for the last possible date of any exam for any student in your semester. Use the last possible exam date, even if your personal exams end sooner. If you don't see a calendar pop-up, please use the date format YYYY-MM-DD.")

    last_term = models.BooleanField(
            default=False,
            help_text="This is the last term in my degree.")

    def clean(self):
        if self.start_date and self.end_date and self.start_date > self.end_date:
            error_string = 'School term (' + self.term_name + ') start date ' + self.start_date.strftime("%Y-%m-%d") + ' is after term end date ' + self.end_date.strftime("%Y-%m-%d")
            raise ValidationError({'start_date': error_string})

class SchoolInformation(models.Model):
    applicant = models.OneToOneField(ApplicantApproval, on_delete=models.CASCADE, primary_key=True)

    university_name = models.CharField(
            max_length=SENTENCE_LENGTH,
            help_text='University or college name')

    university_website = models.URLField(help_text="University or college website")

    current_academic_calendar = models.URLField(verbose_name="Link to your official academic calendar for your *current* school term",
            help_text="Please provide a link on your school's official website. Some schools do not make their calendars publicly available. You can upload your calendar to a file sharing service, but the Outreachy organizers may not take it into account when validating your school dates.")

    next_academic_calendar = models.URLField(
            verbose_name="Link to your official academic calendar for your *next* school term",
            help_text="If the calendar for your next term is not released yet, link to last year's academic calendar for that term. Some schools do not make their calendars publicly available. You can upload your calendar to a file sharing service, but the Outreachy organizers may not take it into account when validating your school dates.")

    degree_name = models.CharField(
            max_length=SENTENCE_LENGTH,
            help_text='What degree(s) are you pursuing?')

    school_term_updates = models.TextField(
            max_length=THREE_PARAGRAPH_LENGTH,
            blank=True,
            verbose_name='Provide any updates about your school term information',
            help_text="<p>If the school terms above are incorrect, or you have forgotten to include a term that overlaps with the Outreachy internship period, please update your terms.<p>For each school term, please provide:</p><ol><li>The term name</li><li>The start date of classes for ALL students in the school</li><li>The end date of exams for ALL students in the school</li></ol><p>Please do not modify your dates to differ from the starting dates in your academic calendar. Outreachy organizers cannot accept statements that you will start your classes late.</p>")
    applicant_should_update = models.BooleanField(default=False)

    @property
    def school_domain(self):
        return urlparse(self.university_website).hostname

    @staticmethod
    def roll_year(d, years):
        try:
            return d.replace(year=d.year + years)
        except ValueError:
            assert d.month == 2 and d.day == 29
            return d.replace(year=d.year + years, month=3, day=1)

    def find_official_terms(self):
        # find terms happening near the time of the current round from all
        # OfficialSchools with the same domain
        all_terms = OfficialSchoolTerm.objects.filter(
            school__university_website__icontains=self.school_domain,
        ).order_by(
            'school__university_website',
            # sort newest terms first so they override older year's terms
            '-start_date',
        )

        current_round = self.applicant.application_round
        nearby_date = datetime.timedelta(days=30)
        start_date = current_round.internstarts - nearby_date
        end_date = current_round.internends + nearby_date

        terms = []
        for school_id, school_terms in groupby(all_terms, key=lambda term: term.school_id):
            best_terms = []
            for term in school_terms:
                years_old = 0
                while self.roll_year(term.end_date, years_old) < start_date:
                    years_old += 1

                term.start_date = self.roll_year(term.start_date, years_old)
                if term.start_date > end_date:
                    # Even after adjusting the year, this term does not overlap
                    # the current round.
                    continue

                term.end_date = self.roll_year(term.end_date, years_old)

                # Okay, we've found an adjusted year that makes this term
                # overlap the current round. But if we've already seen a more
                # recent term (i.e. a term we didn't have to adjust as much)
                # that overlaps this one, prefer that one instead.
                drop = any(
                    other_years < years_old and other_term.overlaps(term)
                    for other_term, other_years in best_terms
                )
                if not drop:
                    best_terms.append((term, years_old))

            # Get this school's best terms in order by adjusted start date
            terms.extend(sorted((term for term, years_old in best_terms), key=lambda term: term.start_date))

        return terms

    def classmate_statistics(self):
        classmates = ApplicantApproval.objects.filter(
            application_round=self.applicant.application_round,
            schoolinformation__university_website__icontains=self.school_domain,
        )

        # Find students who are graduating after their current term. This weird
        # query checks for students who have a last_term but don't have any
        # non-last_terms.
        graduating_students = ApplicantApproval.objects.filter(
            schooltimecommitment__last_term=True,
        ).exclude(
            schooltimecommitment__last_term=False,
        )
        # Check if this student is one of the graduating students.
        graduating = graduating_students.filter(pk=self.applicant_id).exists()

        # Compute statistics only over students who are in the same situation
        # as this student: either they're all graduating, or none of them are.
        # This matters because we interpret time commitments differently for
        # students who are in their last term.
        if graduating:
            classmates = classmates.filter(pk__in=graduating_students)
        else:
            classmates = classmates.exclude(pk__in=graduating_students)

        total = classmates.count()
        accepted = classmates.approved().count()
        rejected = classmates.rejected().filter(reason_denied="TIME").count()
        return {
            'graduating': graduating,
            'pending_classmates': classmates.pending().count(),
            'total_classmates': total,
            'acceptance_rate': 100 * accepted / total,
            'time_rejection_rate': 100 * rejected / total,
        }

    def print_terms(school_info):
        print(school_info.applicant.get_approval_status_display(), " ", school_info.applicant.applicant.public_name, " <", school_info.applicant.applicant.account.email, ">")
        print(school_info.university_name)
        terms = SchoolTimeCommitment.objects.filter(applicant__applicant__account__email=school_info.applicant.applicant.account.email)
        for t in terms:
            print("Term: ", t.term_name, "; Start date: ", t.start_date, "; End date: ", t.end_date)

    def print_university_students(school_name):
        apps = SchoolInformation.objects.filter(university_name__icontains=school_name).orderby('applicant__approval_status')
        for a in apps.all():
            self.print_terms(a)
            print("")

    def print_country_university_students(country):
        apps = SchoolInformation.objects.filter(applicant__applicant__location__icontains=country).orderby('applicant__approval_status')
        for a in apps.all():
            self.print_terms(a)
            print("")

    def clean(self):
        if self.university_website and self.current_academic_calendar and self.next_academic_calendar:
            error_string = 'You must provide a valid academic calendar'
            if self.university_website == self.current_academic_calendar:
                raise ValidationError({'current_academic_calendar': error_string})
            if self.university_website == self.next_academic_calendar:
                raise ValidationError({'next_academic_calendar': error_string})

            # Allow students to use the same academic calendar link for both terms,
            # since the terms might be listed on the same page.

class ContractorInformation(models.Model):
    applicant = models.ForeignKey(ApplicantApproval, on_delete=models.CASCADE)

    typical_hours = models.IntegerField(
            validators=[validators.MinValueValidator(1)],
            verbose_name="Average number of hours spent on contractor business",
            help_text="During the past three months, what is the average number of hours/week you have spent on contracted work and unpaid business development or business marketing? You will be able to enter your known contract hours for the Outreachy internship period on the next page.")

    continuing_contract_work = models.NullBooleanField(
            verbose_name="Will you be doing contract work during the Outreachy internship period?")


class PromotionTracking(models.Model):
    applicant = models.OneToOneField(ApplicantApproval, on_delete=models.CASCADE, primary_key=True)

    AISES = 'AISES'
    BIT = 'BIT'
    GIRLSWHOCODE = 'GWC'
    NAJOBS = 'NAJ'
    POCIT = 'POCIT'
    WOMENWHOCODE = 'WWC'
    HYPATIA = 'HYP'
    LATINASINTECH = 'LAIT'
    LGBTQ = 'LGBTQ'
    RECURSE = 'RC'
    H4CK = 'H4CK'
    WITCH = 'WITCH'
    WIL = 'WIL'
    TAPIA = 'TAPIA'
    CONFERENCE = 'CONF'
    PRESENTATION = 'PRES'
    ALUM = 'ALUM'
    MENTOR = 'MENT'
    TEACHER = 'TEACH'
    CLASSMATE = 'STUD'
    FRIEND = 'PAL'
    TWITTER = 'TWIT'
    SEARCH = 'SEAR'
    OTHER = 'OTH'
    HEARD_CHOICES = (
        (AISES, 'Job board - American Indian Science and Engineering Society'),
        (BIT, 'Job board - Blacks in Tech'),
        (GIRLSWHOCODE, 'Job board - Girls Who Code'),
        (NAJOBS, 'Job board - Native American Jobs'),
        (POCIT, 'Job board - People of Color in Tech'),
        (WOMENWHOCODE, 'Job board - Women Who Code'),
        (HYPATIA, 'Community - Hypatia Software'),
        (LATINASINTECH, 'Community - Latinas in Tech group'),
        (LGBTQ, 'Community - LGBTQ in Tech slack'),
        (RECURSE, 'Community - Recurse Center'),
        (H4CK, 'Community - Trans*H4CK'),
        (WITCH, 'Community - Women in Tech Chat slack'),
        (WIL, 'Community - Women in Linux group'),
        (TAPIA, 'Conference - Richard Tapia Conference'),
        (CONFERENCE, 'Conference - other'),
        (PRESENTATION, 'Presentation by an Outreachy organizer, mentor, or coordinator'),
        (ALUM, 'From a former Outreachy intern'),
        (MENTOR, 'From an Outreachy mentor'),
        (TEACHER, 'From a teacher'),
        (CLASSMATE, 'From a classmate'),
        (FRIEND, 'From a friend'),
        (TWITTER, 'From Twitter'),
        (SEARCH, 'Found Outreachy from a web search'),
        (OTHER, 'Other'),
    )
    spread_the_word = models.CharField(
            verbose_name="How did you find out about Outreachy? (This will only be displayed to Outreachy Organizers.)",
            max_length=5,
            choices=HEARD_CHOICES,
            default=OTHER)


# --------------------------------------------------------------------------- #
# end initial application models
# --------------------------------------------------------------------------- #

# --------------------------------------------------------------------------- #
# reviewer models
# --------------------------------------------------------------------------- #

class InitialApplicationReview(models.Model):
    application = models.ForeignKey(ApplicantApproval)
    reviewer = models.ForeignKey(ApplicationReviewer)

    STRONG = '+3'
    GOOD = '+2'
    MAYBE = '+1'
    UNCLEAR = '??'
    UNRATED = '0'
    NOBIAS = '-1'
    NOTUNDERSTOOD = '-2'
    SPAM = '-3'
    # Change essay choices in home/templates/home/snippet/applicant_review_essay_rating.html
    # if you update this text
    RATING_CHOICES = (
        (STRONG, '+3 - Essay shows a *strongly* compelling argument for how the applicant *both* faces discrimination/bias and is from a group underrepresented in the technology industry of their country'),
        (GOOD, '+2 - Essay shows a *strongly* compelling argument for how the applicant *either* faces discrimination/bias or they are from a group underrepresented in technology industry of their country'),
        (MAYBE, '+1 - Essay shows a *weak* argument for how the applicant either faces discrimination/bias or they are from a group underrepresented in technology industry of their country'),
        (UNCLEAR, '?? - Essay questions were too short or unclear to make a decision'),
        (UNRATED, 'Not rated'),
        (NOBIAS, '-1 - Essay questions did not show either discrimination/bias or underrepresentation'),
        (NOTUNDERSTOOD, '-2 - Essay questions were not understood'),
        (SPAM, '-3 - Essay answers were spam or trolling'),
    )
    essay_rating = models.CharField(
            max_length=2,
            choices=RATING_CHOICES,
            default=UNRATED)

    # Time commitments red flags
    review_school = models.BooleanField(default=False,
            verbose_name="School term info needs review or follow up")

    missing_school = models.BooleanField(default=False,
            verbose_name="Essay mentioned school, but no school term info was supplied")

    review_work = models.BooleanField(default=False,
            verbose_name="Work time commitments need review or follow up")

    missing_work = models.BooleanField(default=False,
            verbose_name="Essay mentioned work, but no work hours info was supplied")

    incorrect_dates = models.BooleanField(default=False,
            verbose_name="Dates on time commitments look incorrect")

    comments = models.TextField(
            max_length=EIGHT_PARAGRAPH_LENGTH,
            blank=True,
            verbose_name="Reviewer comments",
            help_text="Please provide any comments on the status of this initial application, or questions you have while reviewing it.")

    def get_essay_rating(self):
        if self.essay_rating == self.UNRATED:
            return ''

        return (self.essay_rating, self.reviewer.comrade.public_name)

    def get_red_flags(self):
        red_flags = []
        if self.review_school:
            red_flags.append('Review school terms')
        if self.missing_school:
            red_flags.append('Missing school terms')
        if self.review_work:
            red_flags.append('Review work commitments')
        if self.missing_work:
            red_flags.append('Missing work hours')
        if self.incorrect_dates:
            red_flags.append('Incorrect time commitment dates')

        return (red_flags, self.reviewer.comrade.public_name)

#class UniversityInformation(models.Model):
#    university_name = models.CharField(
#            max_length=SENTENCE_LENGTH,
#            help_text='University or college name')
#
#    university_website = models.URLField(help_text="University or college website")
#
#    term_name = models.CharField(
#            max_length=SENTENCE_LENGTH,
#            verbose_name="Term name or term number",
#            help_text="If your university uses term names (e.g. Winter 2018 term of your Sophomore year), enter your current term name, year in college, and term year. If your university uses term numbers (e.g. 7th semester), enter the term number.")
#
#    start_date = models.DateField(
#            verbose_name="Date classes start.",
#            help_text="What is the first possible day of classes for all students?<br>If you started this term late (or will start this term late), use the date that classes start for all students, not the late registration date.<br>If students who are in different school years or different semester numbers start classes on different dates, use the first possible date that students in your year or semester start classes.<br>If you do not know when the term will start, use the start date of that term from last year.")
#
#    end_date = models.DateField(
#            verbose_name="Date all exams end.",
#            help_text="This is the date your university advertises for the last possible date of any exam for any student in your semester. Use the last possible exam date, even if your personal exams end sooner.")

# --------------------------------------------------------------------------- #
# end reviewer models
# --------------------------------------------------------------------------- #

class Contribution(models.Model):
    """
    An Outreachy applicant must make contributions to a project in order to be
    eligible to be accepted as an intern. The Contribution model is a record
    of that contribution that the applicant submits to the Outreachy website.
    Contributions are recorded from the start of the contribution period to
    when the final application is due. Applicants who have submitted a final
    application can continue to record contributions until the intern
    announcement.
    """

    applicant = models.ForeignKey(ApplicantApproval)
    project = models.ForeignKey(Project)

    date_started = models.DateField(verbose_name="Date contribution was started")
    date_merged = models.DateField(verbose_name="Date contribution was accepted or merged",
            help_text="If this contribution is still in progress, you can leave this field blank and edit it later.",
            blank=True,
            null=True)

    url = models.URLField(
            verbose_name="Contribution URL",
            help_text="A link to the publicly submitted contribution. The contribution can be work in progress. The URL could a link to a GitHub/GitLab issue or pull request, a link to the mailing list archives for a patch, a Gerrit pull request or issue, a contribution change log on a wiki, a review of graphical design work, a posted case study or user experience study, etc. If you're unsure what URL to put here, ask your mentor.")

    description = models.TextField(
            max_length=THREE_PARAGRAPH_LENGTH,
            help_text="Description of this contribution for review by the Outreachy coordinators and organizers during intern selection. If you used advanced tools to create this contribution, mention them here.")

    def get_application(self):
        try:
            return FinalApplication.objects.get(
                    project=self.project,
                    applicant=self.applicant)
        except FinalApplication.DoesNotExist:
            return None

    def get_submission_and_approval_deadline(self):
        return self.project.project_round.participating_round.internannounce

    def __str__(self):
        return '{applicant} contribution for {community} - {project}'.format(
                applicant = self.applicant.applicant.public_name,
                community = self.project.project_round.community,
                project = self.project.short_title,
                )

class FinalApplication(ApprovalStatus):
    applicant = models.ForeignKey(ApplicantApproval)
    project = models.ForeignKey(Project)

    experience = models.TextField(
            max_length=EIGHT_PARAGRAPH_LENGTH,
            verbose_name="Past experience with this community",
            help_text="Please describe your experience before this Outreachy application period with this free software community. You can describe your prior experiences as both a user and a contributor.")

    foss_experience = models.TextField(
            max_length=EIGHT_PARAGRAPH_LENGTH,
            verbose_name="Past experience with other communities",
            help_text="Please describe your experience before this Outreachy application period with any other free software communities. You can describe your prior experiences as both a user and a contributor.")

    relevant_projects = models.TextField(
            max_length=EIGHT_PARAGRAPH_LENGTH,
            verbose_name="Relevant Projects",
            help_text="Please describe any relevant projects (either personal, work, or school projects) that helped you gain skills you will use in this project. Talk about what knowledge you gained from working on them. Include links where possible.")

    applying_to_gsoc = models.TextField(
            max_length=EIGHT_PARAGRAPH_LENGTH,
            blank=True,
            verbose_name="(Optional) Please describe which Google Summer of Code communities and projects you are applying for, and provide mentor contact information",
            help_text='If you are a student at an accredited university or college, we highly encourage you to also apply to <a href="https://summerofcode.withgoogle.com/">Google Summer of Code</a> during the May to August internship round. Many Outreachy communities participate in both programs, and applying to Google Summer of Code increases your chances of being accepted as an intern. Please note that <a href="https://developers.google.com/open-source/gsoc/help/student-stipends">Google Summer of Code has stipend amounts that vary per country</a>.<br><br>Please keep the list of communities and projects you are applying to under Google Summer of Code up-to-date, since we often try to coordinate with Google Summer of Code mentors during the intern selection period.<br><br>If this application is for the December to March internship period, or you are not applying to Google Summer of Code, please leave this question blank.')

    community_specific_questions = models.TextField(
            max_length=EIGHT_PARAGRAPH_LENGTH,
            blank=True,
            verbose_name="(Optional) Community-specific Questions",
            help_text="Some communities or projects may want you to answer additional questions. Please check with your mentor and community coordinator to see if you need to provide any additional information after you save your final application.")

    timeline = models.TextField(
            max_length=EIGHT_PARAGRAPH_LENGTH,
            blank=True,
            verbose_name="Outreachy internship project timeline",
            help_text="Please work with your mentor to provide a timeline of the work you plan to accomplish on the project and what tasks you will finish at each step. Make sure take into account any time commitments you have during the Outreachy internship round. If you are still working on your contributions and need more time, you can leave this blank and edit your application later.")

    BIT = 'BIT'
    GIRLSWHOCODE = 'GWC'
    NAJOBS = 'NAJ'
    POCIT = 'POCIT'
    WOMENWHOCODE = 'WWC'
    HYPATIA = 'HYP'
    LATINASINTECH = 'LAIT'
    LGBTQ = 'LGBTQ'
    RECURSE = 'RC'
    H4CK = 'H4CK'
    WITCH = 'WITCH'
    WIL = 'WIL'
    TAPIA = 'TAPIA'
    CONFERENCE = 'CONF'
    PRESENTATION = 'PRES'
    ALUM = 'ALUM'
    MENTOR = 'MENT'
    TEACHER = 'TEACH'
    CLASSMATE = 'STUD'
    FRIEND = 'PAL'
    TWITTER = 'TWIT'
    SEARCH = 'SEAR'
    OTHER = 'OTH'
    HEARD_CHOICES = (
        (BIT, 'Job board - Blacks in Tech'),
        (GIRLSWHOCODE, 'Job board - Girls Who Code'),
        (NAJOBS, 'Job board - Native American Jobs'),
        (POCIT, 'Job board - People of Color in Tech'),
        (WOMENWHOCODE, 'Job board - Women Who Code'),
        (HYPATIA, 'Community - Hypatia Software'),
        (LATINASINTECH, 'Community - Latinas in Tech group'),
        (LGBTQ, 'Community - LGBTQ in Tech slack'),
        (RECURSE, 'Community - Recurse Center'),
        (H4CK, 'Community - Trans*H4CK'),
        (WITCH, 'Community - Women in Tech Chat slack'),
        (WIL, 'Community - Women in Linux group'),
        (TAPIA, 'Conference - Richard Tapia Conference'),
        (CONFERENCE, 'Conference - other'),
        (PRESENTATION, 'Presentation by an Outreachy organizer, mentor, or coordinator'),
        (ALUM, 'From a former Outreachy intern'),
        (MENTOR, 'From an Outreachy mentor'),
        (TEACHER, 'From a teacher'),
        (CLASSMATE, 'From a classmate'),
        (FRIEND, 'From a friend'),
        (TWITTER, 'From Twitter'),
        (SEARCH, 'Found Outreachy from a web search'),
        (OTHER, 'Other'),
    )
    spread_the_word = models.CharField(
            verbose_name="How did you find out about Outreachy? (This will only be displayed to Outreachy Organizers.)",
            max_length=5,
            choices=HEARD_CHOICES,
            default=OTHER)

    AMAZING = '5'
    STRONG = '4'
    GOOD = '3'
    UNLIKELY = '2'
    NOTGOOD = '1'
    UNRATED = '0'
    RATING_CHOICES = (
        (AMAZING, '5 - Amazing - multiple large, high-quality contributions'),
        (STRONG, '4 - Strong - at least one large, high-quality contribution'),
        (GOOD, '3 - Good - some smaller contributions of good quality'),
        (UNLIKELY, '2 - Inexperienced - smaller contributions that vary in quality'),
        (NOTGOOD, '1 - Struggling - applicant did not understand instructions or feedback'),
        (UNRATED, 'Not rated'),
    )
    rating = models.CharField(
            max_length=1,
            choices=RATING_CHOICES,
            default=UNRATED)

    def is_approver(self, user):
        approved_mentor = self.project.mentors_set.filter(approval_status=ApprovalStatus.APPROVED, mentor=user.comrade)
        if approved_mentor:
            return True
        return False

    def is_submitter(self, user):
        if user.comrade == self.applicant.applicant:
            return True
        return False

    # We have a separate view for mentors to see applicants
    def objects_for_dashboard(cls, user):
        return None

    def get_action_url(self, action, **kwargs):
        return reverse('application-action', kwargs={
            'round_slug': self.project.project_round.participating_round.slug,
            'community_slug': self.project.project_round.community.slug,
            'project_slug': self.project.slug,
            'username': self.applicant.applicant.account.username,
            'action': action,
            })

    def submission_and_approval_deadline(self):
        return self.project.project_round.participating_round.contribution_closes

    def number_contributions(self):
        return Contribution.objects.filter(
                project=self.project,
                applicant=self.applicant).count()

    def get_intern_selection(self):
        try:
            return InternSelection.objects.get(
                    applicant=self.applicant,
                    project=self.project)
        except InternSelection.DoesNotExist:
            return None

    def get_intern_selection_conflicts(self):
        return self.applicant.internselection_set.exclude(
            funding_source=InternSelection.NOT_FUNDED,
        ).exclude(
            project=self.project,
        )

    def __str__(self):
        return '{applicant} application for {community} - {project} - {id}'.format(
                applicant = self.applicant.applicant.public_name,
                community = self.project.project_round.community,
                project = self.project.short_title,
                id = self.pk,
                )
    class Meta:
        unique_together = (
                ('applicant', 'project'),
                )

class SignedContract(models.Model):
    text = models.TextField(max_length=100000, verbose_name="Contract text")
    legal_name = models.CharField(max_length=LONG_LEGAL_NAME,
            verbose_name="Legal name",
            help_text="Your name on your government identification. This is the name that you would use to sign a legal document.")
    ip_address = models.GenericIPAddressField(protocol="both")
    date_signed = models.DateField(verbose_name="Date contract was signed")

class InternSelection(AugmentDeadlines, models.Model):
    applicant = models.ForeignKey(ApplicantApproval)
    project = models.ForeignKey(Project)
    intern_contract = models.OneToOneField(SignedContract, null=True, blank=True, on_delete=models.SET_NULL)
    mentors = models.ManyToManyField(MentorApproval, through='MentorRelationship')

    GENERAL_FUNDED = 'GEN'
    ORG_FUNDED = 'ORG'
    NOT_FUNDED = 'NOT'
    UNDECIDED_FUNDING = 'UND'
    FUNDING_CHOICES = (
        (GENERAL_FUNDED, 'Funded by the Outreachy general fund'),
        (ORG_FUNDED, 'Funded by the community sponsors'),
        (NOT_FUNDED, 'Not funded (intern will not be selected for this round)'),
        (UNDECIDED_FUNDING, 'Funding source undecided'),
    )
    funding_source = models.CharField(
        max_length=3,
        choices=FUNDING_CHOICES,
        default=UNDECIDED_FUNDING,
        help_text="How will this intern be funded?",
    )
    # None = undecided, True = accepted, False = not accepted
    organizer_approved = models.NullBooleanField(
            help_text="Is this intern and funding information confirmed to be correct by the Outreachy organizers?",
            default=None)
    survey_opt_out = models.BooleanField(default=False)
    in_good_standing = models.BooleanField(default=True)

    intern_starts = models.DateField("Date the internship starts", blank=True)
    initial_feedback_opens = models.DateField("Date initial feedback form opens (typically 7 days before the initial feedback deadline)", blank=True)
    initial_feedback_due = models.DateField("Date initial feedback form due", blank=True)
    midpoint_feedback_opens = models.DateField("Date mid-point feedback form opens (typically 7 days before the mid-point feedback deadline)", blank=True)
    midpoint_feedback_due = models.DateField("Date mid-point feedback form due", blank=True)
    final_feedback_opens = models.DateField("Date final feedback form opens", blank=True)
    final_feedback_due = models.DateField("Date final feedback form due (typically 3 days after the internship ends)", blank=True)
    intern_ends = models.DateField("Date the internship ends", blank=True)

    class Meta:
        unique_together = (
                ('applicant', 'project'),
                )

    # Intern funding is decided by Outreachy coordinators
    # but Outreachy organizers have the final yes/no approval for interns.
    def is_approver(self, user):
        return user.is_staff

    def is_submitter(self, user):
        # Allow coordinators to withdraw an intern
        if self.project.project_round.community.is_coordinator(user):
            return True
        # Allow any approved mentor to withdraw an intern
        return self.mentors.approved().filter(
                mentor__account=user).exists()

    def intern_has_custom_dates(self):
        if self.intern_starts != self.project.project_round.participating_round.internstarts:
            return True
        if self.intern_ends != self.project.project_round.participating_round.internends:
            return True
        if self.initial_feedback_due != self.project.project_round.participating_round.initialfeedback:
            return True
        if self.midpoint_feedback_due != self.project.project_round.participating_round.midfeedback:
            return True
        return False

    def is_initial_feedback_on_intern_open(self):
        if not self.initial_feedback_opens.has_passed():
            return False
        try:
            return self.initialmentorfeedback.can_edit()
        except InitialMentorFeedback.DoesNotExist:
            return True

    def is_initial_feedback_on_intern_past_due(self):
        if self.initial_feedback_due.has_passed():
            return True
        return False

    def is_initial_feedback_on_mentor_open(self):
        if not self.initial_feedback_opens.has_passed():
            return False
        try:
            return self.initialinternfeedback.can_edit()
        except InitialInternFeedback.DoesNotExist:
            return True

    def is_midpoint_feedback_on_intern_open(self):
        if not self.midpoint_feedback_opens.has_passed():
            return False
        try:
            return self.midpointmentorfeedback.can_edit()
        except MidpointMentorFeedback.DoesNotExist:
            return True

    def is_midpoint_feedback_on_intern_past_due(self):
        if self.midpoint_feedback_due.has_passed():
            return True
        return False

    def is_midpoint_feedback_on_mentor_open(self):
        if not self.midpoint_feedback_opens.has_passed():
            return False
        try:
            return self.midpointinternfeedback.can_edit()
        except MidpointInternFeedback.DoesNotExist:
            return True

    def is_final_feedback_on_intern_open(self):
        if not self.final_feedback_opens.has_passed():
            return False
        try:
            return self.finalmentorfeedback.can_edit()
        except FinalMentorFeedback.DoesNotExist:
            return True

    def is_final_feedback_on_intern_past_due(self):
        if self.final_feedback_due.has_passed():
            return True
        return False

    def is_final_feedback_on_mentor_open(self):
        if not self.final_feedback_opens.has_passed():
            return False
        try:
            return self.finalinternfeedback.can_edit()
        except FinalInternFeedback.DoesNotExist:
            return True

    def intern_name(self):
        return self.applicant.applicant.public_name

    def round(self):
        return self.project.project_round.participating_round

    def community_name(self):
        return self.project.project_round.community.name

    def project_name(self):
        return self.project.short_title

    def mentor_names(self):
        return " and ".join([m.mentor.public_name for m in self.mentors.all()])

    def mentor_emails(self):
        emails = []
        for m in self.mentors.all():
            emails.append(m.mentor.email_address())
        return emails

    def get_application(self):
        return FinalApplication.objects.get(
                project=self.project,
                applicant=self.applicant,
                )

    def needs_cpt(self):
        work_info = WorkEligibility.objects.get(
                applicant=self.applicant)
        return work_info.student_visa_restrictions

    def get_intern_selection_conflicts(self):
        if self.funding_source == self.NOT_FUNDED:
            return []
        return InternSelection.objects.filter(
                project__project_round__participating_round=self.project.project_round.participating_round,
                applicant=self.applicant,
                ).exclude(funding_source=self.NOT_FUNDED).exclude(project=self.project).all()

    def get_mentor_agreement_url(self):
        return reverse('select-intern', kwargs={
            'round_slug': self.project.project_round.participating_round.slug,
            'community_slug': self.project.project_round.community.slug,
            'project_slug': self.project.slug,
            'applicant_username': self.applicant.applicant.account.username,
            })

    SUBMITTED = 'SUB'
    MISSING = 'MIS'
    PAY = 'PAY'
    EXTEND = 'EXT'
    TERMINATE = 'TER'
    def get_mentor_initial_feedback_status(self):
        try:
            if self.initialmentorfeedback.request_termination:
                return self.TERMINATE
            if self.initialmentorfeedback.request_extension:
                return self.EXTEND
            if self.initialmentorfeedback.payment_approved:
                return self.PAY
            # Validation should ensure this never happens?
            return self.SUBMITTED
        except InitialMentorFeedback.DoesNotExist:
            return self.MISSING

    def get_intern_initial_feedback_status(self):
        try:
            if self.initialinternfeedback:
                return self.SUBMITTED
        except InitialInternFeedback.DoesNotExist:
            return self.MISSING

    def get_mentor_midpoint_feedback_status(self):
        try:
            if self.midpointmentorfeedback.request_termination:
                return self.TERMINATE
            if self.midpointmentorfeedback.request_extension:
                return self.EXTEND
            if self.midpointmentorfeedback.payment_approved:
                return self.PAY
            # Validation should ensure this never happens?
            return self.SUBMITTED
        except InitialMentorFeedback.DoesNotExist:
            return self.MISSING

    def get_intern_midpoint_feedback_status(self):
        try:
            if self.midpointinternfeedback:
                return self.SUBMITTED
        except InitialInternFeedback.DoesNotExist:
            return self.MISSING

    def get_mentor_final_feedback_status(self):
        try:
            if self.finalmentorfeedback.request_termination:
                return self.TERMINATE
            if self.finalmentorfeedback.request_extension:
                return self.EXTEND
            if self.finalmentorfeedback.payment_approved:
                return self.PAY
            # Validation should ensure this never happens?
            return self.SUBMITTED
        except InitialMentorFeedback.DoesNotExist:
            return self.MISSING

    def get_intern_final_feedback_status(self):
        try:
            if self.finalinternfeedback:
                return self.SUBMITTED
        except InitialInternFeedback.DoesNotExist:
            return self.MISSING

    def __str__(self):
        return self.mentor_names() + ' mentoring ' + self.applicant.applicant.public_name

class MentorRelationship(models.Model):
    intern_selection = models.ForeignKey(InternSelection)
    mentor = models.ForeignKey(MentorApproval)
    contract = models.OneToOneField(SignedContract)

    def intern_name(self):
        return self.intern_selection.applicant.applicant.public_name

    def round(self):
        return self.intern_selection.project.project_round.participating_round

    def community_name(self):
        return self.intern_selection.project.project_round.community.name

    def project_name(self):
        return self.intern_selection.project.short_title

    def mentor_name(self):
        return self.mentor.mentor.public_name

    def __str__(self):
        return self.mentor.mentor.public_name + ' mentoring ' + self.intern_selection.applicant.applicant.public_name
    class Meta:
        unique_together = (
                ('intern_selection', 'mentor'),
                )

class BaseFeedback(models.Model):
    intern_selection = models.OneToOneField(InternSelection)
    allow_edits = models.BooleanField()
    ip_address = models.GenericIPAddressField(protocol="both")

    def intern_name(self):
        return self.intern_selection.intern_name()

    def round(self):
        return self.intern_selection.round()

    def community_name(self):
        return self.intern_selection.community_name()

    def project_name(self):
        return self.intern_selection.project_name()

    class Meta:
        abstract = True

class BaseMentorFeedback(BaseFeedback):
    last_contact = models.DateField(verbose_name="What was the last date you were in contact with your intern?")

    full_time_effort = models.BooleanField(verbose_name="Do you believe your Outreachy intern is putting in a full-time, 40 hours a week effort into the internship?")

    # FIXME - send email to mentors and interns when organizers approve their payment and send documentation off to Conservancy
    organizer_payment_approved = models.NullBooleanField(help_text="Outreachy organizers approve or do not approve to pay this intern.",
            default=None)

    request_extension = models.BooleanField(verbose_name="Does your intern need an extension?", help_text="Sometimes interns do not put in a full-time effort. In this case, one of the options is to delay payment of their stipend and extend their internship a specific number of weeks. You will be asked to re-evaluate your intern after the extension is done.")

    request_termination = models.BooleanField(verbose_name="Do you believe the internship should be terminated?", help_text="Sometimes after several extensions, interns still do not put in a full-time effort. If you believe that your intern would not put in a full-time effort with a further extension, you may request to terminate the internship. The Outreachy organizers will be in touch to discuss the request.")

    termination_reason = RichTextField(verbose_name="Why you feel the internship should be terminated?", help_text="Please elaborate on the efforts you have put in to get your intern back on track, and the results of those efforts. Tell us about your intern's work efforts, communication frequency, and meeting attendance since their last extension. Provide links to any work that is still in progress or has been completed since their last extension. Please let us know any additional information about why the internship should be terminated.", blank=True, null=True)

    def get_versions(self):
        return Version.objects.get_for_object(self)

    def find_version_mentor_edited(self):
        # When a staff member modifies the initial feedback to approve payment or change internship dates,
        # it counts as a revision. Look for the latest feedback from an approved mentor.
        # (Note: this may not won't work if we switch mentors.
        # we could ignore all revisions made by staff, but staff can be mentors too.)
        versions = Version.objects.get_for_object(self)
        for v in versions:
            if self.intern_selection.mentors.all().approved().filter(mentor__account=v.revision.user).exists():
                return v
        return None

    def get_submission_date(self):
        version = self.find_version_mentor_edited()
        if version:
            return version.revision.date_created

    def get_mentor_public_name(self):
        version = self.find_version_mentor_edited()
        if version:
            return version.revision.user.comrade.public_name

    def get_mentor_legal_name(self):
        version = self.find_version_mentor_edited()
        if version:
            return version.revision.user.comrade.legal_name

    def get_mentor_email(self):
        version = self.find_version_mentor_edited()
        if version:
            return version.revision.user.email

    def get_date_submitted(self):
        version = self.find_version_mentor_edited()
        if version:
            return version.revision.date_created

    class Meta:
        abstract = True

# There shouldn't be a need to record which mentor filled out the form.
# The revision control on the object should store which Django user made the changes.
#
# We can dig out the latest feedback version
# (assuming self references the InitialMentorFeedback object):
# from reversion.models import Version
# versions = Version.objects.get_for_object(self)
# print('On {:%Y-%m-%d at %I:%M%p} %u wrote:\n{}'.format(versions[0].revision.date_created, versions[0].revision.user))
#
# This also allows us to keep the feedback around, even if a mentor withdraws from the project.
# As long as their Django user account is intact, the feedback should remain intact.
# This is important to keep around for Conservancy record keeping.
class InitialMentorFeedback(BaseMentorFeedback):
    # XXX - Make sure to change the questions in
    # home/templates/home/email/initial-feedback-instructions.txt
    # if you change these verbose names.
    in_contact = models.BooleanField(verbose_name="Has your intern been in contact to discuss how to approach their first tasks?")
    asking_questions = models.BooleanField(verbose_name="Has your intern been asking questions about their first tasks?")
    active_in_public = models.BooleanField(verbose_name="Has your intern been active on public project channels, such as the community's chat, forums, issue tracker, mailing list, etc?")
    provided_onboarding = models.BooleanField(verbose_name="Have you provided documentation or other resources to help onboard your intern?")

    NOT_SCHEDULED = '0'
    ONCE_DAILY = 'D'
    MULTIPLE_WEEKLY = 'M'
    ONCE_WEEKLY = 'W'
    EVERY_OTHER_WEEK = 'B'
    CHECKIN_FREQUENCY_CHOICES = (
        (NOT_SCHEDULED, 'Not scheduled yet'),
        (ONCE_DAILY, 'Once per day'),
        (MULTIPLE_WEEKLY, 'Multiple times per week'),
        (ONCE_WEEKLY, 'Once per week'),
        (EVERY_OTHER_WEEK, 'Every other week'),
    )
    checkin_frequency = models.CharField(max_length=1, choices=CHECKIN_FREQUENCY_CHOICES, default=NOT_SCHEDULED, verbose_name="How often do you have a real-time chat, video conference, or phone conversation to check in with your intern's progress on tasks?")

    HOURS_1 = '1H'
    HOURS_3 = '3H'
    HOURS_6 = '6H'
    HOURS_12 = '12H'
    DAYS_1 = '1D'
    DAYS_2 = '2D'
    DAYS_4 = '4D'
    DAYS_6 = '6D'
    LONGER = '>7D'
    RESPONSE_TIME_CHOICES = (
        (HOURS_1, '1 hour'),
        (HOURS_3, '3 hours'),
        (HOURS_6, '6 hours'),
        (HOURS_12, '12 hours'),
        (DAYS_1, '1 day'),
        (DAYS_2, '2-3 days'),
        (DAYS_4, '4-5 days'),
        (DAYS_6, '6-7 days'),
        (LONGER, '> 7 days'),
    )
    intern_response_time = models.CharField(max_length=3, choices=RESPONSE_TIME_CHOICES, verbose_name="On average, how long does it take for <b>your intern</b> to respond to your questions or feedback?")
    mentor_response_time = models.CharField(max_length=3, choices=RESPONSE_TIME_CHOICES, verbose_name="On average, how long does it take for <b>you</b> to respond to your intern's questions or requests for feedback?")

    progress_report = models.TextField(verbose_name="Please provide a paragraph describing your intern's progress on establishing communication with you, connecting to your FOSS community, and ramping up on their first tasks. This will only be shown to Outreachy organizers and Software Freedom Conservancy accounting staff.")

    mentors_report = models.TextField(verbose_name="(Optional) Please provide a paragraph for Outreachy coordinators and other mentors describing your intern's progress. This will be shared on the mentors mailing list, but will not be made public.", blank=True, null=True)

    payment_approved = models.BooleanField(verbose_name="Should your Outreachy intern be paid the initial $1,000 payment?", help_text="Please base your answer on whether your intern has put in a full-time, 40 hours a week effort. They should have established communication with you and other mentors, and have started learning how to tackle their first tasks. If you are going to ask for an internship extension, please say no to this question.")

    extension_date = models.DateField(help_text="If you want to extend the internship, please pick a date when you will be asked to update your intern's initial feedback and authorize payment. Internships can be extended for up to five weeks. We don't recommend extending an internship for more than 1 week at initial feedback. Please leave this field blank if you are not asking for an extension.", blank=True, null=True)

    def can_edit(self):
        if not self.allow_edits:
            return False

        # XXX: I guess we open the feedback form at 4pm UTC?
        if self.intern_selection.initial_feedback_opens.has_passed():
            return True
        return False

    def clean(self):
        if self.request_extension:
            if self.extension_date is None:
                raise ValidationError({'extension_date': "If you're requesting an extension, this field is required."})
            else:
                # should not be more than five weeks from the initial feedback deadline in the RoundPage
                base = self.intern_selection.round().initialfeedback
                limit = base + datetime.timedelta(weeks=5)
                if not (base <= self.extension_date <= limit):
                    raise ValidationError({'extension_date': "Extension date must be between {} and {}".format(base, limit)})

class BaseInternFeedback(BaseFeedback):
    last_contact = models.DateField(verbose_name="What was the last date you were in contact with your mentor?")

    HOURS_10 = '10H'
    HOURS_20 = '20H'
    HOURS_30 = '30H'
    HOURS_40 = '40H'
    HOURS_50 = '50H'
    HOURS_60 = '60H'
    WORK_HOURS_CHOICES = (
        (HOURS_10, '10 hours'),
        (HOURS_20, '20 hours'),
        (HOURS_30, '30 hours'),
        (HOURS_40, '40 hours'),
        (HOURS_50, '50 hours'),
        (HOURS_60, '60 hours'),
    )
    hours_worked = models.CharField(max_length=3, choices=WORK_HOURS_CHOICES, verbose_name="What is the average number of hours per week you spend on your Outreachy internship?", help_text="Include time you spend researching questions, communicating with your mentor and the community, reading about the project and the community, working on skills you need in order to complete your tasks, and working on the tasks themselves. Please be honest about the number of hours you are putting in.")

    mentor_support = models.TextField(verbose_name="Please provide a paragraph describing how your mentor has (or has not) been helping you. This information will only be seen by Outreachy mentors. We want you to be honest with us if you are having trouble with your mentor, so we can help you get a better internship experience.")

    def find_version_intern_edited(self):
        # When a staff member modifies the initial feedback to approve payment or change internship dates,
        # it counts as a revision. Look for the latest feedback from the intern.
        versions = Version.objects.get_for_object(self)
        for v in versions:
            if self.intern_selection.applicant.applicant.account == v.revision.user:
                return v
        return None

    def get_submission_date(self):
        version = self.find_version_intern_edited()
        if version:
            return version.revision.date_created

    class Meta:
        abstract = True

# Feedback intern submits about their mentor and their internship
class InitialInternFeedback(BaseInternFeedback):
    # XXX - Make sure to change the questions in
    # home/templates/home/email/initial-feedback-instructions.txt
    # if you change these verbose names.
    in_contact = models.BooleanField(verbose_name="Have you been in contact with your mentor to discuss how to approach your first tasks?")
    asking_questions = models.BooleanField(verbose_name="Have you been asking questions about your first tasks?")
    active_in_public = models.BooleanField(verbose_name="Have you been active on public project channels, such as the community's chat, forums, issue tracker, mailing list, etc?")
    provided_onboarding = models.BooleanField(verbose_name="Has your mentor provided documentation or other resources to help you learn more about your community and your first tasks?")

    NOT_SCHEDULED = '0'
    ONCE_DAILY = 'D'
    MULTIPLE_WEEKLY = 'M'
    ONCE_WEEKLY = 'W'
    EVERY_OTHER_WEEK = 'B'
    CHECKIN_FREQUENCY_CHOICES = (
        (NOT_SCHEDULED, 'Not scheduled yet'),
        (ONCE_DAILY, 'Once per day'),
        (MULTIPLE_WEEKLY, 'Multiple times per week'),
        (ONCE_WEEKLY, 'Once per week'),
        (EVERY_OTHER_WEEK, 'Every other week'),
    )
    checkin_frequency = models.CharField(max_length=1, choices=CHECKIN_FREQUENCY_CHOICES, default=NOT_SCHEDULED, verbose_name="How often does your mentor have a real-time chat, video conference, or phone conversation to check in with your progress on tasks?")

    HOURS_1 = '1H'
    HOURS_3 = '3H'
    HOURS_6 = '6H'
    HOURS_12 = '12H'
    DAYS_1 = '1D'
    DAYS_2 = '2D'
    DAYS_4 = '4D'
    DAYS_6 = '6D'
    LONGER = '>7D'
    RESPONSE_TIME_CHOICES = (
        (HOURS_1, '1 hour'),
        (HOURS_3, '3 hours'),
        (HOURS_6, '6 hours'),
        (HOURS_12, '12 hours'),
        (DAYS_1, '1 day'),
        (DAYS_2, '2-3 days'),
        (DAYS_4, '4-5 days'),
        (DAYS_6, '6-7 days'),
        (LONGER, '> 7 days'),
    )
    intern_response_time = models.CharField(max_length=3, choices=RESPONSE_TIME_CHOICES, verbose_name="On average, how long does it take for <b>you</b> to respond to your mentor's questions or feedback?")
    mentor_response_time = models.CharField(max_length=3, choices=RESPONSE_TIME_CHOICES, verbose_name="On average, how long does it take for <b>your mentor</b> to respond to your questions or requests for feedback?")

    progress_report = models.TextField(verbose_name="Please provide a paragraph describing your progress on establishing communication with your mentor, and ramping up on your first tasks. This information will only be seen by Outreachy mentors. If you are having any difficulties or facing any barriers, please let us know, so we can help you.")

    def can_edit(self):
        if not self.allow_edits:
            return False

        if self.intern_selection.initial_feedback_opens.has_passed():
            return True
        return False

class MidpointMentorFeedback(BaseMentorFeedback):
    # XXX - Make sure to change the questions in
    # home/templates/home/email/midpoint-feedback-instructions.txt
    # if you change these verbose names.
    NEVER = '0'
    MULTIPLE_DAILY = 'U'
    ONCE_DAILY = 'D'
    MULTIPLE_WEEKLY = 'M'
    ONCE_WEEKLY = 'W'
    EVERY_OTHER_WEEK = 'B'
    ASKING_FOR_HELP_FREQUENCY_CHOICES = (
        (NEVER, 'Intern has not asked for help'),
        (MULTIPLE_DAILY, 'Multiple times per day'),
        (ONCE_DAILY, 'Once per day'),
        (MULTIPLE_WEEKLY, 'Multiple times per week'),
        (ONCE_WEEKLY, 'Once per week'),
        (EVERY_OTHER_WEEK, 'Every other week'),
    )
    intern_help_requests_frequency = models.CharField(max_length=1, choices=ASKING_FOR_HELP_FREQUENCY_CHOICES, default=NEVER, verbose_name="How often does <b>your intern</b> ask for your help?")

    HOURS_1 = '1H'
    HOURS_3 = '3H'
    HOURS_6 = '6H'
    HOURS_12 = '12H'
    DAYS_1 = '1D'
    DAYS_2 = '2D'
    DAYS_4 = '4D'
    DAYS_6 = '6D'
    LONGER = '>7D'
    RESPONSE_TIME_CHOICES = (
        (HOURS_1, '1 hour'),
        (HOURS_3, '3 hours'),
        (HOURS_6, '6 hours'),
        (HOURS_12, '12 hours'),
        (DAYS_1, '1 day'),
        (DAYS_2, '2-3 days'),
        (DAYS_4, '4-5 days'),
        (DAYS_6, '6-7 days'),
        (LONGER, '> 7 days'),
    )
    mentor_help_response_time = models.CharField(max_length=3, choices=RESPONSE_TIME_CHOICES, default=LONGER, verbose_name="How long does it take for <b>you</b> to respond to your intern's request for help?")

    CONTRIBUTION_FREQUENCY_CHOICES = (
        (NEVER, 'Intern has not submitted a contribution'),
        (ONCE_DAILY, 'Once per day'),
        (MULTIPLE_WEEKLY, 'Multiple times per week'),
        (ONCE_WEEKLY, 'Once per week'),
        (EVERY_OTHER_WEEK, 'Every other week'),
    )
    intern_contribution_frequency = models.CharField(max_length=1, choices=CONTRIBUTION_FREQUENCY_CHOICES, default=NEVER, verbose_name="How often does <b>your intern</b> submit a project contribution?")

    mentor_review_response_time = models.CharField(max_length=3, choices=RESPONSE_TIME_CHOICES, default=LONGER, verbose_name="How long does it take for <b>you</b> to give feedback on your intern's contributions?")

    intern_contribution_revision_time = models.CharField(max_length=3, choices=RESPONSE_TIME_CHOICES, default=LONGER, verbose_name="How long does it take for <b>your intern</b> to incorporate feedback and resubmit a contribution?")

    progress_report = models.TextField(verbose_name="Please provide a paragraph describing your intern's progress on their project. This will only be shown to Outreachy organizers and Software Freedom Conservancy accounting staff.")

    payment_approved = models.BooleanField(verbose_name="Should your Outreachy intern be paid the mid-point $2,000 payment?", help_text="Please base your answer on whether your intern has put in a full-time, 40 hours a week effort. They should have made project contributions, promptly responded to feedback on those contributions, and resubmitted their revised contributions. If they were stuck, they should have reached out to you or the community for help. If you are going to ask for an internship extension, please say no to this question.")

    extension_date = models.DateField(help_text="If you want to extend the internship, please pick a date when you will be asked to update your intern's mid-point feedback and authorize payment. Internships can be extended for up to five weeks. We don't recommend extending an internship for more than 3 weeks at mid-point feedback. Please leave this field blank if you are not asking for an extension.", blank=True, null=True)

    def can_edit(self):
        if not self.allow_edits:
            return False

        if self.intern_selection.midpoint_feedback_opens.has_passed():
            return True
        return False

    def clean(self):
        if self.request_extension:
            if self.extension_date is None:
                raise ValidationError({'extension_date': "If you're requesting an extension, this field is required."})
            else:
                # should not be more than five weeks from the initial feedback deadline in the RoundPage
                base = self.intern_selection.round().midfeedback
                limit = base + datetime.timedelta(weeks=5)
                if not (base <= self.extension_date <= limit):
                    raise ValidationError({'extension_date': "Extension date must be between {} and {}".format(base, limit)})

class MidpointInternFeedback(BaseInternFeedback):
    # XXX - Make sure to change the questions in
    # home/templates/home/email/midpoint-feedback-instructions.txt
    # if you change these verbose names.
    NEVER = '0'
    MULTIPLE_DAILY = 'U'
    ONCE_DAILY = 'D'
    MULTIPLE_WEEKLY = 'M'
    ONCE_WEEKLY = 'W'
    EVERY_OTHER_WEEK = 'B'
    ASKING_FOR_HELP_FREQUENCY_CHOICES = (
        (NEVER, 'I have not asked for help'),
        (MULTIPLE_DAILY, 'Multiple times per day'),
        (ONCE_DAILY, 'Once per day'),
        (MULTIPLE_WEEKLY, 'Multiple times per week'),
        (ONCE_WEEKLY, 'Once per week'),
        (EVERY_OTHER_WEEK, 'Every other week'),
    )
    intern_help_requests_frequency = models.CharField(max_length=1, choices=ASKING_FOR_HELP_FREQUENCY_CHOICES, default=NEVER, verbose_name="How often do <b>you</b> ask for your mentor's help?")

    HOURS_1 = '1H'
    HOURS_3 = '3H'
    HOURS_6 = '6H'
    HOURS_12 = '12H'
    DAYS_1 = '1D'
    DAYS_2 = '2D'
    DAYS_4 = '4D'
    DAYS_6 = '6D'
    LONGER = '>7D'
    RESPONSE_TIME_CHOICES = (
        (HOURS_1, '1 hour'),
        (HOURS_3, '3 hours'),
        (HOURS_6, '6 hours'),
        (HOURS_12, '12 hours'),
        (DAYS_1, '1 day'),
        (DAYS_2, '2-3 days'),
        (DAYS_4, '4-5 days'),
        (DAYS_6, '6-7 days'),
        (LONGER, '> 7 days'),
    )
    mentor_help_response_time = models.CharField(max_length=3, choices=RESPONSE_TIME_CHOICES, default=LONGER, verbose_name="How long does it take for <b>your mentor</b> to respond to your requests for help?")

    CONTRIBUTION_FREQUENCY_CHOICES = (
        (NEVER, 'I have not submitted a contribution'),
        (ONCE_DAILY, 'Once per day'),
        (MULTIPLE_WEEKLY, 'Multiple times per week'),
        (ONCE_WEEKLY, 'Once per week'),
        (EVERY_OTHER_WEEK, 'Every other week'),
    )
    intern_contribution_frequency = models.CharField(max_length=1, choices=CONTRIBUTION_FREQUENCY_CHOICES, default=NEVER, verbose_name="How often do <b>you</b> submit a project contribution?")

    mentor_review_response_time = models.CharField(max_length=3, choices=RESPONSE_TIME_CHOICES, default=LONGER, verbose_name="How long does it take for <b>your mentor</b> to give feedback on your contributions?")

    intern_contribution_revision_time = models.CharField(max_length=3, choices=RESPONSE_TIME_CHOICES, default=LONGER, verbose_name="How long does it take for <b>you</b> to incorporate your mentor's feedback and resubmit a contribution?")

    progress_report = models.TextField(verbose_name="Please provide a paragraph describing your progress on your project. This will only be shown to Outreachy organizers and Software Freedom Conservancy accounting staff.")

    def can_edit(self):
        if not self.allow_edits:
            return False

        if self.intern_selection.midpoint_feedback_opens.has_passed():
            return True
        return False

class FinalMentorFeedback(BaseMentorFeedback):
    # XXX - Make sure to change the questions in
    # home/templates/home/email/final-feedback-instructions.txt
    # if you change these verbose names.
    NEVER = '0'
    MULTIPLE_DAILY = 'U'
    ONCE_DAILY = 'D'
    MULTIPLE_WEEKLY = 'M'
    ONCE_WEEKLY = 'W'
    EVERY_OTHER_WEEK = 'B'
    ASKING_FOR_HELP_FREQUENCY_CHOICES = (
        (NEVER, 'Intern has not asked for help'),
        (MULTIPLE_DAILY, 'Multiple times per day'),
        (ONCE_DAILY, 'Once per day'),
        (MULTIPLE_WEEKLY, 'Multiple times per week'),
        (ONCE_WEEKLY, 'Once per week'),
        (EVERY_OTHER_WEEK, 'Every other week'),
    )
    intern_help_requests_frequency = models.CharField(max_length=1, choices=ASKING_FOR_HELP_FREQUENCY_CHOICES, default=NEVER, verbose_name="How often does <b>your intern</b> ask for your help?")

    HOURS_1 = '1H'
    HOURS_3 = '3H'
    HOURS_6 = '6H'
    HOURS_12 = '12H'
    DAYS_1 = '1D'
    DAYS_2 = '2D'
    DAYS_4 = '4D'
    DAYS_6 = '6D'
    LONGER = '>7D'
    RESPONSE_TIME_CHOICES = (
        (HOURS_1, '1 hour'),
        (HOURS_3, '3 hours'),
        (HOURS_6, '6 hours'),
        (HOURS_12, '12 hours'),
        (DAYS_1, '1 day'),
        (DAYS_2, '2-3 days'),
        (DAYS_4, '4-5 days'),
        (DAYS_6, '6-7 days'),
        (LONGER, '> 7 days'),
    )
    mentor_help_response_time = models.CharField(max_length=3, choices=RESPONSE_TIME_CHOICES, default=LONGER, verbose_name="How long does it take for <b>you</b> to respond to your intern's request for help?")

    CONTRIBUTION_FREQUENCY_CHOICES = (
        (NEVER, 'Intern has not submitted a contribution'),
        (ONCE_DAILY, 'Once per day'),
        (MULTIPLE_WEEKLY, 'Multiple times per week'),
        (ONCE_WEEKLY, 'Once per week'),
        (EVERY_OTHER_WEEK, 'Every other week'),
    )
    intern_contribution_frequency = models.CharField(max_length=1, choices=CONTRIBUTION_FREQUENCY_CHOICES, default=NEVER, verbose_name="How often does <b>your intern</b> submit a project contribution?")

    mentor_review_response_time = models.CharField(max_length=3, choices=RESPONSE_TIME_CHOICES, default=LONGER, verbose_name="How long does it take for <b>you</b> to give feedback on your intern's contributions?")

    intern_contribution_revision_time = models.CharField(max_length=3, choices=RESPONSE_TIME_CHOICES, default=LONGER, verbose_name="How long does it take for <b>your intern</b> to incorporate feedback and resubmit a contribution?")

    progress_report = models.TextField(verbose_name="Please provide a paragraph describing your intern's progress on their project. This will only be shown to Outreachy organizers and Software Freedom Conservancy accounting staff.")

    payment_approved = models.BooleanField(verbose_name="Should your Outreachy intern be paid the final $2,500 payment?", help_text="Please base your answer on whether your intern has put in a full-time, 40 hours a week effort. They should have made project contributions, promptly responded to feedback on those contributions, and resubmitted their revised contributions. If they were stuck, they should have reached out to you or the community for help. If you are going to ask for an internship extension, please say no to this question.")

    extension_date = models.DateField(help_text="If you want to extend the internship, please pick a date when you will be asked to update your intern's final feedback and authorize payment. Internships can be extended for up to five weeks. Please leave this field blank if you are not asking for an extension.", blank=True, null=True)

    # Survey for Outreachy organizers

    YES = 'YES'
    NO = 'NO'
    DUNNO = 'DUN'
    NO_OPINION = 'NOP'
    SURVEY_RESPONSES = (
        (YES, 'Yes'),
        (NO, 'No'),
        (DUNNO, "I don't know"),
        (NO_OPINION, 'No opinion'),
    )
    mentoring_recommended = models.CharField(max_length=3, choices=SURVEY_RESPONSES, default=NO_OPINION, verbose_name="Would you recommend a friend mentor for Outreachy?")

    WEEK1 = '1'
    WEEK2 = '2'
    WEEK3 = '3'
    WEEK4 = '4'
    BLOG_FREQUENCY = (
        (WEEK1, 'Once a week'),
        (WEEK2, 'Every two weeks'),
        (WEEK3, 'Every three weeks'),
        (WEEK4, 'Every four weeks'),
        (NO_OPINION, 'No opinion'),
    )
    blog_frequency = models.CharField(max_length=3, choices=BLOG_FREQUENCY, default=NO_OPINION, verbose_name="How often do you feel Outreachy interns should blog during their 12 week internship?")

    blog_prompts_caused_writing = models.CharField(max_length=3, choices=SURVEY_RESPONSES, default=NO_OPINION, verbose_name="Did the Outreachy blog prompt emails encourage your intern to write about their project?")

    blog_prompts_caused_overhead = models.CharField(max_length=3, choices=SURVEY_RESPONSES, default=NO_OPINION, verbose_name="Did the Outreachy blog prompts take too much time away from your intern's project work?")

    recommend_blog_prompts = models.CharField(max_length=3, choices=SURVEY_RESPONSES, default=NO_OPINION, verbose_name="Should Outreachy organizers provide blog post prompt emails next round?")

    zulip_caused_intern_discussion = models.CharField(max_length=3, choices=SURVEY_RESPONSES, default=NO_OPINION, verbose_name="Did the Outreachy Zulip chat encourage your intern to communicate more?")

    zulip_caused_mentor_discussion = models.CharField(max_length=3, choices=SURVEY_RESPONSES, default=NO_OPINION, verbose_name="Did the Outreachy Zulip chat encourage you to communicate more?")

    recommend_zulip = models.CharField(max_length=3, choices=SURVEY_RESPONSES, default=NO_OPINION, verbose_name="Should Outreachy organizers provide the Zulip chat next round?")

    feedback_for_organizers = models.TextField(verbose_name="Please provide Outreachy organizers any additional feedback.")

    def can_edit(self):
        if not self.allow_edits:
            return False

        if self.intern_selection.final_feedback_opens.has_passed():
            return True
        return False

    def clean(self):
        if self.request_extension:
            if self.extension_date is None:
                raise ValidationError({'extension_date': "If you're requesting an extension, this field is required."})
            else:
                # should not be more than five weeks from the internship end date in the RoundPage
                base = self.intern_selection.round().internends
                limit = base + datetime.timedelta(weeks=5)
                if not (base <= self.extension_date <= limit):
                    raise ValidationError({'extension_date': "Extension date must be between {} and {}".format(base, limit)})

class FinalInternFeedback(BaseInternFeedback):
    # XXX - Make sure to change the questions in
    # home/templates/home/email/final-feedback-instructions.txt
    # if you change these verbose names.
    NEVER = '0'
    MULTIPLE_DAILY = 'U'
    ONCE_DAILY = 'D'
    MULTIPLE_WEEKLY = 'M'
    ONCE_WEEKLY = 'W'
    EVERY_OTHER_WEEK = 'B'
    ASKING_FOR_HELP_FREQUENCY_CHOICES = (
        (NEVER, 'I have not asked for help'),
        (MULTIPLE_DAILY, 'Multiple times per day'),
        (ONCE_DAILY, 'Once per day'),
        (MULTIPLE_WEEKLY, 'Multiple times per week'),
        (ONCE_WEEKLY, 'Once per week'),
        (EVERY_OTHER_WEEK, 'Every other week'),
    )
    intern_help_requests_frequency = models.CharField(max_length=1, choices=ASKING_FOR_HELP_FREQUENCY_CHOICES, default=NEVER, verbose_name="How often do <b>you</b> ask for your mentor's help?")

    HOURS_1 = '1H'
    HOURS_3 = '3H'
    HOURS_6 = '6H'
    HOURS_12 = '12H'
    DAYS_1 = '1D'
    DAYS_2 = '2D'
    DAYS_4 = '4D'
    DAYS_6 = '6D'
    LONGER = '>7D'
    RESPONSE_TIME_CHOICES = (
        (HOURS_1, '1 hour'),
        (HOURS_3, '3 hours'),
        (HOURS_6, '6 hours'),
        (HOURS_12, '12 hours'),
        (DAYS_1, '1 day'),
        (DAYS_2, '2-3 days'),
        (DAYS_4, '4-5 days'),
        (DAYS_6, '6-7 days'),
        (LONGER, '> 7 days'),
    )
    mentor_help_response_time = models.CharField(max_length=3, choices=RESPONSE_TIME_CHOICES, default=LONGER, verbose_name="How long does it take for <b>your mentor</b> to respond to your requests for help?")

    CONTRIBUTION_FREQUENCY_CHOICES = (
        (NEVER, 'I have not submitted a contribution'),
        (ONCE_DAILY, 'Once per day'),
        (MULTIPLE_WEEKLY, 'Multiple times per week'),
        (ONCE_WEEKLY, 'Once per week'),
        (EVERY_OTHER_WEEK, 'Every other week'),
    )
    intern_contribution_frequency = models.CharField(max_length=1, choices=CONTRIBUTION_FREQUENCY_CHOICES, default=NEVER, verbose_name="How often do <b>you</b> submit a project contribution?")

    mentor_review_response_time = models.CharField(max_length=3, choices=RESPONSE_TIME_CHOICES, default=LONGER, verbose_name="How long does it take for <b>your mentor</b> to give feedback on your contributions?")

    intern_contribution_revision_time = models.CharField(max_length=3, choices=RESPONSE_TIME_CHOICES, default=LONGER, verbose_name="How long does it take for <b>you</b> to incorporate your mentor's feedback and resubmit a contribution?")

    progress_report = models.TextField(verbose_name="Please provide a paragraph describing your progress on your project. This will only be shown to Outreachy organizers and Software Freedom Conservancy accounting staff.")

    # Survey for Outreachy organizers

    YES = 'YES'
    NO = 'NO'
    DUNNO = 'DUN'
    NO_OPINION = 'NOP'
    SURVEY_RESPONSES = (
        (YES, 'Yes'),
        (NO, 'No'),
        (DUNNO, "I don't know"),
        (NO_OPINION, 'No opinion'),
    )
    interning_recommended = models.CharField(max_length=3, choices=SURVEY_RESPONSES, default=NO_OPINION, verbose_name="Would you recommend a friend intern with Outreachy?")

    recommend_intern_chat = models.CharField(max_length=3, choices=SURVEY_RESPONSES, default=NO_OPINION, verbose_name="Should Outreachy organizers have video chats with all interns next round?")

    WEEK1 = '1'
    WEEK2 = '2'
    WEEK3 = '3'
    WEEK4 = '4'
    WEEK6 = '6'
    ONCE = '12'
    BLOG_FREQUENCY = (
        (WEEK1, 'Once a week'),
        (WEEK2, 'Every 2 weeks'),
        (WEEK3, 'Every 3 weeks'),
        (WEEK4, 'Every 4 weeks'),
        (WEEK6, 'Every 6 weeks'),
        (ONCE, 'Once during the internship'),
        (NO_OPINION, 'No opinion'),
    )
    chat_frequency = models.CharField(max_length=3, choices=BLOG_FREQUENCY, default=NO_OPINION, verbose_name="How often do you feel Outreachy organizers should host a video chat for all interns during their 12 week internship?")

    blog_frequency = models.CharField(max_length=3, choices=BLOG_FREQUENCY, default=NO_OPINION, verbose_name="How often do you feel Outreachy interns should blog during their 12 week internship?")

    blog_prompts_caused_writing = models.CharField(max_length=3, choices=SURVEY_RESPONSES, default=NO_OPINION, verbose_name="Did the Outreachy blog prompt emails encourage you to write about your project?")

    blog_prompts_caused_overhead = models.CharField(max_length=3, choices=SURVEY_RESPONSES, default=NO_OPINION, verbose_name="Did the Outreachy blog prompts take too much time away from your project work?")

    recommend_blog_prompts = models.CharField(max_length=3, choices=SURVEY_RESPONSES, default=NO_OPINION, verbose_name="Should Outreachy organizers provide blog post prompt emails next round?")

    zulip_caused_intern_discussion = models.CharField(max_length=3, choices=SURVEY_RESPONSES, default=NO_OPINION, verbose_name="Did the Outreachy Zulip chat encourage you to communicate more?")

    zulip_caused_mentor_discussion = models.CharField(max_length=3, choices=SURVEY_RESPONSES, default=NO_OPINION, verbose_name="Did the Outreachy Zulip chat encourage your mentor to communicate more?")

    recommend_zulip = models.CharField(max_length=3, choices=SURVEY_RESPONSES, default=NO_OPINION, verbose_name="Should Outreachy organizers provide the Zulip chat next round?")

    tech_industry_prep = models.CharField(max_length=3, choices=SURVEY_RESPONSES, default=NO_OPINION, verbose_name="Do you feel better prepared to work in the technology industry after your Outreachy internship?")

    foss_confidence = models.CharField(max_length=3, choices=SURVEY_RESPONSES, default=NO_OPINION, verbose_name="Do you feel more confident about contributing to free and open source software after your Outreachy internship?")

    feedback_for_organizers = models.TextField(verbose_name="Please provide Outreachy organizers any additional feedback.")

    def can_edit(self):
        if not self.allow_edits:
            return False

        if self.intern_selection.final_feedback_opens.has_passed():
            return True
        return False


# Track each person we sent a survey to
class AlumSurveyTracker(models.Model):
    # Track the alums we sent a survey invitation to
    # This can either be a person who was an intern before we had the website up
    # (in which case they'll be listed using an AlumInfo object)
    # or someone who has an account and was selected as an intern through the website.
    alumni_info = models.ForeignKey(AlumInfo, null=True, on_delete=models.CASCADE)
    intern_info = models.ForeignKey(InternSelection, null=True, on_delete=models.CASCADE)

    # Track the initial date we sent the survey out
    survey_date = models.DateTimeField(null=True, blank=True)

class AlumSurvey(models.Model):
    # This can either be a person who was an intern before we had the website up
    # (in which case they'll be listed using an AlumInfo object)
    # or someone who has an account and was selected as an intern through the website.

    survey_date = models.DateTimeField(default=datetime.date.today)
    survey_tracker = models.ForeignKey(AlumSurveyTracker)

    RECOMMEND1 = '1'
    RECOMMEND2 = '2'
    RECOMMEND3 = '3'
    RECOMMEND4 = '4'
    RECOMMEND5 = '5'
    RECOMMEND6 = '6'
    RECOMMEND7 = '7'
    RECOMMEND8 = '8'
    RECOMMEND9 = '9'
    RECOMMEND10 = '10'
    RECOMMENDATION_CHOICES = (
        (RECOMMEND1, '1 - never'),
        (RECOMMEND2, '2'),
        (RECOMMEND3, '3'),
        (RECOMMEND4, '4'),
        (RECOMMEND5, '5 - maybe'),
        (RECOMMEND6, '6'),
        (RECOMMEND7, '7'),
        (RECOMMEND8, '8'),
        (RECOMMEND9, '9'),
        (RECOMMEND10, '10 - enthusiastically'),
    )
    IMPACT0 = '0'
    IMPACT1 = '1'
    IMPACT2 = '2'
    IMPACT3 = '3'
    IMPACT4 = '4'
    IMPACT5 = '5'
    IMPACT6 = '6'
    IMPACT7 = '7'
    IMPACT8 = '8'
    IMPACT9 = '9'
    IMPACT10 = '10'
    IMPACT_CHOICES = (
        (IMPACT0, 'Decline to answer'),
        (IMPACT1, '1 - very negative impact'),
        (IMPACT2, '2'),
        (IMPACT3, '3 - negative impact'),
        (IMPACT4, '4'),
        (IMPACT5, '5 - no impact'),
        (IMPACT6, '6'),
        (IMPACT7, '7 - positive impact'),
        (IMPACT8, '8'),
        (IMPACT9, '9'),
        (IMPACT10, '10 - very positive impact'),
    )
    recommend_outreachy = models.CharField(
            max_length=2,
            verbose_name='(Required) How likely would you be to recommend a friend apply to Outreachy?',
            choices=RECOMMENDATION_CHOICES,
            default=RECOMMEND5)

    # If a question has multiple check boxes, we implement them as a series of BooleanFields.
    # The question text is a BooleanField starting with 'question'.
    # It's a bit of a hack because it creates extra database fields,
    # but it allows us to write simpler templates without hard-coding question text,
    # and we expect to create less than 1,000 survey objects per year.
    # In the template, question fields will have field.label_tag starting with 'Question'
    # We can test for this using {% if field.label_tag|truncatechars:8 == 'Question' %}
    # In order to display the checkboxes below the question text, we can test
    # if the field name starts with multi using
    # {% if field.label_tag|truncatechars:5 == 'Multi' %}
    question_event = models.BooleanField(verbose_name='During or after your Outreachy internship, have you:')
    multi_event_full_presentation = models.BooleanField(verbose_name='presented on a FOSS topic in a full-session talk, panel, workshop or another session at a conference, event, or meetup')
    multi_event_short_presentation = models.BooleanField(verbose_name='presented lightning talk or other short talk on a FOSS topic at a conference, event, or meetup')
    multi_event_organizer = models.BooleanField(verbose_name='helped organize a FOSS conference, event, or meetup')
    multi_event_attendee = models.BooleanField(verbose_name='attended a FOSS conference, event, or meetup')

    community_contact = models.BooleanField(verbose_name='(Required) In the last year, have you been in contact with your mentor or other FOSS community members you met during your Outreachy internship?')

    question_contribution = models.BooleanField(verbose_name='In the last year, have you contributed to any FOSS community by:')
    multi_contribution_forums = models.BooleanField(verbose_name='participating in project forums, mailing lists, or chat')
    multi_contribution_moderator = models.BooleanField(verbose_name='moderating or managing community forums')
    multi_contribution_issue_reporter = models.BooleanField(verbose_name='reporting issues or bugs')
    multi_contribution_tester = models.BooleanField(verbose_name='testing or creating tests')
    multi_contribution_coder = models.BooleanField(verbose_name='contributing code')
    multi_contribution_docs = models.BooleanField(verbose_name='documenting')
    multi_contribution_translator = models.BooleanField(verbose_name='translating')
    multi_contribution_artist = models.BooleanField(verbose_name='designing graphics or illustrations')
    multi_contribution_ux = models.BooleanField(verbose_name='improving user experience')
    multi_contribution_survey = models.BooleanField(verbose_name='creating user surveys')
    multi_contribution_reviewer = models.BooleanField(verbose_name='reviewing contributions')
    multi_contribution_mentor = models.BooleanField(verbose_name='mentoring')
    multi_contribution_coordinator = models.BooleanField(verbose_name='coordinating or admining for a mentorship program')
    multi_contribution_events = models.BooleanField(verbose_name='planning or volunteering to help with events')
    multi_contribution_full_talk = models.BooleanField(verbose_name='presenting in a full-session talk, panel, workshop or another session at a conference, event, or meetup')
    multi_contribution_short_talk = models.BooleanField(verbose_name='presenting a lightning talk or other short talk at a conference, event, or meetup')
    multi_contribution_leader = models.BooleanField(verbose_name='leading a project with more than one contributor')
    multi_contribution_maintainer = models.BooleanField(verbose_name='maintaining a project with more than one contributor')
    multi_contribution_advisor = models.BooleanField(verbose_name='advising the project or being a board member')
    multi_contribution_fundraiser = models.BooleanField(verbose_name='fund raising for the project')
    multi_contribution_donor = models.BooleanField(verbose_name='contributing financially to the project')
    multi_contribution_marketer = models.BooleanField(verbose_name='spreading the word about the project or helping with marketing')

    other_contribution = models.CharField(max_length=THREE_PARAGRAPH_LENGTH,
            blank=True,
            verbose_name='If you contributed to any FOSS community in another way, please let us know how you contributed:')

    question_contribution_target = models.BooleanField(verbose_name='In the last year, have you:')
    multi_contribution_target_interned_community = models.BooleanField(verbose_name='contributed to the FOSS community you interned with')
    multi_contribution_target_other = models.BooleanField(verbose_name='contributed to another FOSS community')

    question_profession = models.BooleanField(verbose_name='What is your current job or student status?')
    multi_profession_student = models.BooleanField(verbose_name='Full or part time student at a university')
    multi_profession_unemployed = models.BooleanField(verbose_name='Unemployed or taking a break from employment')
    multi_profession_consultant = models.BooleanField(verbose_name='Consultant or self-employed')
    multi_profession_employee = models.BooleanField(verbose_name='Full or part time work')

    impact_foss_appreciation = models.CharField(
            max_length=2,
            verbose_name='How much did your Outreachy internship impact your appreciation of FOSS?',
            choices=IMPACT_CHOICES,
            default=IMPACT0)

    impact_career = models.CharField(
            max_length=2,
            verbose_name='How much did your Outreachy internship impact your career?',
            choices=IMPACT_CHOICES,
            default=IMPACT0)

    impact_career = models.CharField(
            max_length=2,
            verbose_name='How much did your Outreachy internship impact your communication skills with a mentor or manager?',
            choices=IMPACT_CHOICES,
            default=IMPACT0)

    impact_career = models.CharField(
            max_length=2,
            verbose_name='How much did your Outreachy internship impact your collaboration skills with an international community?',
            choices=IMPACT_CHOICES,
            default=IMPACT0)

    impact_career = models.CharField(
            max_length=2,
            verbose_name='How much did your Outreachy internship impact your technical skills?',
            choices=IMPACT_CHOICES,
            default=IMPACT0)

    impact_career = models.CharField(
            max_length=2,
            verbose_name='How much did your Outreachy internship impact your skills as a contributor to a FOSS community?',
            choices=IMPACT_CHOICES,
            default=IMPACT0)

    STEM_JOB0 = '0'
    STEM_JOB1 = '1'
    STEM_JOB2 = '2'
    STEM_JOB_CHOICES = (
        (STEM_JOB0, "I'm not employed right now"),
        (STEM_JOB1, "No, I don't use STEM in my job"),
        (STEM_JOB2, 'Yes, I use STEM in my job'),
    )
    job_stem = models.CharField(
            max_length=2,
            verbose_name='(Required) Does your job involve science, technology, engineering, or mathematics (STEM)?',
            choices=STEM_JOB_CHOICES,
            default=STEM_JOB0)

    FOSS_USER_JOB0 = '0'
    FOSS_USER_JOB1 = '1'
    FOSS_USER_JOB2 = '2'
    FOSS_USER_JOB_CHOICES = (
        (FOSS_USER_JOB0, "I'm not employed right now"),
        (FOSS_USER_JOB1, "No, I don't use FOSS in my job"),
        (FOSS_USER_JOB2, 'Yes, I use FOSS in my job'),
    )
    job_foss_user = models.CharField(
            max_length=2,
            verbose_name='(Required) Does your job involve working with Free and Open Source Software (FOSS)?',
            choices=FOSS_USER_JOB_CHOICES,
            default=FOSS_USER_JOB0)

    FOSS_CONTRIB_JOB0 = '0'
    FOSS_CONTRIB_JOB1 = '1'
    FOSS_CONTRIB_JOB2 = '2'
    FOSS_CONTRIB_JOB_CHOICES = (
        (FOSS_CONTRIB_JOB0, "I'm not employed right now"),
        (FOSS_CONTRIB_JOB1, "No, I don't contribute to FOSS as part of my job"),
        (FOSS_CONTRIB_JOB2, 'Yes, I contribute to FOSS as part of my job'),
    )
    job_foss_contributor = models.CharField(
            max_length=2,
            verbose_name='(Required) Does your job involve contributing to Free and Open Source Software (FOSS)?',
            choices=FOSS_CONTRIB_JOB_CHOICES,
            default=FOSS_CONTRIB_JOB0)

    question_past_employers = models.BooleanField(verbose_name='After your Outreachy internship, were you ever an employee, intern, or contractor of the following companies, foundations, or projects:')
    multi_past_employer_automattic = models.BooleanField(verbose_name='Automattic')
    multi_past_employer_bloomberg = models.BooleanField(verbose_name='Bloomberg')
    multi_past_employer_cadasta = models.BooleanField(verbose_name='Cadasta')
    multi_past_employer_discourse = models.BooleanField(verbose_name='Civilized Discourse Construction Kit, Inc.')
    multi_past_employer_cncf = models.BooleanField(verbose_name='Cloud Native Computing Foundation')
    multi_past_employer_codethink = models.BooleanField(verbose_name='Codethink')
    multi_past_employer_codeweavers = models.BooleanField(verbose_name='Codeweavers')
    multi_past_employer_collabora = models.BooleanField(verbose_name='Collabora')
    multi_past_employer_cloudera = models.BooleanField(verbose_name='Cloudera')
    multi_past_employer_debian = models.BooleanField(verbose_name='Debian')
    multi_past_employer_dial = models.BooleanField(verbose_name='Digital Impact Alliance, at the United Nations Foundation')
    multi_past_employer_digitalocean = models.BooleanField(verbose_name='DigitalOcean')
    multi_past_employer_endless = models.BooleanField(verbose_name='Endless')
    multi_past_employer_eff = models.BooleanField(verbose_name='Electronic Frontier Foundation (EFF)')
    multi_past_employer_elego = models.BooleanField(verbose_name='Elego')
    multi_past_employer_ffmpeg = models.BooleanField(verbose_name='FFmpeg')
    multi_past_employer_fsf = models.BooleanField(verbose_name='Free Software Foundation (FSF)')
    multi_past_employer_github = models.BooleanField(verbose_name='GitHub')
    multi_past_employer_google = models.BooleanField(verbose_name='Google')
    multi_past_employer_goldman_sachs = models.BooleanField(verbose_name='Goldman Sachs')
    multi_past_employer_gnome = models.BooleanField(verbose_name='GNOME Foundation')
    multi_past_employer_hpe = models.BooleanField(verbose_name='Hewlett-Packard or Hewlet-Packard Enterprise')
    multi_past_employer_ibm = models.BooleanField(verbose_name='International Business Machines Corp (IBM)')
    multi_past_employer_igalia = models.BooleanField(verbose_name='Igalia')
    multi_past_employer_indeed = models.BooleanField(verbose_name='Indeed')
    multi_past_employer_intel = models.BooleanField(verbose_name='Intel Corporation')
    multi_past_employer_joomla = models.BooleanField(verbose_name='Joomla')
    multi_past_employer_kandra_labs = models.BooleanField(verbose_name='Kandra Labs')
    multi_past_employer_kde = models.BooleanField(verbose_name='KDE Eingetragener Verein (KDE e.V.).')
    multi_past_employer_libav = models.BooleanField(verbose_name='Libav')
    multi_past_employer_lightbend = models.BooleanField(verbose_name='Lightbend')
    multi_past_employer_linaro = models.BooleanField(verbose_name='Linaro')
    multi_past_employer_linux_australia = models.BooleanField(verbose_name='Linux Australia')
    multi_past_employer_linux_foundation = models.BooleanField(verbose_name='Linux Foundation')
    multi_past_employer_mapbox = models.BooleanField(verbose_name='Mapbox')
    multi_past_employer_mapzen = models.BooleanField(verbose_name='Mapzen')
    multi_past_employer_measurement_lab = models.BooleanField(verbose_name='Measurement Lab')
    multi_past_employer_microsoft = models.BooleanField(verbose_name='Microsoft')
    multi_past_employer_mifos = models.BooleanField(verbose_name='Mifos')
    multi_past_employer_mozilla = models.BooleanField(verbose_name='Mozilla')
    multi_past_employer_nescent = models.BooleanField(verbose_name='NESCent')
    multi_past_employer_node_js_foundation = models.BooleanField(verbose_name='Node.js Foundation')
    multi_past_employer_opendaylight_project = models.BooleanField(verbose_name='OpenDaylight Project')
    multi_past_employer_open_humans_foundation = models.BooleanField(verbose_name='Open Humans Foundation')
    multi_past_employer_openmrs = models.BooleanField(verbose_name='OpenMRS')
    multi_past_employer_open_source_matters = models.BooleanField(verbose_name='Open Source Matters')
    multi_past_employer_open_robotics = models.BooleanField(verbose_name='Open Robotics')
    multi_past_employer_open_technology_institute = models.BooleanField(verbose_name='Open Technology Institute')
    multi_past_employer_openitp = models.BooleanField(verbose_name='OpenITP')
    multi_past_employer_openstack_foundation = models.BooleanField(verbose_name='OpenStack Foundation')
    multi_past_employer_o_reilly = models.BooleanField(verbose_name="O'Reilly")
    multi_past_employer_owncloud = models.BooleanField(verbose_name='ownCloud')
    multi_past_employer_perl_foundation = models.BooleanField(verbose_name='Perl Foundation')
    multi_past_employer_python_software_foundation = models.BooleanField(verbose_name='Python Software Foundation')
    multi_past_employer_rackspace = models.BooleanField(verbose_name='Rackspace')
    multi_past_employer_red_hat = models.BooleanField(verbose_name='Red Hat')
    multi_past_employer_samsung = models.BooleanField(verbose_name='Samsung')
    multi_past_employer_shopify = models.BooleanField(verbose_name='Shopify')
    multi_past_employer_spi = models.BooleanField(verbose_name='Software in the Public Interest')
    multi_past_employer_tidelift = models.BooleanField(verbose_name='Tidelift')
    multi_past_employer_tor_project = models.BooleanField(verbose_name='Tor Project')
    multi_past_employer_typesafe = models.BooleanField(verbose_name='Typesafe')
    multi_past_employer_twitter = models.BooleanField(verbose_name='Twitter')
    multi_past_employer_videolan = models.BooleanField(verbose_name='VideoLAN')
    multi_past_employer_wikimedia_foundation = models.BooleanField(verbose_name='Wikimedia Foundation')
    multi_past_employer_xen_project = models.BooleanField(verbose_name='Xen Project')
    multi_past_employer_yocto_project = models.BooleanField(verbose_name='Yocto Project')

    question_achievments = models.BooleanField(verbose_name='After your Outreachy internship, did you participate in any of the following programs?')
    multi_achievement_abi = models.BooleanField(verbose_name='<a href="http://anitaborg.org/awards-grants/pass-it-on-awards-program/">Anita Borg Pass-It-On awards</a>')
    multi_achievement_ascend = models.BooleanField(verbose_name='<a href="http://ascendproject.org/about/index.html">Ascend Project</a>')
    multi_achievement_automattic = models.BooleanField(verbose_name='<a href="https://vip.wordpress.com/internships/">Automattic internships</a>')
    multi_achievement_bithub = models.BooleanField(verbose_name='<a href="https://whispersystems.org/blog/bithub/">Bithub</a>')
    multi_achievement_center_open_science = models.BooleanField(verbose_name='<a href="https://cos.io/jobs/#devintern">Center for Open Science internships</a>')
    multi_achievement_code_for_america = models.BooleanField(verbose_name='<a href="http://codeforamerica.org/fellows/apply/">Code for America Fellowship</a>')
    multi_achievement_consumer_bureau = models.BooleanField(verbose_name='<a href="http://www.consumerfinance.gov/jobs/technology-innovation-fellows/">Consumer Financial Protection Bureau, Technology and Innovation Fellowship</a>')
    multi_achievement_dataone = models.BooleanField(verbose_name='<a href="http://www.dataone.org/internships">DataONE Internships</a>')
    multi_achievement_drupal = models.BooleanField(verbose_name='<a href="https://assoc.drupal.org/grants">Drupal Community Cultivation Grants</a>')
    multi_achievement_gsoc = models.BooleanField(verbose_name='<a href="https://developers.google.com/open-source/gsoc/">Google Summer of Code</a>')
    multi_achievement_hp = models.BooleanField(verbose_name='<a href="http://go.hpcloud.com/scholarship-registration">HP Helion OpenStack scholarship</a>')
    multi_achievement_igalia = models.BooleanField(verbose_name='<a href="http://www.igalia.com/nc/igalia-247/news/item/announcing-igalias-summer-intern-positions/">Igalia Internships</a>')
    multi_achievement_knight_mozilla = models.BooleanField(verbose_name='<a href="http://opennews.org/fellowships/">Knight-Mozilla Fellowship</a>')
    multi_achievement_nlnet = models.BooleanField(verbose_name='<a href="http://www.nlnet.nl/foundation/can_do.html">NLnet Funding</a>')
    multi_achievement_opengov = models.BooleanField(verbose_name='<a href="http://sunlightfoundation.com/about/grants/opengovgrants/">OpenGov Grants</a>')
    multi_achievement_openitp = models.BooleanField(verbose_name='<a href="https://openitp.org/grants.html">OpenITP Grants</a>')
    multi_achievement_open_society = models.BooleanField(verbose_name='<a href="http://www.opensocietyfoundations.org/grants/open-society-fellowship">Open Society Fellowship</a>')
    multi_achievement_open_robotics = models.BooleanField(verbose_name='<a href="http://osrfoundation.org/jobs/">Open Robotics internships</a>')
    multi_achievement_perl = models.BooleanField(verbose_name='<a href="http://www.perlfoundation.org/rules_of_operation">Perl Foundation Grants</a>')
    multi_achievement_rgsoc = models.BooleanField(verbose_name='<a href="http://railsgirlssummerofcode.org/">Rails Girls Summer of Code</a>')
    multi_achievement_recurse = models.BooleanField(verbose_name='<a href="https://www.recurse.com/">Recurse Center (formerly known as Hacker School)</a>')
    multi_achievement_red_hat = models.BooleanField(verbose_name='<a href="http://jobs.redhat.com/job-categories/internships/">Red Hat internships</a>')
    multi_achievement_stripe = models.BooleanField(verbose_name='<a href="https://stripe.com/blog/stripe-open-source-retreat">Stripe Open Source Retreat</a>')
    multi_achievement_socis = models.BooleanField(verbose_name='<a href="http://sophia.estec.esa.int/socis/">Summer of Code in Space (SOCIS)</a>')
    multi_achievement_xorg_evoc = models.BooleanField(verbose_name='<a href="http://www.x.org/wiki/XorgEVoC/">Xorg Endless Vacation of Code</a>')
    multi_achievement_wikimedia = models.BooleanField(verbose_name='<a href="https://meta.wikimedia.org/wiki/Grants:IEG">Wikimedia Individual Engagement Grants</a>')
    multi_achievement_other = models.BooleanField(verbose_name='Other internship, fellowship, or grant program that involved FOSS, Open Science, Open Government, or Open Data')

    question_mentor = models.BooleanField(verbose_name='After your Outreachy internship, did you mentor for any of the following programs?')
    multi_mentor_gsoc = models.BooleanField(verbose_name='<a href="https://developers.google.com/open-source/gsoc/">Google Summer of Code</a>')
    multi_mentor_outreachy = models.BooleanField(verbose_name='<a href="https://outreachy.org">Outreachy</a>')
    multi_mentor_rgsoc = models.BooleanField(verbose_name='<a href="http://railsgirlssummerofcode.org/">Rails Girls Summer of Code</a>')
    multi_mentor_other = models.BooleanField(verbose_name='Other FOSS internship, fellowship, or grant program')

    other_achievement = models.CharField(max_length=TIMELINE_LENGTH,
            blank=True,
            verbose_name='We understand that your accomplishments after your Outreachy internship may not be captured by all the questions above. Please tell us about any other experiences or accomplishments related to your participation in Outreachy or in FOSS that can help us understand the impact Outreachy has on alums.')

    address1 = models.CharField(max_length=PARAGRAPH_LENGTH, blank=True, verbose_name="Address Line 1")
    address2 = models.CharField(max_length=PARAGRAPH_LENGTH, blank=True, verbose_name="Address Line 2/District/Neighborhood")
    city = models.CharField(max_length=PARAGRAPH_LENGTH, blank=True, verbose_name="Town/City")
    region = models.CharField(max_length=PARAGRAPH_LENGTH, blank=True, verbose_name="State/Province/Region/County/Territory/Prefecture/Republic")
    postal_code = models.CharField(max_length=PARAGRAPH_LENGTH, blank=True, verbose_name="Zip/Postal Code")
    country = models.CharField(max_length=PARAGRAPH_LENGTH, blank=True, verbose_name="Country")

    def intern_name(self):
        if self.survey_tracker.intern_info != None:
            return self.survey_tracker.intern_info.applicant.applicant.public_name
        if self.survey_tracker.alumni_info != None:
            return self.survey_tracker.alumni_info.name
        return None

    def community(self):
        if self.survey_tracker.intern_info != None:
            return self.survey_tracker.intern_info.project.project_round.community.name
        if self.survey_tracker.alumni_info != None:
            return self.survey_tracker.alumni_info.community
        return None

class Role(object):
    """
    Compute the role which the current visitor most likely is interested in for
    a given round, and encapsulate that information in a single object that we
    can pass to templates.

    This is not a Django model and does not have a database representation, but
    it's too easy to get into circular import dependencies if this class lives
    anywhere outside models.py.
    """

    def __init__(self, user, current_round):
        self.user = user
        self.current_round = current_round

    # Any properties that do database queries should be cached:

    @cached_property
    def application(self):
        if self.current_round is not None and self.user.is_authenticated:
            try:
                return self.current_round.applicantapproval_set.get(
                    applicant__account=self.user,
                )
            except ApplicantApproval.DoesNotExist:
                pass
        return None

    @cached_property
    def is_coordinator(self):
        if self.current_round is not None and self.user.is_authenticated:
            return self.current_round.is_coordinator(self.user)
        return False

    @cached_property
    def is_mentor(self):
        if self.current_round is not None and self.user.is_authenticated:
            return self.current_round.is_mentor(self.user)
        return False

    @cached_property
    def is_reviewer(self):
        if self.current_round is not None and self.user.is_authenticated:
            return self.current_round.is_reviewer(self.user)
        return False

    @cached_property
    def pending_mentored_projects(self):
        # Get all projects where they're an approved mentor
        # where the project is pending,
        # and the community is approved or pending for the current round.
        # Don't count withdrawn or rejected communities.
        if self.current_round is not None and self.user.is_authenticated:
            try:
                return self.user.comrade.get_mentored_projects().pending().filter(
                    project_round__participating_round=self.current_round,
                    project_round__approval_status__in=(ApprovalStatus.PENDING, ApprovalStatus.APPROVED),
                )
            except Comrade.DoesNotExist:
                pass
        return Project.objects.none()

    @cached_property
    def approved_coordinator_communities(self):
        """
        Get all communities where this person is an approved coordinator
        and the community is approved to participate in the current round.
        """
        if self.current_round is not None and self.user.is_authenticated:
            return Community.objects.filter(
                participation__participating_round=self.current_round,
                participation__approval_status=ApprovalStatus.APPROVED,
                coordinatorapproval__coordinator__account=self.user,
                coordinatorapproval__approval_status=ApprovalStatus.APPROVED,
            )
        return Community.objects.none()

    @cached_property
    def projects_contributed_to(self):
        applicant = self.application
        if applicant is None:
            return ()

        all_projects = list(applicant.get_projects_contributed_to())
        applied_projects = set(applicant.get_projects_applied_to().values_list('pk', flat=True))

        for project in all_projects:
            project.did_apply = project.pk in applied_projects

        all_projects.sort(key=lambda x: x.did_apply, reverse=True)
        return all_projects

    # Anything that just uses other properties does not need to be cached:

    @property
    def is_organizer(self):
        return self.user.is_staff

    @property
    def is_applicant(self):
        return self.application is not None

    @property
    def is_volunteer(self):
        """
        Coordinators, mentors, reviewers, and organizers often are interested
        in seeing the same things, so lump them all together. "Volunteer" isn't
        necessarily the right name for this but it's good enough.
        """
        return self.is_organizer or self.is_mentor or self.is_coordinator or self.is_reviewer

    @property
    def is_potential_applicant(self):
        """
        This function checks whether a person might be a potential applicant.
        Volunteers (mentors, coordinators, and applicant reviewers) are not
        potential applicants. Someone who filled out an initial application is
        not a *potential applicant*. This does not check any dates (like if the
        initial application period is open).
        """

        if self.current_round is None:
            return False

        return not self.is_volunteer and not self.is_applicant

    @property
    def needs_review(self):
        if self.application is not None:
            return self.application.approval_status in (ApprovalStatus.PENDING, ApprovalStatus.REJECTED)
        return False

    @property
    def projects_with_upcoming_and_passed_deadlines(self):
        return self.projects_with_upcoming_deadlines, self.projects_with_passed_deadlines

    @property
    def projects_with_upcoming_deadlines(self):
        if self.current_round.contributions_close.has_passed():
            return ()
        return self.projects_contributed_to

    @property
    def projects_with_passed_deadlines(self):
        if not self.current_round.contributions_close.has_passed():
            return ()
        return self.projects_contributed_to

    @property
    def passed_projects_not_applied_to(self):
        return [ p for p in self.projects_with_passed_deadlines if not p.did_apply ]

# Please keep this at the end of this file; it has to come after the
# models it mentions, so just keep it after all other definitions.
DASHBOARD_MODELS = (
        CoordinatorApproval,
        Participation,
        Project,
        MentorApproval,
        )<|MERGE_RESOLUTION|>--- conflicted
+++ resolved
@@ -323,14 +323,6 @@
 
     def project_soft_deadline(self):
         return self.lateprojects - datetime.timedelta(days=7)
-
-<<<<<<< HEAD
-    def LateApplicationsDeadline(self):
-        return(self.appslate + datetime.timedelta(days=7))
-=======
-    def has_project_submission_and_approval_deadline_passed(self):
-        return self.lateprojects.has_passed()
->>>>>>> 5dfd84e0
 
     def has_intern_announcement_deadline_passed(self):
         return self.internannounce.has_passed()
