from django.contrib import admin
from django.contrib.auth.admin import UserAdmin
from django.contrib.auth.models import User

import reversion.admin

from .models import ApplicantApproval
from .models import Community
from .models import Comrade
from .models import CoordinatorApproval
from .models import EmploymentTimeCommitment
from .models import MentorApproval
from .models import NewCommunity
from .models import Notification
from .models import Participation
from .models import Project
from .models import RoundPage
from .models import SchoolTimeCommitment
from .models import Sponsorship
from .models import VolunteerTimeCommitment

class ComradeInline(admin.StackedInline):
    model = Comrade
    can_delete = False
    verbose_name_plural = 'comrade'

class ComradeAdmin(UserAdmin):
    inlines = (ComradeInline, )

class SponsorshipInline(admin.StackedInline):
    model = Sponsorship
    can_delete = False

class ParticipationAdmin(reversion.admin.VersionAdmin):
    list_display = (
            'community',
            'approval_status',
            'reason_denied',
            'round',
            )
    list_filter = (
            'approval_status',
            'participating_round',
            )
    search_fields = (
            'community__name',
            )
    inlines = (SponsorshipInline,)

    def round(self, obj):
        return obj.participating_round
    round.admin_order_field = '-participating_round__roundnumber'

class CommunityAdmin(admin.ModelAdmin):
    prepopulated_fields = {"slug": ("name",)}
    save_on_top = True

    list_display = (
            'name',
            'website',
            )
    search_fields = (
            'name',
            'website',
            )

class ProjectAdmin(reversion.admin.VersionAdmin):
    list_display = (
            'short_title',
            'community',
            'approval_status',
            'reason_denied',
            'round',
            )
    list_filter = (
            'approval_status',
            'project_round__participating_round',
            )
    search_fields = (
            'short_title',
            'project_round__community__name',
            )

    def community(self, obj):
        return obj.project_round.community.name
    community.admin_order_field = 'project_round__community__name'

    def round(self, obj):
        return obj.project_round.participating_round
    round.admin_order_field = '-project_round__participating_round__roundnumber'

class MentorApprovalAdmin(reversion.admin.VersionAdmin):
    list_display = (
            'mentor',
            'project_name',
            'community',
            'approval_status',
            'reason_denied',
            'round',
            )
    list_filter = (
            'approval_status',
            'project__project_round__participating_round',
            )
    search_fields = (
            'project__short_title',
            'project__project_round__community__name',
            'mentor__public_name',
            '=mentor__account__username',
            '=mentor__account__email',
            )

    def project_name(self, obj):
        return obj.project.short_title

    def community(self, obj):
        return obj.project.project_round.community.name
    community.admin_order_field = 'project__project_round__community__name'

    def round(self, obj):
        return obj.project.project_round.participating_round
    round.admin_order_field = '-project__project_round__participating_round__roundnumber'

class CoordinatorApprovalAdmin(reversion.admin.VersionAdmin):
    list_display = (
            'coordinator',
            'community',
            'approval_status',
            'reason_denied',
            )
    list_filter = (
            'approval_status',
            )
    search_fields = (
            'community__name',
            'coordinator__public_name',
            '=coordinator__account__username',
            '=coordinator__account__email',
            )

class SchoolTimeCommitmentsInline(admin.StackedInline):
    model = SchoolTimeCommitment
    can_delete = False
    verbose_name_plural = 'School term'

class EmploymentTimeCommitmentsInline(admin.StackedInline):
    model = EmploymentTimeCommitment
    can_delete = False
    verbose_name_plural = 'Employment period'

class VolunteerTimeCommitmentsInline(admin.StackedInline):
    model = VolunteerTimeCommitment
    can_delete = False
    verbose_name_plural = 'Time commitment'

class ApplicantApprovalAdmin(reversion.admin.VersionAdmin):
<<<<<<< HEAD
    inlines = (SchoolTimeCommitmentsInline, EmploymentTimeCommitmentsInline, VolunteerTimeCommitmentsInline)
=======
    list_display = (
            'applicant',
            'approval_status',
            'reason_denied',
            'round',
            )
    list_filter = (
            'approval_status',
            'application_round',
            )
    search_fields = (
            'applicant__public_name',
            '=applicant__account__username',
            '=applicant__account__email',
            )
    inlines = (SchoolTimeCommitmentsInline, EmploymentTimeCommitmentsInline, TimeCommitmentsInline)
>>>>>>> 8f8f2bc8

    def round(self, obj):
        return obj.application_round
    round.admin_order_field = '-application_round__roundnumber'

admin.site.unregister(User)
admin.site.register(User, ComradeAdmin)

admin.site.register(ApplicantApproval, ApplicantApprovalAdmin)
admin.site.register(Community, CommunityAdmin)
admin.site.register(CoordinatorApproval, CoordinatorApprovalAdmin)
admin.site.register(MentorApproval, MentorApprovalAdmin)
admin.site.register(NewCommunity, CommunityAdmin)
admin.site.register(Notification)
admin.site.register(Participation, ParticipationAdmin)
admin.site.register(RoundPage)
admin.site.register(Project, ProjectAdmin)<|MERGE_RESOLUTION|>--- conflicted
+++ resolved
@@ -154,9 +154,6 @@
     verbose_name_plural = 'Time commitment'
 
 class ApplicantApprovalAdmin(reversion.admin.VersionAdmin):
-<<<<<<< HEAD
-    inlines = (SchoolTimeCommitmentsInline, EmploymentTimeCommitmentsInline, VolunteerTimeCommitmentsInline)
-=======
     list_display = (
             'applicant',
             'approval_status',
@@ -172,8 +169,7 @@
             '=applicant__account__username',
             '=applicant__account__email',
             )
-    inlines = (SchoolTimeCommitmentsInline, EmploymentTimeCommitmentsInline, TimeCommitmentsInline)
->>>>>>> 8f8f2bc8
+    inlines = (SchoolTimeCommitmentsInline, EmploymentTimeCommitmentsInline, VolunteerTimeCommitmentsInline)
 
     def round(self, obj):
         return obj.application_round
